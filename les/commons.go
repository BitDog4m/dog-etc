// Copyright 2018 The go-ethereum Authors
// This file is part of the go-ethereum library.
//
// The go-ethereum library is free software: you can redistribute it and/or modify
// it under the terms of the GNU Lesser General Public License as published by
// the Free Software Foundation, either version 3 of the License, or
// (at your option) any later version.
//
// The go-ethereum library is distributed in the hope that it will be useful,
// but WITHOUT ANY WARRANTY; without even the implied warranty of
// MERCHANTABILITY or FITNESS FOR A PARTICULAR PURPOSE. See the
// GNU Lesser General Public License for more details.
//
// You should have received a copy of the GNU Lesser General Public License
// along with the go-ethereum library. If not, see <http://www.gnu.org/licenses/>.

package les

import (
	"fmt"
	"math/big"
	"sync"

	"github.com/ethereum/go-ethereum/common"
	"github.com/ethereum/go-ethereum/core"
	"github.com/ethereum/go-ethereum/core/rawdb"
	"github.com/ethereum/go-ethereum/core/types"
	"github.com/ethereum/go-ethereum/eth/ethconfig"
	"github.com/ethereum/go-ethereum/ethdb"
	"github.com/ethereum/go-ethereum/light"
	"github.com/ethereum/go-ethereum/p2p"
	"github.com/ethereum/go-ethereum/p2p/enode"
	"github.com/ethereum/go-ethereum/params"
	"github.com/ethereum/go-ethereum/params/types/ctypes"
)

func errResp(code errCode, format string, v ...interface{}) error {
	return fmt.Errorf("%v - %v", code, fmt.Sprintf(format, v...))
}

type chainReader interface {
	CurrentHeader() *types.Header
}

// lesCommons contains fields needed by both server and client.
type lesCommons struct {
	genesis                      common.Hash
	config                       *ethconfig.Config
	chainConfig                  ctypes.ChainConfigurator
	iConfig                      *light.IndexerConfig
	chainDb, lesDb               ethdb.Database
	chainReader                  chainReader
	chtIndexer, bloomTrieIndexer *core.ChainIndexer

	closeCh chan struct{}
	wg      sync.WaitGroup
}

// NodeInfo represents a short summary of the Ethereum sub-protocol metadata
// known about the host peer.
type NodeInfo struct {
<<<<<<< HEAD
	Network    uint64                   `json:"network"`    // Ethereum network ID (1=Mainnet, Rinkeby=4, Goerli=5)
	Difficulty *big.Int                 `json:"difficulty"` // Total difficulty of the host's blockchain
	Genesis    common.Hash              `json:"genesis"`    // SHA3 hash of the host's genesis block
	Config     ctypes.ChainConfigurator `json:"config"`     // Chain configuration for the fork rules
	Head       common.Hash              `json:"head"`       // SHA3 hash of the host's best owned block
	CHT        ctypes.TrustedCheckpoint `json:"cht"`        // Trused CHT checkpoint for fast catchup
=======
	Network    uint64              `json:"network"`    // Ethereum network ID (1=Mainnet, Rinkeby=4, Goerli=5)
	Difficulty *big.Int            `json:"difficulty"` // Total difficulty of the host's blockchain
	Genesis    common.Hash         `json:"genesis"`    // SHA3 hash of the host's genesis block
	Config     *params.ChainConfig `json:"config"`     // Chain configuration for the fork rules
	Head       common.Hash         `json:"head"`       // SHA3 hash of the host's best owned block
>>>>>>> e501b3b0
}

// makeProtocols creates protocol descriptors for the given LES versions.
func (c *lesCommons) makeProtocols(versions []uint, runPeer func(version uint, p *p2p.Peer, rw p2p.MsgReadWriter) error, peerInfo func(id enode.ID) interface{}, dialCandidates enode.Iterator) []p2p.Protocol {
	protos := make([]p2p.Protocol, len(versions))
	for i, version := range versions {
		version := version
		protos[i] = p2p.Protocol{
			Name:     "les",
			Version:  version,
			Length:   ProtocolLengths[version],
			NodeInfo: c.nodeInfo,
			Run: func(peer *p2p.Peer, rw p2p.MsgReadWriter) error {
				return runPeer(version, peer, rw)
			},
			PeerInfo:       peerInfo,
			DialCandidates: dialCandidates,
		}
	}
	return protos
}

// nodeInfo retrieves some protocol metadata about the running host node.
func (c *lesCommons) nodeInfo() interface{} {
	head := c.chainReader.CurrentHeader()
	hash := head.Hash()
	return &NodeInfo{
		Network:    c.config.NetworkId,
		Difficulty: rawdb.ReadTd(c.chainDb, hash, head.Number.Uint64()),
		Genesis:    c.genesis,
		Config:     c.chainConfig,
		Head:       hash,
	}
<<<<<<< HEAD
}

// latestLocalCheckpoint finds the common stored section index and returns a set
// of post-processed trie roots (CHT and BloomTrie) associated with the appropriate
// section index and head hash as a local checkpoint package.
func (c *lesCommons) latestLocalCheckpoint() ctypes.TrustedCheckpoint {
	sections, _, _ := c.chtIndexer.Sections()
	sections2, _, _ := c.bloomTrieIndexer.Sections()
	// Cap the section index if the two sections are not consistent.
	if sections > sections2 {
		sections = sections2
	}
	if sections == 0 {
		// No checkpoint information can be provided.
		return ctypes.TrustedCheckpoint{}
	}
	return c.localCheckpoint(sections - 1)
}

// localCheckpoint returns a set of post-processed trie roots (CHT and BloomTrie)
// associated with the appropriate head hash by specific section index.
//
// The returned checkpoint is only the checkpoint generated by the local indexers,
// not the stable checkpoint registered in the registrar contract.
func (c *lesCommons) localCheckpoint(index uint64) ctypes.TrustedCheckpoint {
	sectionHead := c.chtIndexer.SectionHead(index)
	return ctypes.TrustedCheckpoint{
		SectionIndex: index,
		SectionHead:  sectionHead,
		CHTRoot:      light.GetChtRoot(c.chainDb, index, sectionHead),
		BloomRoot:    light.GetBloomTrieRoot(c.chainDb, index, sectionHead),
	}
}

// setupOracle sets up the checkpoint oracle contract client.
func (c *lesCommons) setupOracle(node *node.Node, genesis common.Hash, ethconfig *ethconfig.Config) *checkpointoracle.CheckpointOracle {
	config := ethconfig.CheckpointOracle
	if config == nil {
		// Try loading default config.
		config = params.CheckpointOracles[genesis]
	}
	if config == nil {
		log.Info("Checkpoint oracle is not enabled")
		return nil
	}
	if config.Address == (common.Address{}) || uint64(len(config.Signers)) < config.Threshold {
		log.Warn("Invalid checkpoint oracle config")
		return nil
	}
	oracle := checkpointoracle.New(config, c.localCheckpoint)
	rpcClient, _ := node.Attach()
	client := ethclient.NewClient(rpcClient)
	oracle.Start(client)
	log.Info("Configured checkpoint oracle", "address", config.Address, "signers", len(config.Signers), "threshold", config.Threshold)
	return oracle
=======
>>>>>>> e501b3b0
}<|MERGE_RESOLUTION|>--- conflicted
+++ resolved
@@ -26,8 +26,12 @@
 	"github.com/ethereum/go-ethereum/core/rawdb"
 	"github.com/ethereum/go-ethereum/core/types"
 	"github.com/ethereum/go-ethereum/eth/ethconfig"
+	"github.com/ethereum/go-ethereum/ethclient"
 	"github.com/ethereum/go-ethereum/ethdb"
+	"github.com/ethereum/go-ethereum/les/checkpointoracle"
 	"github.com/ethereum/go-ethereum/light"
+	"github.com/ethereum/go-ethereum/log"
+	"github.com/ethereum/go-ethereum/node"
 	"github.com/ethereum/go-ethereum/p2p"
 	"github.com/ethereum/go-ethereum/p2p/enode"
 	"github.com/ethereum/go-ethereum/params"
@@ -59,20 +63,12 @@
 // NodeInfo represents a short summary of the Ethereum sub-protocol metadata
 // known about the host peer.
 type NodeInfo struct {
-<<<<<<< HEAD
 	Network    uint64                   `json:"network"`    // Ethereum network ID (1=Mainnet, Rinkeby=4, Goerli=5)
 	Difficulty *big.Int                 `json:"difficulty"` // Total difficulty of the host's blockchain
 	Genesis    common.Hash              `json:"genesis"`    // SHA3 hash of the host's genesis block
 	Config     ctypes.ChainConfigurator `json:"config"`     // Chain configuration for the fork rules
 	Head       common.Hash              `json:"head"`       // SHA3 hash of the host's best owned block
 	CHT        ctypes.TrustedCheckpoint `json:"cht"`        // Trused CHT checkpoint for fast catchup
-=======
-	Network    uint64              `json:"network"`    // Ethereum network ID (1=Mainnet, Rinkeby=4, Goerli=5)
-	Difficulty *big.Int            `json:"difficulty"` // Total difficulty of the host's blockchain
-	Genesis    common.Hash         `json:"genesis"`    // SHA3 hash of the host's genesis block
-	Config     *params.ChainConfig `json:"config"`     // Chain configuration for the fork rules
-	Head       common.Hash         `json:"head"`       // SHA3 hash of the host's best owned block
->>>>>>> e501b3b0
 }
 
 // makeProtocols creates protocol descriptors for the given LES versions.
@@ -106,7 +102,6 @@
 		Config:     c.chainConfig,
 		Head:       hash,
 	}
-<<<<<<< HEAD
 }
 
 // latestLocalCheckpoint finds the common stored section index and returns a set
@@ -162,6 +157,4 @@
 	oracle.Start(client)
 	log.Info("Configured checkpoint oracle", "address", config.Address, "signers", len(config.Signers), "threshold", config.Threshold)
 	return oracle
-=======
->>>>>>> e501b3b0
 }