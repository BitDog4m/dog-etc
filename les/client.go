// Copyright 2019 The go-ethereum Authors
// This file is part of the go-ethereum library.
//
// The go-ethereum library is free software: you can redistribute it and/or modify
// it under the terms of the GNU Lesser General Public License as published by
// the Free Software Foundation, either version 3 of the License, or
// (at your option) any later version.
//
// The go-ethereum library is distributed in the hope that it will be useful,
// but WITHOUT ANY WARRANTY; without even the implied warranty of
// MERCHANTABILITY or FITNESS FOR A PARTICULAR PURPOSE. See the
// GNU Lesser General Public License for more details.
//
// You should have received a copy of the GNU Lesser General Public License
// along with the go-ethereum library. If not, see <http://www.gnu.org/licenses/>.

// Package les implements the Light Ethereum Subprotocol.
package les

import (
	"fmt"
	"strings"
	"time"

	"github.com/ethereum/go-ethereum/accounts"
	"github.com/ethereum/go-ethereum/common"
	"github.com/ethereum/go-ethereum/common/hexutil"
	"github.com/ethereum/go-ethereum/common/mclock"
	"github.com/ethereum/go-ethereum/consensus"
	"github.com/ethereum/go-ethereum/core"
	"github.com/ethereum/go-ethereum/core/bloombits"
	"github.com/ethereum/go-ethereum/core/rawdb"
	"github.com/ethereum/go-ethereum/core/types"
	"github.com/ethereum/go-ethereum/eth/ethconfig"
	"github.com/ethereum/go-ethereum/eth/gasprice"
	"github.com/ethereum/go-ethereum/event"
	"github.com/ethereum/go-ethereum/internal/ethapi"
	"github.com/ethereum/go-ethereum/internal/shutdowncheck"
	"github.com/ethereum/go-ethereum/les/downloader"
	"github.com/ethereum/go-ethereum/les/vflux"
	vfc "github.com/ethereum/go-ethereum/les/vflux/client"
	"github.com/ethereum/go-ethereum/light"
	"github.com/ethereum/go-ethereum/log"
	"github.com/ethereum/go-ethereum/node"
	"github.com/ethereum/go-ethereum/p2p"
	"github.com/ethereum/go-ethereum/p2p/enode"
	"github.com/ethereum/go-ethereum/p2p/enr"
	"github.com/ethereum/go-ethereum/params/confp"
	"github.com/ethereum/go-ethereum/params/types/coregeth"
	"github.com/ethereum/go-ethereum/params/types/goethereum"
	"github.com/ethereum/go-ethereum/params/vars"
	"github.com/ethereum/go-ethereum/rlp"
	"github.com/ethereum/go-ethereum/rpc"
	"github.com/ethereum/go-ethereum/trie"
)

type LightEthereum struct {
	lesCommons

	peers              *serverPeerSet
	reqDist            *requestDistributor
	retriever          *retrieveManager
	odr                *LesOdr
	relay              *lesTxRelay
	handler            *clientHandler
	txPool             *light.TxPool
	blockchain         *light.LightChain
	serverPool         *vfc.ServerPool
	serverPoolIterator enode.Iterator
	pruner             *pruner
	merger             *consensus.Merger

	bloomRequests chan chan *bloombits.Retrieval // Channel receiving bloom data retrieval requests
	bloomIndexer  *core.ChainIndexer             // Bloom indexer operating during block imports

	ApiBackend     *LesApiBackend
	eventMux       *event.TypeMux
	engine         consensus.Engine
	accountManager *accounts.Manager
	netRPCService  *ethapi.NetAPI

	p2pServer  *p2p.Server
	p2pConfig  *p2p.Config
	udpEnabled bool

	shutdownTracker *shutdowncheck.ShutdownTracker // Tracks if and when the node has shutdown ungracefully
}

// New creates an instance of the light client.
func New(stack *node.Node, config *ethconfig.Config) (*LightEthereum, error) {
	chainDb, err := stack.OpenDatabase("lightchaindata", config.DatabaseCache, config.DatabaseHandles, "eth/db/chaindata/", false)
	if err != nil {
		return nil, err
	}
	lesDb, err := stack.OpenDatabase("les.client", 0, 0, "eth/db/lesclient/", false)
	if err != nil {
		return nil, err
	}
<<<<<<< HEAD
	chainConfig, genesisHash, genesisErr := core.SetupGenesisBlockWithOverride(chainDb, config.Genesis, config.OverrideTerminalTotalDifficulty, config.OverrideTerminalTotalDifficultyPassed)
	if _, isCompat := genesisErr.(*confp.ConfigCompatError); genesisErr != nil && !isCompat {
=======
	var overrides core.ChainOverrides
	if config.OverrideShanghai != nil {
		overrides.OverrideShanghai = config.OverrideShanghai
	}
	chainConfig, genesisHash, genesisErr := core.SetupGenesisBlockWithOverride(chainDb, trie.NewDatabase(chainDb), config.Genesis, &overrides)
	if _, isCompat := genesisErr.(*params.ConfigCompatError); genesisErr != nil && !isCompat {
>>>>>>> 18b641b0
		return nil, genesisErr
	}
	log.Info("")
	log.Info(strings.Repeat("-", 153))
	for _, line := range strings.Split(chainConfig.Description(), "\n") {
		log.Info(line)
	}
	log.Info(strings.Repeat("-", 153))
	log.Info("")

	peers := newServerPeerSet()
	merger := consensus.NewMerger(chainDb)
	leth := &LightEthereum{
		lesCommons: lesCommons{
			genesis:     genesisHash,
			config:      config,
			chainConfig: chainConfig,
			iConfig:     light.DefaultClientIndexerConfig,
			chainDb:     chainDb,
			lesDb:       lesDb,
			closeCh:     make(chan struct{}),
		},
		peers:           peers,
		eventMux:        stack.EventMux(),
		reqDist:         newRequestDistributor(peers, &mclock.System{}),
		accountManager:  stack.AccountManager(),
		merger:          merger,
		engine:          ethconfig.CreateConsensusEngine(stack, &config.Ethash, chainConfig.Clique, nil, false, chainDb),
		bloomRequests:   make(chan chan *bloombits.Retrieval),
		bloomIndexer:    core.NewBloomIndexer(chainDb, vars.BloomBitsBlocksClient, vars.HelperTrieConfirmations),
		p2pServer:       stack.Server(),
		p2pConfig:       &stack.Config().P2P,
		udpEnabled:      stack.Config().P2P.DiscoveryV5,
		shutdownTracker: shutdowncheck.NewShutdownTracker(chainDb),
	}

	var prenegQuery vfc.QueryFunc
	if leth.udpEnabled {
		prenegQuery = leth.prenegQuery
	}
	leth.serverPool, leth.serverPoolIterator = vfc.NewServerPool(lesDb, []byte("serverpool:"), time.Second, prenegQuery, &mclock.System{}, config.UltraLightServers, requestList)
	leth.serverPool.AddMetrics(suggestedTimeoutGauge, totalValueGauge, serverSelectableGauge, serverConnectedGauge, sessionValueMeter, serverDialedMeter)

	leth.retriever = newRetrieveManager(peers, leth.reqDist, leth.serverPool.GetTimeout)
	leth.relay = newLesTxRelay(peers, leth.retriever)

	leth.odr = NewLesOdr(chainDb, light.DefaultClientIndexerConfig, leth.peers, leth.retriever)
	leth.chtIndexer = light.NewChtIndexer(chainDb, leth.odr, vars.CHTFrequency, vars.HelperTrieConfirmations, config.LightNoPrune)
	leth.bloomTrieIndexer = light.NewBloomTrieIndexer(chainDb, leth.odr, vars.BloomBitsBlocksClient, vars.BloomTrieFrequency, config.LightNoPrune)
	leth.odr.SetIndexers(leth.chtIndexer, leth.bloomTrieIndexer, leth.bloomIndexer)

	checkpoint := config.Checkpoint
	if checkpoint == nil {
		if p, ok := chainConfig.(*coregeth.CoreGethChainConfig); ok {
			checkpoint = p.TrustedCheckpoint
		} else if p, ok := chainConfig.(*goethereum.ChainConfig); ok {
			checkpoint = p.TrustedCheckpoint
		}
	}
	// Note: NewLightChain adds the trusted checkpoint so it needs an ODR with
	// indexers already set but not started yet
	if leth.blockchain, err = light.NewLightChain(leth.odr, leth.chainConfig, leth.engine, checkpoint); err != nil {
		return nil, err
	}
	leth.chainReader = leth.blockchain
	leth.txPool = light.NewTxPool(leth.chainConfig, leth.blockchain, leth.relay)

	// Set up checkpoint oracle.
	leth.oracle = leth.setupOracle(stack, genesisHash, config)

	// Note: AddChildIndexer starts the update process for the child
	leth.bloomIndexer.AddChildIndexer(leth.bloomTrieIndexer)
	leth.chtIndexer.Start(leth.blockchain)
	leth.bloomIndexer.Start(leth.blockchain)

	// Start a light chain pruner to delete useless historical data.
	leth.pruner = newPruner(chainDb, leth.chtIndexer, leth.bloomTrieIndexer)

	// Rewind the chain in case of an incompatible config upgrade.
	if compat, ok := genesisErr.(*confp.ConfigCompatError); ok {
		log.Warn("Rewinding chain to upgrade configuration", "err", compat)
		if compat.RewindToTime > 0 {
			leth.blockchain.SetHeadWithTimestamp(compat.RewindToTime)
		} else {
			leth.blockchain.SetHead(compat.RewindToBlock)
		}
		rawdb.WriteChainConfig(chainDb, genesisHash, chainConfig)
	}

	leth.ApiBackend = &LesApiBackend{stack.Config().ExtRPCEnabled(), stack.Config().AllowUnprotectedTxs, leth, nil}
	gpoParams := config.GPO
	if gpoParams.Default == nil {
		gpoParams.Default = config.Miner.GasPrice
	}
	leth.ApiBackend.gpo = gasprice.NewOracle(leth.ApiBackend, gpoParams)

	leth.handler = newClientHandler(config.UltraLightServers, config.UltraLightFraction, checkpoint, leth)
	if leth.handler.ulc != nil {
		log.Warn("Ultra light client is enabled", "trustedNodes", len(leth.handler.ulc.keys), "minTrustedFraction", leth.handler.ulc.fraction)
		leth.blockchain.DisableCheckFreq()
	}

	leth.netRPCService = ethapi.NewNetAPI(leth.p2pServer, leth.config.NetworkId)

	// Register the backend on the node
	stack.RegisterAPIs(leth.APIs())
	stack.RegisterProtocols(leth.Protocols())
	stack.RegisterLifecycle(leth)

	// Successful startup; push a marker and check previous unclean shutdowns.
	leth.shutdownTracker.MarkStartup()

	return leth, nil
}

// VfluxRequest sends a batch of requests to the given node through discv5 UDP TalkRequest and returns the responses
func (s *LightEthereum) VfluxRequest(n *enode.Node, reqs vflux.Requests) vflux.Replies {
	if !s.udpEnabled {
		return nil
	}
	reqsEnc, _ := rlp.EncodeToBytes(&reqs)
	repliesEnc, _ := s.p2pServer.DiscV5.TalkRequest(s.serverPool.DialNode(n), "vfx", reqsEnc)
	var replies vflux.Replies
	if len(repliesEnc) == 0 || rlp.DecodeBytes(repliesEnc, &replies) != nil {
		return nil
	}
	return replies
}

// vfxVersion returns the version number of the "les" service subdomain of the vflux UDP
// service, as advertised in the ENR record
func (s *LightEthereum) vfxVersion(n *enode.Node) uint {
	if n.Seq() == 0 {
		var err error
		if !s.udpEnabled {
			return 0
		}
		if n, err = s.p2pServer.DiscV5.RequestENR(n); n != nil && err == nil && n.Seq() != 0 {
			s.serverPool.Persist(n)
		} else {
			return 0
		}
	}

	var les []rlp.RawValue
	if err := n.Load(enr.WithEntry("les", &les)); err != nil || len(les) < 1 {
		return 0
	}
	var version uint
	rlp.DecodeBytes(les[0], &version) // Ignore additional fields (for forward compatibility).
	return version
}

// prenegQuery sends a capacity query to the given server node to determine whether
// a connection slot is immediately available
func (s *LightEthereum) prenegQuery(n *enode.Node) int {
	if s.vfxVersion(n) < 1 {
		// UDP query not supported, always try TCP connection
		return 1
	}

	var requests vflux.Requests
	requests.Add("les", vflux.CapacityQueryName, vflux.CapacityQueryReq{
		Bias:      180,
		AddTokens: []vflux.IntOrInf{{}},
	})
	replies := s.VfluxRequest(n, requests)
	var cqr vflux.CapacityQueryReply
	if replies.Get(0, &cqr) != nil || len(cqr) != 1 { // Note: Get returns an error if replies is nil
		return -1
	}
	if cqr[0] > 0 {
		return 1
	}
	return 0
}

type LightDummyAPI struct{}

// Etherbase is the address that mining rewards will be send to
func (s *LightDummyAPI) Etherbase() (common.Address, error) {
	return common.Address{}, fmt.Errorf("mining is not supported in light mode")
}

// Coinbase is the address that mining rewards will be send to (alias for Etherbase)
func (s *LightDummyAPI) Coinbase() (common.Address, error) {
	return common.Address{}, fmt.Errorf("mining is not supported in light mode")
}

// Hashrate returns the POW hashrate
func (s *LightDummyAPI) Hashrate() hexutil.Uint {
	return 0
}

// Mining returns an indication if this node is currently mining.
func (s *LightDummyAPI) Mining() bool {
	return false
}

// APIs returns the collection of RPC services the ethereum package offers.
// NOTE, some of these services probably need to be moved to somewhere else.
func (s *LightEthereum) APIs() []rpc.API {
	apis := ethapi.GetAPIs(s.ApiBackend)
	apis = append(apis, s.engine.APIs(s.BlockChain().HeaderChain())...)
	return append(apis, []rpc.API{
		{
			Namespace: "eth",
			Service:   &LightDummyAPI{},
		}, {
			Namespace: "eth",
			Service:   downloader.NewDownloaderAPI(s.handler.downloader, s.eventMux),
		}, {
			Namespace: "net",
			Service:   s.netRPCService,
		}, {
			Namespace: "les",
			Service:   NewLightAPI(&s.lesCommons),
		}, {
			Namespace: "vflux",
			Service:   s.serverPool.API(),
		},
	}...)
}

func (s *LightEthereum) ResetWithGenesisBlock(gb *types.Block) {
	s.blockchain.ResetWithGenesisBlock(gb)
}

func (s *LightEthereum) BlockChain() *light.LightChain      { return s.blockchain }
func (s *LightEthereum) TxPool() *light.TxPool              { return s.txPool }
func (s *LightEthereum) Engine() consensus.Engine           { return s.engine }
func (s *LightEthereum) LesVersion() int                    { return int(ClientProtocolVersions[0]) }
func (s *LightEthereum) Downloader() *downloader.Downloader { return s.handler.downloader }
func (s *LightEthereum) EventMux() *event.TypeMux           { return s.eventMux }
func (s *LightEthereum) Merger() *consensus.Merger          { return s.merger }

// Protocols returns all the currently configured network protocols to start.
func (s *LightEthereum) Protocols() []p2p.Protocol {
	return s.makeProtocols(ClientProtocolVersions, s.handler.runPeer, func(id enode.ID) interface{} {
		if p := s.peers.peer(id.String()); p != nil {
			return p.Info()
		}
		return nil
	}, s.serverPoolIterator)
}

// Start implements node.Lifecycle, starting all internal goroutines needed by the
// light ethereum protocol implementation.
func (s *LightEthereum) Start() error {
	log.Warn("Light client mode is an experimental feature")

	// Regularly update shutdown marker
	s.shutdownTracker.Start()

	if s.udpEnabled && s.p2pServer.DiscV5 == nil {
		s.udpEnabled = false
		log.Error("Discovery v5 is not initialized")
	}
	discovery, err := s.setupDiscovery()
	if err != nil {
		return err
	}
	s.serverPool.AddSource(discovery)
	s.serverPool.Start()
	// Start bloom request workers.
	s.wg.Add(bloomServiceThreads)
	s.startBloomHandlers(vars.BloomBitsBlocksClient)
	s.handler.start()

	return nil
}

// Stop implements node.Lifecycle, terminating all internal goroutines used by the
// Ethereum protocol.
func (s *LightEthereum) Stop() error {
	close(s.closeCh)
	s.serverPool.Stop()
	s.peers.close()
	s.reqDist.close()
	s.odr.Stop()
	s.relay.Stop()
	s.bloomIndexer.Close()
	s.chtIndexer.Close()
	s.blockchain.Stop()
	s.handler.stop()
	s.txPool.Stop()
	s.engine.Close()
	s.pruner.close()
	s.eventMux.Stop()
	// Clean shutdown marker as the last thing before closing db
	s.shutdownTracker.Stop()

	s.chainDb.Close()
	s.lesDb.Close()
	s.wg.Wait()
	log.Info("Light ethereum stopped")
	return nil
}<|MERGE_RESOLUTION|>--- conflicted
+++ resolved
@@ -96,17 +96,12 @@
 	if err != nil {
 		return nil, err
 	}
-<<<<<<< HEAD
-	chainConfig, genesisHash, genesisErr := core.SetupGenesisBlockWithOverride(chainDb, config.Genesis, config.OverrideTerminalTotalDifficulty, config.OverrideTerminalTotalDifficultyPassed)
-	if _, isCompat := genesisErr.(*confp.ConfigCompatError); genesisErr != nil && !isCompat {
-=======
 	var overrides core.ChainOverrides
 	if config.OverrideShanghai != nil {
 		overrides.OverrideShanghai = config.OverrideShanghai
 	}
 	chainConfig, genesisHash, genesisErr := core.SetupGenesisBlockWithOverride(chainDb, trie.NewDatabase(chainDb), config.Genesis, &overrides)
-	if _, isCompat := genesisErr.(*params.ConfigCompatError); genesisErr != nil && !isCompat {
->>>>>>> 18b641b0
+	if _, isCompat := genesisErr.(*confp.ConfigCompatError); genesisErr != nil && !isCompat {
 		return nil, genesisErr
 	}
 	log.Info("")
