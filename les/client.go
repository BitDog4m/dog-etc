--- conflicted
+++ resolved
@@ -74,14 +74,8 @@
 	if err != nil {
 		return nil, err
 	}
-<<<<<<< HEAD
 	chainConfig, genesisHash, genesisErr := core.SetupGenesisBlockWithOverride(chainDb, config.Genesis)
 	if _, isCompat := genesisErr.(*confp.ConfigCompatError); genesisErr != nil && !isCompat {
-=======
-	chainConfig, genesisHash, genesisErr := core.SetupGenesisBlockWithOverride(chainDb, config.Genesis,
-		config.OverrideIstanbul, config.OverrideMuirGlacier)
-	if _, isCompat := genesisErr.(*params.ConfigCompatError); genesisErr != nil && !isCompat {
->>>>>>> 01744997
 		return nil, genesisErr
 	}
 	log.Info("Initialised chain configuration", "config", chainConfig)
