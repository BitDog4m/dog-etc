// Copyright 2015 The go-ethereum Authors
// This file is part of the go-ethereum library.
//
// The go-ethereum library is free software: you can redistribute it and/or modify
// it under the terms of the GNU Lesser General Public License as published by
// the Free Software Foundation, either version 3 of the License, or
// (at your option) any later version.
//
// The go-ethereum library is distributed in the hope that it will be useful,
// but WITHOUT ANY WARRANTY; without even the implied warranty of
// MERCHANTABILITY or FITNESS FOR A PARTICULAR PURPOSE. See the
// GNU Lesser General Public License for more details.
//
// You should have received a copy of the GNU Lesser General Public License
// along with the go-ethereum library. If not, see <http://www.gnu.org/licenses/>.

// package web3ext contains geth specific web3.js extensions.
package web3ext

var Modules = map[string]string{
	"accounting": AccountingJs,
	"admin":      AdminJs,
	"chequebook": ChequebookJs,
	"clique":     CliqueJs,
	"ethash":     EthashJs,
	"debug":      DebugJs,
	"eth":        EthJs,
	"miner":      MinerJs,
	"net":        NetJs,
	"personal":   PersonalJs,
	"rpc":        RpcJs,
	"shh":        ShhJs,
	"swarmfs":    SwarmfsJs,
	"txpool":     TxpoolJs,
	"les":        LESJs,
	"lespay":     LESPayJs,
}

const ChequebookJs = `
web3._extend({
	property: 'chequebook',
	methods: [
		new web3._extend.Method({
			name: 'deposit',
			call: 'chequebook_deposit',
			params: 1,
			inputFormatter: [null]
		}),
		new web3._extend.Property({
			name: 'balance',
			getter: 'chequebook_balance',
			outputFormatter: web3._extend.utils.toDecimal
		}),
		new web3._extend.Method({
			name: 'cash',
			call: 'chequebook_cash',
			params: 1,
			inputFormatter: [null]
		}),
		new web3._extend.Method({
			name: 'issue',
			call: 'chequebook_issue',
			params: 2,
			inputFormatter: [null, null]
		}),
	]
});
`

const CliqueJs = `
web3._extend({
	property: 'clique',
	methods: [
		new web3._extend.Method({
			name: 'getSnapshot',
			call: 'clique_getSnapshot',
			params: 1,
			inputFormatter: [web3._extend.formatters.inputBlockNumberFormatter]
		}),
		new web3._extend.Method({
			name: 'getSnapshotAtHash',
			call: 'clique_getSnapshotAtHash',
			params: 1
		}),
		new web3._extend.Method({
			name: 'getSigners',
			call: 'clique_getSigners',
			params: 1,
			inputFormatter: [web3._extend.formatters.inputBlockNumberFormatter]
		}),
		new web3._extend.Method({
			name: 'getSignersAtHash',
			call: 'clique_getSignersAtHash',
			params: 1
		}),
		new web3._extend.Method({
			name: 'propose',
			call: 'clique_propose',
			params: 2
		}),
		new web3._extend.Method({
			name: 'discard',
			call: 'clique_discard',
			params: 1
		}),
		new web3._extend.Method({
			name: 'status',
			call: 'clique_status',
			params: 0
		}),
	],
	properties: [
		new web3._extend.Property({
			name: 'proposals',
			getter: 'clique_proposals'
		}),
	]
});
`

const EthashJs = `
web3._extend({
	property: 'ethash',
	methods: [
		new web3._extend.Method({
			name: 'getWork',
			call: 'ethash_getWork',
			params: 0
		}),
		new web3._extend.Method({
			name: 'getHashrate',
			call: 'ethash_getHashrate',
			params: 0
		}),
		new web3._extend.Method({
			name: 'submitWork',
			call: 'ethash_submitWork',
			params: 3,
		}),
		new web3._extend.Method({
			name: 'submitHashRate',
			call: 'ethash_submitHashRate',
			params: 2,
		}),
	]
});
`

const AdminJs = `
web3._extend({
	property: 'admin',
	methods: [
		new web3._extend.Method({
			name: 'addPeer',
			call: 'admin_addPeer',
			params: 1
		}),
		new web3._extend.Method({
			name: 'removePeer',
			call: 'admin_removePeer',
			params: 1
		}),
		new web3._extend.Method({
			name: 'addTrustedPeer',
			call: 'admin_addTrustedPeer',
			params: 1
		}),
		new web3._extend.Method({
			name: 'removeTrustedPeer',
			call: 'admin_removeTrustedPeer',
			params: 1
		}),
		new web3._extend.Method({
			name: 'exportChain',
			call: 'admin_exportChain',
			params: 3,
			inputFormatter: [null, null, null]
		}),
		new web3._extend.Method({
			name: 'importChain',
			call: 'admin_importChain',
			params: 1
		}),
		new web3._extend.Method({
<<<<<<< HEAD
			name: 'ecbp1100',
			call: 'admin_ecbp1100',
=======
			name: 'maxPeers',
			call: 'admin_maxPeers',
>>>>>>> 2093f145
			params: 1
		}),
		new web3._extend.Method({
			name: 'sleepBlocks',
			call: 'admin_sleepBlocks',
			params: 2
		}),
		new web3._extend.Method({
			name: 'startRPC',
			call: 'admin_startRPC',
			params: 4,
			inputFormatter: [null, null, null, null]
		}),
		new web3._extend.Method({
			name: 'stopRPC',
			call: 'admin_stopRPC'
		}),
		new web3._extend.Method({
			name: 'startWS',
			call: 'admin_startWS',
			params: 4,
			inputFormatter: [null, null, null, null]
		}),
		new web3._extend.Method({
			name: 'stopWS',
			call: 'admin_stopWS'
		}),
	],
	properties: [
		new web3._extend.Property({
			name: 'nodeInfo',
			getter: 'admin_nodeInfo'
		}),
		new web3._extend.Property({
			name: 'peers',
			getter: 'admin_peers'
		}),
		new web3._extend.Property({
			name: 'datadir',
			getter: 'admin_datadir'
		}),
	]
});
`

const DebugJs = `
web3._extend({
	property: 'debug',
	methods: [
		new web3._extend.Method({
			name: 'accountRange',
			call: 'debug_accountRange',
			params: 6,
			inputFormatter: [web3._extend.formatters.inputDefaultBlockNumberFormatter, null, null, null, null, null],
		}),
		new web3._extend.Method({
			name: 'printBlock',
			call: 'debug_printBlock',
			params: 1
		}),
		new web3._extend.Method({
			name: 'getBlockRlp',
			call: 'debug_getBlockRlp',
			params: 1
		}),
		new web3._extend.Method({
			name: 'testSignCliqueBlock',
			call: 'debug_testSignCliqueBlock',
			params: 2,
			inputFormatters: [web3._extend.formatters.inputAddressFormatter, null],
		}),
		new web3._extend.Method({
			name: 'setHead',
			call: 'debug_setHead',
			params: 1
		}),
		new web3._extend.Method({
			name: 'seedHash',
			call: 'debug_seedHash',
			params: 1
		}),
		new web3._extend.Method({
			name: 'dumpBlock',
			call: 'debug_dumpBlock',
			params: 1
		}),
		new web3._extend.Method({
			name: 'chaindbProperty',
			call: 'debug_chaindbProperty',
			params: 1,
			outputFormatter: console.log
		}),
		new web3._extend.Method({
			name: 'chaindbCompact',
			call: 'debug_chaindbCompact',
		}),
		new web3._extend.Method({
			name: 'verbosity',
			call: 'debug_verbosity',
			params: 1
		}),
		new web3._extend.Method({
			name: 'vmodule',
			call: 'debug_vmodule',
			params: 1
		}),
		new web3._extend.Method({
			name: 'backtraceAt',
			call: 'debug_backtraceAt',
			params: 1,
		}),
		new web3._extend.Method({
			name: 'stacks',
			call: 'debug_stacks',
			params: 0,
			outputFormatter: console.log
		}),
		new web3._extend.Method({
			name: 'freeOSMemory',
			call: 'debug_freeOSMemory',
			params: 0,
		}),
		new web3._extend.Method({
			name: 'setGCPercent',
			call: 'debug_setGCPercent',
			params: 1,
		}),
		new web3._extend.Method({
			name: 'memStats',
			call: 'debug_memStats',
			params: 0,
		}),
		new web3._extend.Method({
			name: 'gcStats',
			call: 'debug_gcStats',
			params: 0,
		}),
		new web3._extend.Method({
			name: 'cpuProfile',
			call: 'debug_cpuProfile',
			params: 2
		}),
		new web3._extend.Method({
			name: 'startCPUProfile',
			call: 'debug_startCPUProfile',
			params: 1
		}),
		new web3._extend.Method({
			name: 'stopCPUProfile',
			call: 'debug_stopCPUProfile',
			params: 0
		}),
		new web3._extend.Method({
			name: 'goTrace',
			call: 'debug_goTrace',
			params: 2
		}),
		new web3._extend.Method({
			name: 'startGoTrace',
			call: 'debug_startGoTrace',
			params: 1
		}),
		new web3._extend.Method({
			name: 'stopGoTrace',
			call: 'debug_stopGoTrace',
			params: 0
		}),
		new web3._extend.Method({
			name: 'blockProfile',
			call: 'debug_blockProfile',
			params: 2
		}),
		new web3._extend.Method({
			name: 'setBlockProfileRate',
			call: 'debug_setBlockProfileRate',
			params: 1
		}),
		new web3._extend.Method({
			name: 'writeBlockProfile',
			call: 'debug_writeBlockProfile',
			params: 1
		}),
		new web3._extend.Method({
			name: 'mutexProfile',
			call: 'debug_mutexProfile',
			params: 2
		}),
		new web3._extend.Method({
			name: 'setMutexProfileFraction',
			call: 'debug_setMutexProfileFraction',
			params: 1
		}),
		new web3._extend.Method({
			name: 'writeMutexProfile',
			call: 'debug_writeMutexProfile',
			params: 1
		}),
		new web3._extend.Method({
			name: 'writeMemProfile',
			call: 'debug_writeMemProfile',
			params: 1
		}),
		new web3._extend.Method({
			name: 'traceBlock',
			call: 'debug_traceBlock',
			params: 2,
			inputFormatter: [null, null]
		}),
		new web3._extend.Method({
			name: 'traceBlockFromFile',
			call: 'debug_traceBlockFromFile',
			params: 2,
			inputFormatter: [null, null]
		}),
		new web3._extend.Method({
			name: 'traceBadBlock',
			call: 'debug_traceBadBlock',
			params: 1,
			inputFormatter: [null]
		}),
		new web3._extend.Method({
			name: 'standardTraceBadBlockToFile',
			call: 'debug_standardTraceBadBlockToFile',
			params: 2,
			inputFormatter: [null, null]
		}),
		new web3._extend.Method({
			name: 'standardTraceBlockToFile',
			call: 'debug_standardTraceBlockToFile',
			params: 2,
			inputFormatter: [null, null]
		}),
		new web3._extend.Method({
			name: 'traceBlockByNumber',
			call: 'debug_traceBlockByNumber',
			params: 2,
			inputFormatter: [null, null]
		}),
		new web3._extend.Method({
			name: 'traceBlockByHash',
			call: 'debug_traceBlockByHash',
			params: 2,
			inputFormatter: [null, null]
		}),
		new web3._extend.Method({
			name: 'traceTransaction',
			call: 'debug_traceTransaction',
			params: 2,
			inputFormatter: [null, null]
		}),
		new web3._extend.Method({
			name: 'preimage',
			call: 'debug_preimage',
			params: 1,
			inputFormatter: [null]
		}),
		new web3._extend.Method({
			name: 'getBadBlocks',
			call: 'debug_getBadBlocks',
			params: 0,
		}),
		new web3._extend.Method({
			name: 'storageRangeAt',
			call: 'debug_storageRangeAt',
			params: 5,
		}),
		new web3._extend.Method({
			name: 'getModifiedAccountsByNumber',
			call: 'debug_getModifiedAccountsByNumber',
			params: 2,
			inputFormatter: [null, null],
		}),
		new web3._extend.Method({
			name: 'getModifiedAccountsByHash',
			call: 'debug_getModifiedAccountsByHash',
			params: 2,
			inputFormatter:[null, null],
		}),
		new web3._extend.Method({
			name: 'freezeClient',
			call: 'debug_freezeClient',
			params: 1,
		}),
	],
	properties: []
});
`

const EthJs = `
web3._extend({
	property: 'eth',
	methods: [
		new web3._extend.Method({
			name: 'chainId',
			call: 'eth_chainId',
			params: 0
		}),
		new web3._extend.Method({
			name: 'sign',
			call: 'eth_sign',
			params: 2,
			inputFormatter: [web3._extend.formatters.inputAddressFormatter, null]
		}),
		new web3._extend.Method({
			name: 'resend',
			call: 'eth_resend',
			params: 3,
			inputFormatter: [web3._extend.formatters.inputTransactionFormatter, web3._extend.utils.fromDecimal, web3._extend.utils.fromDecimal]
		}),
		new web3._extend.Method({
			name: 'signTransaction',
			call: 'eth_signTransaction',
			params: 1,
			inputFormatter: [web3._extend.formatters.inputTransactionFormatter]
		}),
		new web3._extend.Method({
			name: 'submitTransaction',
			call: 'eth_submitTransaction',
			params: 1,
			inputFormatter: [web3._extend.formatters.inputTransactionFormatter]
		}),
		new web3._extend.Method({
			name: 'fillTransaction',
			call: 'eth_fillTransaction',
			params: 1,
			inputFormatter: [web3._extend.formatters.inputTransactionFormatter]
		}),
		new web3._extend.Method({
			name: 'getHeaderByNumber',
			call: 'eth_getHeaderByNumber',
			params: 1
		}),
		new web3._extend.Method({
			name: 'getHeaderByHash',
			call: 'eth_getHeaderByHash',
			params: 1
		}),
		new web3._extend.Method({
			name: 'getBlockByNumber',
			call: 'eth_getBlockByNumber',
			params: 2
		}),
		new web3._extend.Method({
			name: 'getBlockByHash',
			call: 'eth_getBlockByHash',
			params: 2
		}),
		new web3._extend.Method({
			name: 'getRawTransaction',
			call: 'eth_getRawTransactionByHash',
			params: 1
		}),
		new web3._extend.Method({
			name: 'getRawTransactionFromBlock',
			call: function(args) {
				return (web3._extend.utils.isString(args[0]) && args[0].indexOf('0x') === 0) ? 'eth_getRawTransactionByBlockHashAndIndex' : 'eth_getRawTransactionByBlockNumberAndIndex';
			},
			params: 2,
			inputFormatter: [web3._extend.formatters.inputBlockNumberFormatter, web3._extend.utils.toHex]
		}),
		new web3._extend.Method({
			name: 'getProof',
			call: 'eth_getProof',
			params: 3,
			inputFormatter: [web3._extend.formatters.inputAddressFormatter, null, web3._extend.formatters.inputBlockNumberFormatter]
		}),
	],
	properties: [
		new web3._extend.Property({
			name: 'pendingTransactions',
			getter: 'eth_pendingTransactions',
			outputFormatter: function(txs) {
				var formatted = [];
				for (var i = 0; i < txs.length; i++) {
					formatted.push(web3._extend.formatters.outputTransactionFormatter(txs[i]));
					formatted[i].blockHash = null;
				}
				return formatted;
			}
		}),
	]
});
`

const MinerJs = `
web3._extend({
	property: 'miner',
	methods: [
		new web3._extend.Method({
			name: 'start',
			call: 'miner_start',
			params: 1,
			inputFormatter: [null]
		}),
		new web3._extend.Method({
			name: 'stop',
			call: 'miner_stop'
		}),
		new web3._extend.Method({
			name: 'setEtherbase',
			call: 'miner_setEtherbase',
			params: 1,
			inputFormatter: [web3._extend.formatters.inputAddressFormatter]
		}),
		new web3._extend.Method({
			name: 'setExtra',
			call: 'miner_setExtra',
			params: 1
		}),
		new web3._extend.Method({
			name: 'setGasPrice',
			call: 'miner_setGasPrice',
			params: 1,
			inputFormatter: [web3._extend.utils.fromDecimal]
		}),
		new web3._extend.Method({
			name: 'setRecommitInterval',
			call: 'miner_setRecommitInterval',
			params: 1,
		}),
		new web3._extend.Method({
			name: 'getHashrate',
			call: 'miner_getHashrate'
		}),
	],
	properties: []
});
`

const NetJs = `
web3._extend({
	property: 'net',
	methods: [],
	properties: [
		new web3._extend.Property({
			name: 'version',
			getter: 'net_version'
		}),
	]
});
`

const PersonalJs = `
web3._extend({
	property: 'personal',
	methods: [
		new web3._extend.Method({
			name: 'importRawKey',
			call: 'personal_importRawKey',
			params: 2
		}),
		new web3._extend.Method({
			name: 'sign',
			call: 'personal_sign',
			params: 3,
			inputFormatter: [null, web3._extend.formatters.inputAddressFormatter, null]
		}),
		new web3._extend.Method({
			name: 'ecRecover',
			call: 'personal_ecRecover',
			params: 2
		}),
		new web3._extend.Method({
			name: 'openWallet',
			call: 'personal_openWallet',
			params: 2
		}),
		new web3._extend.Method({
			name: 'deriveAccount',
			call: 'personal_deriveAccount',
			params: 3
		}),
		new web3._extend.Method({
			name: 'signTransaction',
			call: 'personal_signTransaction',
			params: 2,
			inputFormatter: [web3._extend.formatters.inputTransactionFormatter, null]
		}),
		new web3._extend.Method({
			name: 'unpair',
			call: 'personal_unpair',
			params: 2
		}),
		new web3._extend.Method({
			name: 'initializeWallet',
			call: 'personal_initializeWallet',
			params: 1
		})
	],
	properties: [
		new web3._extend.Property({
			name: 'listWallets',
			getter: 'personal_listWallets'
		}),
	]
})
`

const RpcJs = `
web3._extend({
	property: 'rpc',
	methods: [
		new web3._extend.Method({
			name: 'discover',
			call: 'rpc.discover',
			params: 0
		}),
	],
	properties: [
		new web3._extend.Property({
			name: 'modules',
			getter: 'rpc_modules'
		}),
	]
});
`

const ShhJs = `
web3._extend({
	property: 'shh',
	methods: [
	],
	properties:
	[
		new web3._extend.Property({
			name: 'version',
			getter: 'shh_version',
			outputFormatter: web3._extend.utils.toDecimal
		}),
		new web3._extend.Property({
			name: 'info',
			getter: 'shh_info'
		}),
	]
});
`

const SwarmfsJs = `
web3._extend({
	property: 'swarmfs',
	methods:
	[
		new web3._extend.Method({
			name: 'mount',
			call: 'swarmfs_mount',
			params: 2
		}),
		new web3._extend.Method({
			name: 'unmount',
			call: 'swarmfs_unmount',
			params: 1
		}),
		new web3._extend.Method({
			name: 'listmounts',
			call: 'swarmfs_listmounts',
			params: 0
		}),
	]
});
`

const TxpoolJs = `
web3._extend({
	property: 'txpool',
	methods: [],
	properties:
	[
		new web3._extend.Property({
			name: 'content',
			getter: 'txpool_content'
		}),
		new web3._extend.Property({
			name: 'inspect',
			getter: 'txpool_inspect'
		}),
		new web3._extend.Property({
			name: 'status',
			getter: 'txpool_status',
			outputFormatter: function(status) {
				status.pending = web3._extend.utils.toDecimal(status.pending);
				status.queued = web3._extend.utils.toDecimal(status.queued);
				return status;
			}
		}),
	]
});
`

const AccountingJs = `
web3._extend({
	property: 'accounting',
	methods: [
		new web3._extend.Property({
			name: 'balance',
			getter: 'account_balance'
		}),
		new web3._extend.Property({
			name: 'balanceCredit',
			getter: 'account_balanceCredit'
		}),
		new web3._extend.Property({
			name: 'balanceDebit',
			getter: 'account_balanceDebit'
		}),
		new web3._extend.Property({
			name: 'bytesCredit',
			getter: 'account_bytesCredit'
		}),
		new web3._extend.Property({
			name: 'bytesDebit',
			getter: 'account_bytesDebit'
		}),
		new web3._extend.Property({
			name: 'msgCredit',
			getter: 'account_msgCredit'
		}),
		new web3._extend.Property({
			name: 'msgDebit',
			getter: 'account_msgDebit'
		}),
		new web3._extend.Property({
			name: 'peerDrops',
			getter: 'account_peerDrops'
		}),
		new web3._extend.Property({
			name: 'selfDrops',
			getter: 'account_selfDrops'
		}),
	]
});
`

const LESJs = `
web3._extend({
	property: 'les',
	methods:
	[
		new web3._extend.Method({
			name: 'getCheckpoint',
			call: 'les_getCheckpoint',
			params: 1
		}),
		new web3._extend.Method({
			name: 'clientInfo',
			call: 'les_clientInfo',
			params: 1
		}),
		new web3._extend.Method({
			name: 'priorityClientInfo',
			call: 'les_priorityClientInfo',
			params: 3
		}),
		new web3._extend.Method({
			name: 'setClientParams',
			call: 'les_setClientParams',
			params: 2
		}),
		new web3._extend.Method({
			name: 'setDefaultParams',
			call: 'les_setDefaultParams',
			params: 1
		}),
		new web3._extend.Method({
			name: 'addBalance',
			call: 'les_addBalance',
			params: 3
		}),
	],
	properties:
	[
		new web3._extend.Property({
			name: 'latestCheckpoint',
			getter: 'les_latestCheckpoint'
		}),
		new web3._extend.Property({
			name: 'checkpointContractAddress',
			getter: 'les_getCheckpointContractAddress'
		}),
		new web3._extend.Property({
			name: 'serverInfo',
			getter: 'les_serverInfo'
		}),
	]
});
`

const LESPayJs = `
web3._extend({
	property: 'lespay',
	methods:
	[
		new web3._extend.Method({
			name: 'distribution',
			call: 'lespay_distribution',
			params: 2
		}),
		new web3._extend.Method({
			name: 'timeout',
			call: 'lespay_timeout',
			params: 2
		}),
		new web3._extend.Method({
			name: 'value',
			call: 'lespay_value',
			params: 2
		}),
	],
	properties:
	[
		new web3._extend.Property({
			name: 'requestStats',
			getter: 'lespay_requestStats'
		}),
	]
});
`<|MERGE_RESOLUTION|>--- conflicted
+++ resolved
@@ -182,13 +182,13 @@
 			params: 1
 		}),
 		new web3._extend.Method({
-<<<<<<< HEAD
+			name: 'maxPeers',
+			call: 'admin_maxPeers',
+			params: 1
+		}),
+		new web3._extend.Method({
 			name: 'ecbp1100',
 			call: 'admin_ecbp1100',
-=======
-			name: 'maxPeers',
-			call: 'admin_maxPeers',
->>>>>>> 2093f145
 			params: 1
 		}),
 		new web3._extend.Method({
