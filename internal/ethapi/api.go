// Copyright 2015 The go-ethereum Authors
// This file is part of the go-ethereum library.
//
// The go-ethereum library is free software: you can redistribute it and/or modify
// it under the terms of the GNU Lesser General Public License as published by
// the Free Software Foundation, either version 3 of the License, or
// (at your option) any later version.
//
// The go-ethereum library is distributed in the hope that it will be useful,
// but WITHOUT ANY WARRANTY; without even the implied warranty of
// MERCHANTABILITY or FITNESS FOR A PARTICULAR PURPOSE. See the
// GNU Lesser General Public License for more details.
//
// You should have received a copy of the GNU Lesser General Public License
// along with the go-ethereum library. If not, see <http://www.gnu.org/licenses/>.

package ethapi

import (
	"bytes"
	"context"
	"errors"
	"fmt"
	"math/big"
	"strings"
	"time"

	"github.com/davecgh/go-spew/spew"
	"github.com/ethereum/go-ethereum/accounts"
	"github.com/ethereum/go-ethereum/accounts/abi"
	"github.com/ethereum/go-ethereum/accounts/keystore"
	"github.com/ethereum/go-ethereum/accounts/scwallet"
	"github.com/ethereum/go-ethereum/common"
	"github.com/ethereum/go-ethereum/common/hexutil"
	"github.com/ethereum/go-ethereum/common/math"
	"github.com/ethereum/go-ethereum/consensus/clique"
	"github.com/ethereum/go-ethereum/consensus/ethash"
	"github.com/ethereum/go-ethereum/core"
	"github.com/ethereum/go-ethereum/core/rawdb"
	"github.com/ethereum/go-ethereum/core/types"
	"github.com/ethereum/go-ethereum/core/vm"
	"github.com/ethereum/go-ethereum/crypto"
	"github.com/ethereum/go-ethereum/log"
	"github.com/ethereum/go-ethereum/p2p"
	"github.com/ethereum/go-ethereum/params/vars"
	"github.com/ethereum/go-ethereum/rlp"
	"github.com/ethereum/go-ethereum/rpc"
	"github.com/tyler-smith/go-bip39"
)

// PublicEthereumAPI provides an API to access Ethereum related information.
// It offers only methods that operate on public data that is freely available to anyone.
type PublicEthereumAPI struct {
	b Backend
}

// NewPublicEthereumAPI creates a new Ethereum protocol API.
func NewPublicEthereumAPI(b Backend) *PublicEthereumAPI {
	return &PublicEthereumAPI{b}
}

// GasPrice returns a suggestion for a gas price.
func (s *PublicEthereumAPI) GasPrice(ctx context.Context) (*hexutil.Big, error) {
	price, err := s.b.SuggestPrice(ctx)
	return (*hexutil.Big)(price), err
}

// ProtocolVersion returns the current Ethereum protocol version this node supports
func (s *PublicEthereumAPI) ProtocolVersion() hexutil.Uint {
	return hexutil.Uint(s.b.ProtocolVersion())
}

// Syncing returns false in case the node is currently not syncing with the network. It can be up to date or has not
// yet received the latest block headers from its pears. In case it is synchronizing:
// - startingBlock: block number this node started to synchronise from
// - currentBlock:  block number this node is currently importing
// - highestBlock:  block number of the highest block header this node has received from peers
// - pulledStates:  number of state entries processed until now
// - knownStates:   number of known state entries that still need to be pulled
func (s *PublicEthereumAPI) Syncing() (interface{}, error) {
	progress := s.b.Downloader().Progress()

	// Return not syncing if the synchronisation already completed
	if progress.CurrentBlock >= progress.HighestBlock {
		return false, nil
	}
	// Otherwise gather the block sync stats
	return map[string]interface{}{
		"startingBlock": hexutil.Uint64(progress.StartingBlock),
		"currentBlock":  hexutil.Uint64(progress.CurrentBlock),
		"highestBlock":  hexutil.Uint64(progress.HighestBlock),
		"pulledStates":  hexutil.Uint64(progress.PulledStates),
		"knownStates":   hexutil.Uint64(progress.KnownStates),
	}, nil
}

// PublicTxPoolAPI offers and API for the transaction pool. It only operates on data that is non confidential.
type PublicTxPoolAPI struct {
	b Backend
}

// NewPublicTxPoolAPI creates a new tx pool service that gives information about the transaction pool.
func NewPublicTxPoolAPI(b Backend) *PublicTxPoolAPI {
	return &PublicTxPoolAPI{b}
}

// Content returns the transactions contained within the transaction pool.
func (s *PublicTxPoolAPI) Content() map[string]map[string]map[string]*RPCTransaction {
	content := map[string]map[string]map[string]*RPCTransaction{
		"pending": make(map[string]map[string]*RPCTransaction),
		"queued":  make(map[string]map[string]*RPCTransaction),
	}
	pending, queue := s.b.TxPoolContent()

	// Flatten the pending transactions
	for account, txs := range pending {
		dump := make(map[string]*RPCTransaction)
		for _, tx := range txs {
			dump[fmt.Sprintf("%d", tx.Nonce())] = newRPCPendingTransaction(tx)
		}
		content["pending"][account.Hex()] = dump
	}
	// Flatten the queued transactions
	for account, txs := range queue {
		dump := make(map[string]*RPCTransaction)
		for _, tx := range txs {
			dump[fmt.Sprintf("%d", tx.Nonce())] = newRPCPendingTransaction(tx)
		}
		content["queued"][account.Hex()] = dump
	}
	return content
}

// Status returns the number of pending and queued transaction in the pool.
func (s *PublicTxPoolAPI) Status() map[string]hexutil.Uint {
	pending, queue := s.b.Stats()
	return map[string]hexutil.Uint{
		"pending": hexutil.Uint(pending),
		"queued":  hexutil.Uint(queue),
	}
}

// Inspect retrieves the content of the transaction pool and flattens it into an
// easily inspectable list.
func (s *PublicTxPoolAPI) Inspect() map[string]map[string]map[string]string {
	content := map[string]map[string]map[string]string{
		"pending": make(map[string]map[string]string),
		"queued":  make(map[string]map[string]string),
	}
	pending, queue := s.b.TxPoolContent()

	// Define a formatter to flatten a transaction into a string
	var format = func(tx *types.Transaction) string {
		if to := tx.To(); to != nil {
			return fmt.Sprintf("%s: %v wei + %v gas × %v wei", tx.To().Hex(), tx.Value(), tx.Gas(), tx.GasPrice())
		}
		return fmt.Sprintf("contract creation: %v wei + %v gas × %v wei", tx.Value(), tx.Gas(), tx.GasPrice())
	}
	// Flatten the pending transactions
	for account, txs := range pending {
		dump := make(map[string]string)
		for _, tx := range txs {
			dump[fmt.Sprintf("%d", tx.Nonce())] = format(tx)
		}
		content["pending"][account.Hex()] = dump
	}
	// Flatten the queued transactions
	for account, txs := range queue {
		dump := make(map[string]string)
		for _, tx := range txs {
			dump[fmt.Sprintf("%d", tx.Nonce())] = format(tx)
		}
		content["queued"][account.Hex()] = dump
	}
	return content
}

// PublicAccountAPI provides an API to access accounts managed by this node.
// It offers only methods that can retrieve accounts.
type PublicAccountAPI struct {
	am *accounts.Manager
}

// NewPublicAccountAPI creates a new PublicAccountAPI.
func NewPublicAccountAPI(am *accounts.Manager) *PublicAccountAPI {
	return &PublicAccountAPI{am: am}
}

// Accounts returns the collection of accounts this node manages
func (s *PublicAccountAPI) Accounts() []common.Address {
	return s.am.Accounts()
}

// PrivateAccountAPI provides an API to access accounts managed by this node.
// It offers methods to create, (un)lock en list accounts. Some methods accept
// passwords and are therefore considered private by default.
type PrivateAccountAPI struct {
	am        *accounts.Manager
	nonceLock *AddrLocker
	b         Backend
}

// NewPrivateAccountAPI create a new PrivateAccountAPI.
func NewPrivateAccountAPI(b Backend, nonceLock *AddrLocker) *PrivateAccountAPI {
	return &PrivateAccountAPI{
		am:        b.AccountManager(),
		nonceLock: nonceLock,
		b:         b,
	}
}

// listAccounts will return a list of addresses for accounts this node manages.
func (s *PrivateAccountAPI) ListAccounts() []common.Address {
	return s.am.Accounts()
}

// rawWallet is a JSON representation of an accounts.Wallet interface, with its
// data contents extracted into plain fields.
type rawWallet struct {
	URL      string             `json:"url"`
	Status   string             `json:"status"`
	Failure  string             `json:"failure,omitempty"`
	Accounts []accounts.Account `json:"accounts,omitempty"`
}

// ListWallets will return a list of wallets this node manages.
func (s *PrivateAccountAPI) ListWallets() []rawWallet {
	wallets := make([]rawWallet, 0) // return [] instead of nil if empty
	for _, wallet := range s.am.Wallets() {
		status, failure := wallet.Status()

		raw := rawWallet{
			URL:      wallet.URL().String(),
			Status:   status,
			Accounts: wallet.Accounts(),
		}
		if failure != nil {
			raw.Failure = failure.Error()
		}
		wallets = append(wallets, raw)
	}
	return wallets
}

// OpenWallet initiates a hardware wallet opening procedure, establishing a USB
// connection and attempting to authenticate via the provided passphrase. Note,
// the method may return an extra challenge requiring a second open (e.g. the
// Trezor PIN matrix challenge).
func (s *PrivateAccountAPI) OpenWallet(url string, passphrase *string) error {
	wallet, err := s.am.Wallet(url)
	if err != nil {
		return err
	}
	pass := ""
	if passphrase != nil {
		pass = *passphrase
	}
	return wallet.Open(pass)
}

// DeriveAccount requests a HD wallet to derive a new account, optionally pinning
// it for later reuse.
func (s *PrivateAccountAPI) DeriveAccount(url string, path string, pin *bool) (accounts.Account, error) {
	wallet, err := s.am.Wallet(url)
	if err != nil {
		return accounts.Account{}, err
	}
	derivPath, err := accounts.ParseDerivationPath(path)
	if err != nil {
		return accounts.Account{}, err
	}
	if pin == nil {
		pin = new(bool)
	}
	return wallet.Derive(derivPath, *pin)
}

// NewAccount will create a new account and returns the address for the new account.
func (s *PrivateAccountAPI) NewAccount(password string) (common.Address, error) {
	acc, err := fetchKeystore(s.am).NewAccount(password)
	if err == nil {
		log.Info("Your new key was generated", "address", acc.Address)
		log.Warn("Please backup your key file!", "path", acc.URL.Path)
		log.Warn("Please remember your password!")
		return acc.Address, nil
	}
	return common.Address{}, err
}

// fetchKeystore retrives the encrypted keystore from the account manager.
func fetchKeystore(am *accounts.Manager) *keystore.KeyStore {
	return am.Backends(keystore.KeyStoreType)[0].(*keystore.KeyStore)
}

// ImportRawKey stores the given hex encoded ECDSA key into the key directory,
// encrypting it with the passphrase.
func (s *PrivateAccountAPI) ImportRawKey(privkey string, password string) (common.Address, error) {
	key, err := crypto.HexToECDSA(privkey)
	if err != nil {
		return common.Address{}, err
	}
	acc, err := fetchKeystore(s.am).ImportECDSA(key, password)
	return acc.Address, err
}

// UnlockAccount will unlock the account associated with the given address with
// the given password for duration seconds. If duration is nil it will use a
// default of 300 seconds. It returns an indication if the account was unlocked.
func (s *PrivateAccountAPI) UnlockAccount(ctx context.Context, addr common.Address, password string, duration *uint64) (bool, error) {
	// When the API is exposed by external RPC(http, ws etc), unless the user
	// explicitly specifies to allow the insecure account unlocking, otherwise
	// it is disabled.
	if s.b.ExtRPCEnabled() && !s.b.AccountManager().Config().InsecureUnlockAllowed {
		return false, errors.New("account unlock with HTTP access is forbidden")
	}

	const max = uint64(time.Duration(math.MaxInt64) / time.Second)
	var d time.Duration
	if duration == nil {
		d = 300 * time.Second
	} else if *duration > max {
		return false, errors.New("unlock duration too large")
	} else {
		d = time.Duration(*duration) * time.Second
	}
	err := fetchKeystore(s.am).TimedUnlock(accounts.Account{Address: addr}, password, d)
	if err != nil {
		log.Warn("Failed account unlock attempt", "address", addr, "err", err)
	}
	return err == nil, err
}

// LockAccount will lock the account associated with the given address when it's unlocked.
func (s *PrivateAccountAPI) LockAccount(addr common.Address) bool {
	return fetchKeystore(s.am).Lock(addr) == nil
}

// signTransaction sets defaults and signs the given transaction
// NOTE: the caller needs to ensure that the nonceLock is held, if applicable,
// and release it after the transaction has been submitted to the tx pool
func (s *PrivateAccountAPI) signTransaction(ctx context.Context, args *SendTxArgs, passwd string) (*types.Transaction, error) {
	// Look up the wallet containing the requested signer
	account := accounts.Account{Address: args.From}
	wallet, err := s.am.Find(account)
	if err != nil {
		return nil, err
	}
	// Set some sanity defaults and terminate on failure
	if err := args.setDefaults(ctx, s.b); err != nil {
		return nil, err
	}
	// Assemble the transaction and sign with the wallet
	tx := args.toTransaction()

	return wallet.SignTxWithPassphrase(account, passwd, tx, s.b.ChainConfig().GetChainID())
}

// SendTransaction will create a transaction from the given arguments and
// tries to sign it with the key associated with args.To. If the given passwd isn't
// able to decrypt the key it fails.
func (s *PrivateAccountAPI) SendTransaction(ctx context.Context, args SendTxArgs, passwd string) (common.Hash, error) {
	if args.Nonce == nil {
		// Hold the addresse's mutex around signing to prevent concurrent assignment of
		// the same nonce to multiple accounts.
		s.nonceLock.LockAddr(args.From)
		defer s.nonceLock.UnlockAddr(args.From)
	}
	signed, err := s.signTransaction(ctx, &args, passwd)
	if err != nil {
		log.Warn("Failed transaction send attempt", "from", args.From, "to", args.To, "value", args.Value.ToInt(), "err", err)
		return common.Hash{}, err
	}
	return SubmitTransaction(ctx, s.b, signed)
}

// SignTransaction will create a transaction from the given arguments and
// tries to sign it with the key associated with args.To. If the given passwd isn't
// able to decrypt the key it fails. The transaction is returned in RLP-form, not broadcast
// to other nodes
func (s *PrivateAccountAPI) SignTransaction(ctx context.Context, args SendTxArgs, passwd string) (*SignTransactionResult, error) {
	// No need to obtain the noncelock mutex, since we won't be sending this
	// tx into the transaction pool, but right back to the user
	if args.Gas == nil {
		return nil, fmt.Errorf("gas not specified")
	}
	if args.GasPrice == nil {
		return nil, fmt.Errorf("gasPrice not specified")
	}
	if args.Nonce == nil {
		return nil, fmt.Errorf("nonce not specified")
	}
	signed, err := s.signTransaction(ctx, &args, passwd)
	if err != nil {
		log.Warn("Failed transaction sign attempt", "from", args.From, "to", args.To, "value", args.Value.ToInt(), "err", err)
		return nil, err
	}
	data, err := rlp.EncodeToBytes(signed)
	if err != nil {
		return nil, err
	}
	return &SignTransactionResult{data, signed}, nil
}

// Sign calculates an Ethereum ECDSA signature for:
// keccack256("\x19Ethereum Signed Message:\n" + len(message) + message))
//
// Note, the produced signature conforms to the secp256k1 curve R, S and V values,
// where the V value will be 27 or 28 for legacy reasons.
//
// The key used to calculate the signature is decrypted with the given password.
//
// https://github.com/ethereum/go-ethereum/wiki/Management-APIs#personal_sign
func (s *PrivateAccountAPI) Sign(ctx context.Context, data hexutil.Bytes, addr common.Address, passwd string) (hexutil.Bytes, error) {
	// Look up the wallet containing the requested signer
	account := accounts.Account{Address: addr}

	wallet, err := s.b.AccountManager().Find(account)
	if err != nil {
		return nil, err
	}
	// Assemble sign the data with the wallet
	signature, err := wallet.SignTextWithPassphrase(account, passwd, data)
	if err != nil {
		log.Warn("Failed data sign attempt", "address", addr, "err", err)
		return nil, err
	}
	signature[crypto.RecoveryIDOffset] += 27 // Transform V from 0/1 to 27/28 according to the yellow paper
	return signature, nil
}

// EcRecover returns the address for the account that was used to create the signature.
// Note, this function is compatible with eth_sign and personal_sign. As such it recovers
// the address of:
// hash = keccak256("\x19Ethereum Signed Message:\n"${message length}${message})
// addr = ecrecover(hash, signature)
//
// Note, the signature must conform to the secp256k1 curve R, S and V values, where
// the V value must be 27 or 28 for legacy reasons.
//
// https://github.com/ethereum/go-ethereum/wiki/Management-APIs#personal_ecRecover
func (s *PrivateAccountAPI) EcRecover(ctx context.Context, data, sig hexutil.Bytes) (common.Address, error) {
	if len(sig) != crypto.SignatureLength {
		return common.Address{}, fmt.Errorf("signature must be %d bytes long", crypto.SignatureLength)
	}
	if sig[crypto.RecoveryIDOffset] != 27 && sig[crypto.RecoveryIDOffset] != 28 {
		return common.Address{}, fmt.Errorf("invalid Ethereum signature (V is not 27 or 28)")
	}
	sig[crypto.RecoveryIDOffset] -= 27 // Transform yellow paper V from 27/28 to 0/1

	rpk, err := crypto.SigToPub(accounts.TextHash(data), sig)
	if err != nil {
		return common.Address{}, err
	}
	return crypto.PubkeyToAddress(*rpk), nil
}

// SignAndSendTransaction was renamed to SendTransaction. This method is deprecated
// and will be removed in the future. It primary goal is to give clients time to update.
func (s *PrivateAccountAPI) SignAndSendTransaction(ctx context.Context, args SendTxArgs, passwd string) (common.Hash, error) {
	return s.SendTransaction(ctx, args, passwd)
}

// InitializeWallet initializes a new wallet at the provided URL, by generating and returning a new private key.
func (s *PrivateAccountAPI) InitializeWallet(ctx context.Context, url string) (string, error) {
	wallet, err := s.am.Wallet(url)
	if err != nil {
		return "", err
	}

	entropy, err := bip39.NewEntropy(256)
	if err != nil {
		return "", err
	}

	mnemonic, err := bip39.NewMnemonic(entropy)
	if err != nil {
		return "", err
	}

	seed := bip39.NewSeed(mnemonic, "")

	switch wallet := wallet.(type) {
	case *scwallet.Wallet:
		return mnemonic, wallet.Initialize(seed)
	default:
		return "", fmt.Errorf("specified wallet does not support initialization")
	}
}

// Unpair deletes a pairing between wallet and geth.
func (s *PrivateAccountAPI) Unpair(ctx context.Context, url string, pin string) error {
	wallet, err := s.am.Wallet(url)
	if err != nil {
		return err
	}

	switch wallet := wallet.(type) {
	case *scwallet.Wallet:
		return wallet.Unpair([]byte(pin))
	default:
		return fmt.Errorf("specified wallet does not support pairing")
	}
}

// PublicBlockChainAPI provides an API to access the Ethereum blockchain.
// It offers only methods that operate on public data that is freely available to anyone.
type PublicBlockChainAPI struct {
	b Backend
}

// NewPublicBlockChainAPI creates a new Ethereum blockchain API.
func NewPublicBlockChainAPI(b Backend) *PublicBlockChainAPI {
	return &PublicBlockChainAPI{b}
}

// ChainId returns the chainID value for transaction replay protection.
func (s *PublicBlockChainAPI) ChainId() *hexutil.Big {
	return (*hexutil.Big)(s.b.ChainConfig().GetChainID())
}

// BlockNumber returns the block number of the chain head.
func (s *PublicBlockChainAPI) BlockNumber() hexutil.Uint64 {
	header, _ := s.b.HeaderByNumber(context.Background(), rpc.LatestBlockNumber) // latest header should always be available
	return hexutil.Uint64(header.Number.Uint64())
}

// GetBalance returns the amount of wei for the given address in the state of the
// given block number. The rpc.LatestBlockNumber and rpc.PendingBlockNumber meta
// block numbers are also allowed.
func (s *PublicBlockChainAPI) GetBalance(ctx context.Context, address common.Address, blockNrOrHash rpc.BlockNumberOrHash) (*hexutil.Big, error) {
	state, _, err := s.b.StateAndHeaderByNumberOrHash(ctx, blockNrOrHash)
	if state == nil || err != nil {
		return nil, err
	}
	return (*hexutil.Big)(state.GetBalance(address)), state.Error()
}

// Result structs for GetProof
type AccountResult struct {
	Address      common.Address  `json:"address"`
	AccountProof []string        `json:"accountProof"`
	Balance      *hexutil.Big    `json:"balance"`
	CodeHash     common.Hash     `json:"codeHash"`
	Nonce        hexutil.Uint64  `json:"nonce"`
	StorageHash  common.Hash     `json:"storageHash"`
	StorageProof []StorageResult `json:"storageProof"`
}
type StorageResult struct {
	Key   string       `json:"key"`
	Value *hexutil.Big `json:"value"`
	Proof []string     `json:"proof"`
}

// GetProof returns the Merkle-proof for a given account and optionally some storage keys.
func (s *PublicBlockChainAPI) GetProof(ctx context.Context, address common.Address, storageKeys []string, blockNrOrHash rpc.BlockNumberOrHash) (*AccountResult, error) {
	state, _, err := s.b.StateAndHeaderByNumberOrHash(ctx, blockNrOrHash)
	if state == nil || err != nil {
		return nil, err
	}

	storageTrie := state.StorageTrie(address)
	storageHash := types.EmptyRootHash
	codeHash := state.GetCodeHash(address)
	storageProof := make([]StorageResult, len(storageKeys))

	// if we have a storageTrie, (which means the account exists), we can update the storagehash
	if storageTrie != nil {
		storageHash = storageTrie.Hash()
	} else {
		// no storageTrie means the account does not exist, so the codeHash is the hash of an empty bytearray.
		codeHash = crypto.Keccak256Hash(nil)
	}

	// create the proof for the storageKeys
	for i, key := range storageKeys {
		if storageTrie != nil {
			proof, storageError := state.GetStorageProof(address, common.HexToHash(key))
			if storageError != nil {
				return nil, storageError
			}
			storageProof[i] = StorageResult{key, (*hexutil.Big)(state.GetState(address, common.HexToHash(key)).Big()), common.ToHexArray(proof)}
		} else {
			storageProof[i] = StorageResult{key, &hexutil.Big{}, []string{}}
		}
	}

	// create the accountProof
	accountProof, proofErr := state.GetProof(address)
	if proofErr != nil {
		return nil, proofErr
	}

	return &AccountResult{
		Address:      address,
		AccountProof: common.ToHexArray(accountProof),
		Balance:      (*hexutil.Big)(state.GetBalance(address)),
		CodeHash:     codeHash,
		Nonce:        hexutil.Uint64(state.GetNonce(address)),
		StorageHash:  storageHash,
		StorageProof: storageProof,
	}, state.Error()
}

// GetHeaderByNumber returns the requested canonical block header.
// * When blockNr is -1 the chain head is returned.
// * When blockNr is -2 the pending chain head is returned.
func (s *PublicBlockChainAPI) GetHeaderByNumber(ctx context.Context, number rpc.BlockNumber) (map[string]interface{}, error) {
	header, err := s.b.HeaderByNumber(ctx, number)
	if header != nil && err == nil {
		response := s.rpcMarshalHeader(header)
		if number == rpc.PendingBlockNumber {
			// Pending header need to nil out a few fields
			for _, field := range []string{"hash", "nonce", "miner"} {
				response[field] = nil
			}
		}
		return response, err
	}
	return nil, err
}

// GetHeaderByHash returns the requested header by hash.
func (s *PublicBlockChainAPI) GetHeaderByHash(ctx context.Context, hash common.Hash) map[string]interface{} {
	header, _ := s.b.HeaderByHash(ctx, hash)
	if header != nil {
		return s.rpcMarshalHeader(header)
	}
	return nil
}

// GetBlockByNumber returns the requested canonical block.
// * When blockNr is -1 the chain head is returned.
// * When blockNr is -2 the pending chain head is returned.
// * When fullTx is true all transactions in the block are returned, otherwise
//   only the transaction hash is returned.
func (s *PublicBlockChainAPI) GetBlockByNumber(ctx context.Context, number rpc.BlockNumber, fullTx bool) (map[string]interface{}, error) {
	block, err := s.b.BlockByNumber(ctx, number)
	if block != nil && err == nil {
		response, err := s.rpcMarshalBlock(block, true, fullTx)
		if err == nil && number == rpc.PendingBlockNumber {
			// Pending blocks need to nil out a few fields
			for _, field := range []string{"hash", "nonce", "miner"} {
				response[field] = nil
			}
		}
		return response, err
	}
	return nil, err
}

// GetBlockByHash returns the requested block. When fullTx is true all transactions in the block are returned in full
// detail, otherwise only the transaction hash is returned.
func (s *PublicBlockChainAPI) GetBlockByHash(ctx context.Context, hash common.Hash, fullTx bool) (map[string]interface{}, error) {
	block, err := s.b.BlockByHash(ctx, hash)
	if block != nil {
		return s.rpcMarshalBlock(block, true, fullTx)
	}
	return nil, err
}

// GetUncleByBlockNumberAndIndex returns the uncle block for the given block hash and index. When fullTx is true
// all transactions in the block are returned in full detail, otherwise only the transaction hash is returned.
func (s *PublicBlockChainAPI) GetUncleByBlockNumberAndIndex(ctx context.Context, blockNr rpc.BlockNumber, index hexutil.Uint) (map[string]interface{}, error) {
	block, err := s.b.BlockByNumber(ctx, blockNr)
	if block != nil {
		uncles := block.Uncles()
		if index >= hexutil.Uint(len(uncles)) {
			log.Debug("Requested uncle not found", "number", blockNr, "hash", block.Hash(), "index", index)
			return nil, nil
		}
		block = types.NewBlockWithHeader(uncles[index])
		return s.rpcMarshalBlock(block, false, false)
	}
	return nil, err
}

// GetUncleByBlockHashAndIndex returns the uncle block for the given block hash and index. When fullTx is true
// all transactions in the block are returned in full detail, otherwise only the transaction hash is returned.
func (s *PublicBlockChainAPI) GetUncleByBlockHashAndIndex(ctx context.Context, blockHash common.Hash, index hexutil.Uint) (map[string]interface{}, error) {
	block, err := s.b.BlockByHash(ctx, blockHash)
	if block != nil {
		uncles := block.Uncles()
		if index >= hexutil.Uint(len(uncles)) {
			log.Debug("Requested uncle not found", "number", block.Number(), "hash", blockHash, "index", index)
			return nil, nil
		}
		block = types.NewBlockWithHeader(uncles[index])
		return s.rpcMarshalBlock(block, false, false)
	}
	return nil, err
}

// GetUncleCountByBlockNumber returns number of uncles in the block for the given block number
func (s *PublicBlockChainAPI) GetUncleCountByBlockNumber(ctx context.Context, blockNr rpc.BlockNumber) *hexutil.Uint {
	if block, _ := s.b.BlockByNumber(ctx, blockNr); block != nil {
		n := hexutil.Uint(len(block.Uncles()))
		return &n
	}
	return nil
}

// GetUncleCountByBlockHash returns number of uncles in the block for the given block hash
func (s *PublicBlockChainAPI) GetUncleCountByBlockHash(ctx context.Context, blockHash common.Hash) *hexutil.Uint {
	if block, _ := s.b.BlockByHash(ctx, blockHash); block != nil {
		n := hexutil.Uint(len(block.Uncles()))
		return &n
	}
	return nil
}

// GetCode returns the code stored at the given address in the state for the given block number.
func (s *PublicBlockChainAPI) GetCode(ctx context.Context, address common.Address, blockNrOrHash rpc.BlockNumberOrHash) (hexutil.Bytes, error) {
	state, _, err := s.b.StateAndHeaderByNumberOrHash(ctx, blockNrOrHash)
	if state == nil || err != nil {
		return nil, err
	}
	code := state.GetCode(address)
	return code, state.Error()
}

// GetStorageAt returns the storage from the state at the given address, key and
// block number. The rpc.LatestBlockNumber and rpc.PendingBlockNumber meta block
// numbers are also allowed.
func (s *PublicBlockChainAPI) GetStorageAt(ctx context.Context, address common.Address, key string, blockNrOrHash rpc.BlockNumberOrHash) (hexutil.Bytes, error) {
	state, _, err := s.b.StateAndHeaderByNumberOrHash(ctx, blockNrOrHash)
	if state == nil || err != nil {
		return nil, err
	}
	res := state.GetState(address, common.HexToHash(key))
	return res[:], state.Error()
}

// CallArgs represents the arguments for a call.
type CallArgs struct {
	From     *common.Address `json:"from"`
	To       *common.Address `json:"to"`
	Gas      *hexutil.Uint64 `json:"gas"`
	GasPrice *hexutil.Big    `json:"gasPrice"`
	Value    *hexutil.Big    `json:"value"`
	Data     *hexutil.Bytes  `json:"data"`
}

// ToMessage converts CallArgs to the Message type used by the core evm
func (args *CallArgs) ToMessage(globalGasCap *big.Int) types.Message {
	// Set sender address or use zero address if none specified.
	var addr common.Address
	if args.From != nil {
		addr = *args.From
	}

	// Set default gas & gas price if none were set
	gas := uint64(math.MaxUint64 / 2)
	if args.Gas != nil {
		gas = uint64(*args.Gas)
	}
	if globalGasCap != nil && globalGasCap.Uint64() < gas {
		log.Warn("Caller gas above allowance, capping", "requested", gas, "cap", globalGasCap)
		gas = globalGasCap.Uint64()
	}
	gasPrice := new(big.Int)
	if args.GasPrice != nil {
		gasPrice = args.GasPrice.ToInt()
	}

	value := new(big.Int)
	if args.Value != nil {
		value = args.Value.ToInt()
	}

	var data []byte
	if args.Data != nil {
		data = []byte(*args.Data)
	}

	msg := types.NewMessage(addr, args.To, 0, value, gas, gasPrice, data, false)
	return msg
}

// account indicates the overriding fields of account during the execution of
// a message call.
// Note, state and stateDiff can't be specified at the same time. If state is
// set, message execution will only use the data in the given state. Otherwise
// if statDiff is set, all diff will be applied first and then execute the call
// message.
type account struct {
	Nonce     *hexutil.Uint64              `json:"nonce"`
	Code      *hexutil.Bytes               `json:"code"`
	Balance   **hexutil.Big                `json:"balance"`
	State     *map[common.Hash]common.Hash `json:"state"`
	StateDiff *map[common.Hash]common.Hash `json:"stateDiff"`
}

func DoCall(ctx context.Context, b Backend, args CallArgs, blockNrOrHash rpc.BlockNumberOrHash, overrides map[common.Address]account, vmCfg vm.Config, timeout time.Duration, globalGasCap *big.Int) (*core.ExecutionResult, error) {
	defer func(start time.Time) { log.Debug("Executing EVM call finished", "runtime", time.Since(start)) }(time.Now())

	state, header, err := b.StateAndHeaderByNumberOrHash(ctx, blockNrOrHash)
	if state == nil || err != nil {
		return nil, err
	}
	// Override the fields of specified contracts before execution.
	for addr, account := range overrides {
		// Override account nonce.
		if account.Nonce != nil {
			state.SetNonce(addr, uint64(*account.Nonce))
		}
		// Override account(contract) code.
		if account.Code != nil {
			state.SetCode(addr, *account.Code)
		}
		// Override account balance.
		if account.Balance != nil {
			state.SetBalance(addr, (*big.Int)(*account.Balance))
		}
		if account.State != nil && account.StateDiff != nil {
			return nil, fmt.Errorf("account %s has both 'state' and 'stateDiff'", addr.Hex())
		}
		// Replace entire state if caller requires.
		if account.State != nil {
			state.SetStorage(addr, *account.State)
		}
		// Apply state diff into specified accounts.
		if account.StateDiff != nil {
			for key, value := range *account.StateDiff {
				state.SetState(addr, key, value)
			}
		}
	}
	// Setup context so it may be cancelled the call has completed
	// or, in case of unmetered gas, setup a context with a timeout.
	var cancel context.CancelFunc
	if timeout > 0 {
		ctx, cancel = context.WithTimeout(ctx, timeout)
	} else {
		ctx, cancel = context.WithCancel(ctx)
	}
	// Make sure the context is cancelled when the call has completed
	// this makes sure resources are cleaned up.
	defer cancel()

	// Get a new instance of the EVM.
	msg := args.ToMessage(globalGasCap)
	evm, vmError, err := b.GetEVM(ctx, msg, state, header)
	if err != nil {
		return nil, err
	}
	// Wait for the context to be done and cancel the evm. Even if the
	// EVM has finished, cancelling may be done (repeatedly)
	go func() {
		<-ctx.Done()
		evm.Cancel()
	}()

	// Setup the gas pool (also for unmetered requests)
	// and apply the message.
	gp := new(core.GasPool).AddGas(math.MaxUint64)
	result, err := core.ApplyMessage(evm, msg, gp)
	if err := vmError(); err != nil {
		return nil, err
	}
	// If the timer caused an abort, return an appropriate error message
	if evm.Cancelled() {
		return nil, fmt.Errorf("execution aborted (timeout = %v)", timeout)
	}
	return result, err
}

// Call executes the given transaction on the state for the given block number.
//
// Additionally, the caller can specify a batch of contract for fields overriding.
//
// Note, this function doesn't make and changes in the state/blockchain and is
// useful to execute and retrieve values.
func (s *PublicBlockChainAPI) Call(ctx context.Context, args CallArgs, blockNrOrHash rpc.BlockNumberOrHash, overrides *map[common.Address]account) (hexutil.Bytes, error) {
	var accounts map[common.Address]account
	if overrides != nil {
		accounts = *overrides
	}
	result, err := DoCall(ctx, s.b, args, blockNrOrHash, accounts, vm.Config{}, 5*time.Second, s.b.RPCGasCap())
	if err != nil {
		return nil, err
	}
	return result.Return(), nil
}

type estimateGasError struct {
	error  string // Concrete error type if it's failed to estimate gas usage
	vmerr  error  // Additional field, it's non-nil if the given transaction is invalid
	revert string // Additional field, it's non-empty if the transaction is reverted and reason is provided
}

func (e estimateGasError) Error() string {
	errMsg := e.error
	if e.vmerr != nil {
		errMsg += fmt.Sprintf(" (%v)", e.vmerr)
	}
	if e.revert != "" {
		errMsg += fmt.Sprintf(" (%s)", e.revert)
	}
	return errMsg
}

func DoEstimateGas(ctx context.Context, b Backend, args CallArgs, blockNrOrHash rpc.BlockNumberOrHash, gasCap *big.Int) (hexutil.Uint64, error) {
	// Binary search the gas requirement, as it may be higher than the amount used
	var (
		lo  uint64 = vars.TxGas - 1
		hi  uint64
		cap uint64
	)
<<<<<<< HEAD
	if args.Gas != nil && uint64(*args.Gas) >= vars.TxGas {
=======
	// Use zero address if sender unspecified.
	if args.From == nil {
		args.From = new(common.Address)
	}
	// Determine the highest gas limit can be used during the estimation.
	if args.Gas != nil && uint64(*args.Gas) >= params.TxGas {
>>>>>>> 069a7e1f
		hi = uint64(*args.Gas)
	} else {
		// Retrieve the block to act as the gas ceiling
		block, err := b.BlockByNumberOrHash(ctx, blockNrOrHash)
		if err != nil {
			return 0, err
		}
		hi = block.GasLimit()
	}
	// Recap the highest gas limit with account's available balance.
	if args.GasPrice != nil && args.GasPrice.ToInt().Uint64() != 0 {
		state, _, err := b.StateAndHeaderByNumberOrHash(ctx, blockNrOrHash)
		if err != nil {
			return 0, err
		}
		balance := state.GetBalance(*args.From) // from can't be nil
		available := new(big.Int).Set(balance)
		if args.Value != nil {
			if args.Value.ToInt().Cmp(available) >= 0 {
				return 0, errors.New("insufficient funds for transfer")
			}
			available.Sub(available, args.Value.ToInt())
		}
		allowance := new(big.Int).Div(available, args.GasPrice.ToInt())
		if hi > allowance.Uint64() {
			transfer := args.Value
			if transfer == nil {
				transfer = new(hexutil.Big)
			}
			log.Warn("Gas estimation capped by limited funds", "original", hi, "balance", balance,
				"sent", transfer.ToInt(), "gasprice", args.GasPrice.ToInt(), "fundable", allowance)
			hi = allowance.Uint64()
		}
	}
	// Recap the highest gas allowance with specified gascap.
	if gasCap != nil && hi > gasCap.Uint64() {
		log.Warn("Caller gas above allowance, capping", "requested", hi, "cap", gasCap)
		hi = gasCap.Uint64()
	}
	cap = hi

	// Create a helper to check if a gas allowance results in an executable transaction
	executable := func(gas uint64) (bool, *core.ExecutionResult, error) {
		args.Gas = (*hexutil.Uint64)(&gas)

		result, err := DoCall(ctx, b, args, blockNrOrHash, nil, vm.Config{}, 0, gasCap)
		if err != nil {
			if err == core.ErrIntrinsicGas {
				return true, nil, nil // Special case, raise gas limit
			}
			return true, nil, err // Bail out
		}
		return result.Failed(), result, nil
	}
	// Execute the binary search and hone in on an executable gas limit
	for lo+1 < hi {
		mid := (hi + lo) / 2
		failed, _, err := executable(mid)

		// If the error is not nil(consensus error), it means the provided message
		// call or transaction will never be accepted no matter how much gas it is
		// assigened. Return the error directly, don't struggle any more.
		if err != nil {
			return 0, err
		}
		if failed {
			lo = mid
		} else {
			hi = mid
		}
	}
	// Reject the transaction as invalid if it still fails at the highest allowance
	if hi == cap {
		failed, result, err := executable(hi)
		if err != nil {
			return 0, err
		}
		if failed {
			if result != nil && result.Err != vm.ErrOutOfGas {
				var revert string
				if len(result.Revert()) > 0 {
					ret, err := abi.UnpackRevert(result.Revert())
					if err != nil {
						revert = hexutil.Encode(result.Revert())
					} else {
						revert = ret
					}
				}
				return 0, estimateGasError{
					error:  "always failing transaction",
					vmerr:  result.Err,
					revert: revert,
				}
			}
			// Otherwise, the specified gas cap is too low
			return 0, estimateGasError{error: fmt.Sprintf("gas required exceeds allowance (%d)", cap)}
		}
	}
	return hexutil.Uint64(hi), nil
}

// EstimateGas returns an estimate of the amount of gas needed to execute the
// given transaction against the current pending block.
func (s *PublicBlockChainAPI) EstimateGas(ctx context.Context, args CallArgs) (hexutil.Uint64, error) {
	blockNrOrHash := rpc.BlockNumberOrHashWithNumber(rpc.PendingBlockNumber)
	return DoEstimateGas(ctx, s.b, args, blockNrOrHash, s.b.RPCGasCap())
}

// ExecutionResult groups all structured logs emitted by the EVM
// while replaying a transaction in debug mode as well as transaction
// execution status, the amount of gas used and the return value
type ExecutionResult struct {
	Gas         uint64         `json:"gas"`
	Failed      bool           `json:"failed"`
	ReturnValue string         `json:"returnValue"`
	StructLogs  []StructLogRes `json:"structLogs"`
}

// StructLogRes stores a structured log emitted by the EVM while replaying a
// transaction in debug mode
type StructLogRes struct {
	Pc      uint64             `json:"pc"`
	Op      string             `json:"op"`
	Gas     uint64             `json:"gas"`
	GasCost uint64             `json:"gasCost"`
	Depth   int                `json:"depth"`
	Error   error              `json:"error,omitempty"`
	Stack   *[]string          `json:"stack,omitempty"`
	Memory  *[]string          `json:"memory,omitempty"`
	Storage *map[string]string `json:"storage,omitempty"`
}

// FormatLogs formats EVM returned structured logs for json output
func FormatLogs(logs []vm.StructLog) []StructLogRes {
	formatted := make([]StructLogRes, len(logs))
	for index, trace := range logs {
		formatted[index] = StructLogRes{
			Pc:      trace.Pc,
			Op:      trace.Op.String(),
			Gas:     trace.Gas,
			GasCost: trace.GasCost,
			Depth:   trace.Depth,
			Error:   trace.Err,
		}
		if trace.Stack != nil {
			stack := make([]string, len(trace.Stack))
			for i, stackValue := range trace.Stack {
				stack[i] = fmt.Sprintf("%x", math.PaddedBigBytes(stackValue, 32))
			}
			formatted[index].Stack = &stack
		}
		if trace.Memory != nil {
			memory := make([]string, 0, (len(trace.Memory)+31)/32)
			for i := 0; i+32 <= len(trace.Memory); i += 32 {
				memory = append(memory, fmt.Sprintf("%x", trace.Memory[i:i+32]))
			}
			formatted[index].Memory = &memory
		}
		if trace.Storage != nil {
			storage := make(map[string]string)
			for i, storageValue := range trace.Storage {
				storage[fmt.Sprintf("%x", i)] = fmt.Sprintf("%x", storageValue)
			}
			formatted[index].Storage = &storage
		}
	}
	return formatted
}

// RPCMarshalHeader converts the given header to the RPC output .
func RPCMarshalHeader(head *types.Header) map[string]interface{} {
	return map[string]interface{}{
		"number":           (*hexutil.Big)(head.Number),
		"hash":             head.Hash(),
		"parentHash":       head.ParentHash,
		"nonce":            head.Nonce,
		"mixHash":          head.MixDigest,
		"sha3Uncles":       head.UncleHash,
		"logsBloom":        head.Bloom,
		"stateRoot":        head.Root,
		"miner":            head.Coinbase,
		"difficulty":       (*hexutil.Big)(head.Difficulty),
		"extraData":        hexutil.Bytes(head.Extra),
		"size":             hexutil.Uint64(head.Size()),
		"gasLimit":         hexutil.Uint64(head.GasLimit),
		"gasUsed":          hexutil.Uint64(head.GasUsed),
		"timestamp":        hexutil.Uint64(head.Time),
		"transactionsRoot": head.TxHash,
		"receiptsRoot":     head.ReceiptHash,
	}
}

// RPCMarshalBlock converts the given block to the RPC output which depends on fullTx. If inclTx is true transactions are
// returned. When fullTx is true the returned block contains full transaction details, otherwise it will only contain
// transaction hashes.
func RPCMarshalBlock(block *types.Block, inclTx bool, fullTx bool) (map[string]interface{}, error) {
	fields := RPCMarshalHeader(block.Header())
	fields["size"] = hexutil.Uint64(block.Size())

	if inclTx {
		formatTx := func(tx *types.Transaction) (interface{}, error) {
			return tx.Hash(), nil
		}
		if fullTx {
			formatTx = func(tx *types.Transaction) (interface{}, error) {
				return newRPCTransactionFromBlockHash(block, tx.Hash()), nil
			}
		}
		txs := block.Transactions()
		transactions := make([]interface{}, len(txs))
		var err error
		for i, tx := range txs {
			if transactions[i], err = formatTx(tx); err != nil {
				return nil, err
			}
		}
		fields["transactions"] = transactions
	}
	uncles := block.Uncles()
	uncleHashes := make([]common.Hash, len(uncles))
	for i, uncle := range uncles {
		uncleHashes[i] = uncle.Hash()
	}
	fields["uncles"] = uncleHashes

	return fields, nil
}

// rpcMarshalHeader uses the generalized output filler, then adds the total difficulty field, which requires
// a `PublicBlockchainAPI`.
func (s *PublicBlockChainAPI) rpcMarshalHeader(header *types.Header) map[string]interface{} {
	fields := RPCMarshalHeader(header)
	fields["totalDifficulty"] = (*hexutil.Big)(s.b.GetTd(header.Hash()))
	return fields
}

// rpcMarshalBlock uses the generalized output filler, then adds the total difficulty field, which requires
// a `PublicBlockchainAPI`.
func (s *PublicBlockChainAPI) rpcMarshalBlock(b *types.Block, inclTx bool, fullTx bool) (map[string]interface{}, error) {
	fields, err := RPCMarshalBlock(b, inclTx, fullTx)
	if err != nil {
		return nil, err
	}
	if inclTx {
		fields["totalDifficulty"] = (*hexutil.Big)(s.b.GetTd(b.Hash()))
	}
	return fields, err
}

// RPCTransaction represents a transaction that will serialize to the RPC representation of a transaction
type RPCTransaction struct {
	BlockHash        *common.Hash    `json:"blockHash"`
	BlockNumber      *hexutil.Big    `json:"blockNumber"`
	From             common.Address  `json:"from"`
	Gas              hexutil.Uint64  `json:"gas"`
	GasPrice         *hexutil.Big    `json:"gasPrice"`
	Hash             common.Hash     `json:"hash"`
	Input            hexutil.Bytes   `json:"input"`
	Nonce            hexutil.Uint64  `json:"nonce"`
	To               *common.Address `json:"to"`
	TransactionIndex *hexutil.Uint64 `json:"transactionIndex"`
	Value            *hexutil.Big    `json:"value"`
	V                *hexutil.Big    `json:"v"`
	R                *hexutil.Big    `json:"r"`
	S                *hexutil.Big    `json:"s"`
}

// newRPCTransaction returns a transaction that will serialize to the RPC
// representation, with the given location metadata set (if available).
func newRPCTransaction(tx *types.Transaction, blockHash common.Hash, blockNumber uint64, index uint64) *RPCTransaction {
	var signer types.Signer = types.FrontierSigner{}
	if tx.Protected() {
		signer = types.NewEIP155Signer(tx.ChainId())
	}
	from, _ := types.Sender(signer, tx)
	v, r, s := tx.RawSignatureValues()

	result := &RPCTransaction{
		From:     from,
		Gas:      hexutil.Uint64(tx.Gas()),
		GasPrice: (*hexutil.Big)(tx.GasPrice()),
		Hash:     tx.Hash(),
		Input:    hexutil.Bytes(tx.Data()),
		Nonce:    hexutil.Uint64(tx.Nonce()),
		To:       tx.To(),
		Value:    (*hexutil.Big)(tx.Value()),
		V:        (*hexutil.Big)(v),
		R:        (*hexutil.Big)(r),
		S:        (*hexutil.Big)(s),
	}
	if blockHash != (common.Hash{}) {
		result.BlockHash = &blockHash
		result.BlockNumber = (*hexutil.Big)(new(big.Int).SetUint64(blockNumber))
		result.TransactionIndex = (*hexutil.Uint64)(&index)
	}
	return result
}

// newRPCPendingTransaction returns a pending transaction that will serialize to the RPC representation
func newRPCPendingTransaction(tx *types.Transaction) *RPCTransaction {
	return newRPCTransaction(tx, common.Hash{}, 0, 0)
}

// newRPCTransactionFromBlockIndex returns a transaction that will serialize to the RPC representation.
func newRPCTransactionFromBlockIndex(b *types.Block, index uint64) *RPCTransaction {
	txs := b.Transactions()
	if index >= uint64(len(txs)) {
		return nil
	}
	return newRPCTransaction(txs[index], b.Hash(), b.NumberU64(), index)
}

// newRPCRawTransactionFromBlockIndex returns the bytes of a transaction given a block and a transaction index.
func newRPCRawTransactionFromBlockIndex(b *types.Block, index uint64) hexutil.Bytes {
	txs := b.Transactions()
	if index >= uint64(len(txs)) {
		return nil
	}
	blob, _ := rlp.EncodeToBytes(txs[index])
	return blob
}

// newRPCTransactionFromBlockHash returns a transaction that will serialize to the RPC representation.
func newRPCTransactionFromBlockHash(b *types.Block, hash common.Hash) *RPCTransaction {
	for idx, tx := range b.Transactions() {
		if tx.Hash() == hash {
			return newRPCTransactionFromBlockIndex(b, uint64(idx))
		}
	}
	return nil
}

// PublicTransactionPoolAPI exposes methods for the RPC interface
type PublicTransactionPoolAPI struct {
	b         Backend
	nonceLock *AddrLocker
}

// NewPublicTransactionPoolAPI creates a new RPC service with methods specific for the transaction pool.
func NewPublicTransactionPoolAPI(b Backend, nonceLock *AddrLocker) *PublicTransactionPoolAPI {
	return &PublicTransactionPoolAPI{b, nonceLock}
}

// GetBlockTransactionCountByNumber returns the number of transactions in the block with the given block number.
func (s *PublicTransactionPoolAPI) GetBlockTransactionCountByNumber(ctx context.Context, blockNr rpc.BlockNumber) *hexutil.Uint {
	if block, _ := s.b.BlockByNumber(ctx, blockNr); block != nil {
		n := hexutil.Uint(len(block.Transactions()))
		return &n
	}
	return nil
}

// GetBlockTransactionCountByHash returns the number of transactions in the block with the given hash.
func (s *PublicTransactionPoolAPI) GetBlockTransactionCountByHash(ctx context.Context, blockHash common.Hash) *hexutil.Uint {
	if block, _ := s.b.BlockByHash(ctx, blockHash); block != nil {
		n := hexutil.Uint(len(block.Transactions()))
		return &n
	}
	return nil
}

// GetTransactionByBlockNumberAndIndex returns the transaction for the given block number and index.
func (s *PublicTransactionPoolAPI) GetTransactionByBlockNumberAndIndex(ctx context.Context, blockNr rpc.BlockNumber, index hexutil.Uint) *RPCTransaction {
	if block, _ := s.b.BlockByNumber(ctx, blockNr); block != nil {
		return newRPCTransactionFromBlockIndex(block, uint64(index))
	}
	return nil
}

// GetTransactionByBlockHashAndIndex returns the transaction for the given block hash and index.
func (s *PublicTransactionPoolAPI) GetTransactionByBlockHashAndIndex(ctx context.Context, blockHash common.Hash, index hexutil.Uint) *RPCTransaction {
	if block, _ := s.b.BlockByHash(ctx, blockHash); block != nil {
		return newRPCTransactionFromBlockIndex(block, uint64(index))
	}
	return nil
}

// GetRawTransactionByBlockNumberAndIndex returns the bytes of the transaction for the given block number and index.
func (s *PublicTransactionPoolAPI) GetRawTransactionByBlockNumberAndIndex(ctx context.Context, blockNr rpc.BlockNumber, index hexutil.Uint) hexutil.Bytes {
	if block, _ := s.b.BlockByNumber(ctx, blockNr); block != nil {
		return newRPCRawTransactionFromBlockIndex(block, uint64(index))
	}
	return nil
}

// GetRawTransactionByBlockHashAndIndex returns the bytes of the transaction for the given block hash and index.
func (s *PublicTransactionPoolAPI) GetRawTransactionByBlockHashAndIndex(ctx context.Context, blockHash common.Hash, index hexutil.Uint) hexutil.Bytes {
	if block, _ := s.b.BlockByHash(ctx, blockHash); block != nil {
		return newRPCRawTransactionFromBlockIndex(block, uint64(index))
	}
	return nil
}

// GetTransactionCount returns the number of transactions the given address has sent for the given block number
func (s *PublicTransactionPoolAPI) GetTransactionCount(ctx context.Context, address common.Address, blockNrOrHash rpc.BlockNumberOrHash) (*hexutil.Uint64, error) {
	// Ask transaction pool for the nonce which includes pending transactions
	if blockNr, ok := blockNrOrHash.Number(); ok && blockNr == rpc.PendingBlockNumber {
		nonce, err := s.b.GetPoolNonce(ctx, address)
		if err != nil {
			return nil, err
		}
		return (*hexutil.Uint64)(&nonce), nil
	}
	// Resolve block number and use its state to ask for the nonce
	state, _, err := s.b.StateAndHeaderByNumberOrHash(ctx, blockNrOrHash)
	if state == nil || err != nil {
		return nil, err
	}
	nonce := state.GetNonce(address)
	return (*hexutil.Uint64)(&nonce), state.Error()
}

// GetTransactionByHash returns the transaction for the given hash
func (s *PublicTransactionPoolAPI) GetTransactionByHash(ctx context.Context, hash common.Hash) (*RPCTransaction, error) {
	// Try to return an already finalized transaction
	tx, blockHash, blockNumber, index, err := s.b.GetTransaction(ctx, hash)
	if err != nil {
		return nil, err
	}
	if tx != nil {
		return newRPCTransaction(tx, blockHash, blockNumber, index), nil
	}
	// No finalized transaction, try to retrieve it from the pool
	if tx := s.b.GetPoolTransaction(hash); tx != nil {
		return newRPCPendingTransaction(tx), nil
	}

	// Transaction unknown, return as such
	return nil, nil
}

// GetRawTransactionByHash returns the bytes of the transaction for the given hash.
func (s *PublicTransactionPoolAPI) GetRawTransactionByHash(ctx context.Context, hash common.Hash) (hexutil.Bytes, error) {
	// Retrieve a finalized transaction, or a pooled otherwise
	tx, _, _, _, err := s.b.GetTransaction(ctx, hash)
	if err != nil {
		return nil, err
	}
	if tx == nil {
		if tx = s.b.GetPoolTransaction(hash); tx == nil {
			// Transaction not found anywhere, abort
			return nil, nil
		}
	}
	// Serialize to RLP and return
	return rlp.EncodeToBytes(tx)
}

// GetTransactionReceipt returns the transaction receipt for the given transaction hash.
func (s *PublicTransactionPoolAPI) GetTransactionReceipt(ctx context.Context, hash common.Hash) (map[string]interface{}, error) {
	tx, blockHash, blockNumber, index := rawdb.ReadTransaction(s.b.ChainDb(), hash)
	if tx == nil {
		return nil, nil
	}
	receipts, err := s.b.GetReceipts(ctx, blockHash)
	if err != nil {
		return nil, err
	}
	if len(receipts) <= int(index) {
		return nil, nil
	}
	receipt := receipts[index]

	var signer types.Signer = types.FrontierSigner{}
	if tx.Protected() {
		signer = types.NewEIP155Signer(tx.ChainId())
	}
	from, _ := types.Sender(signer, tx)

	fields := map[string]interface{}{
		"blockHash":         blockHash,
		"blockNumber":       hexutil.Uint64(blockNumber),
		"transactionHash":   hash,
		"transactionIndex":  hexutil.Uint64(index),
		"from":              from,
		"to":                tx.To(),
		"gasUsed":           hexutil.Uint64(receipt.GasUsed),
		"cumulativeGasUsed": hexutil.Uint64(receipt.CumulativeGasUsed),
		"contractAddress":   nil,
		"logs":              receipt.Logs,
		"logsBloom":         receipt.Bloom,
	}

	// Assign receipt status or post state.
	if len(receipt.PostState) > 0 {
		fields["root"] = hexutil.Bytes(receipt.PostState)
	} else {
		fields["status"] = hexutil.Uint(receipt.Status)
	}
	if receipt.Logs == nil {
		fields["logs"] = [][]*types.Log{}
	}
	// If the ContractAddress is 20 0x0 bytes, assume it is not a contract creation
	if receipt.ContractAddress != (common.Address{}) {
		fields["contractAddress"] = receipt.ContractAddress
	}
	return fields, nil
}

// sign is a helper function that signs a transaction with the private key of the given address.
func (s *PublicTransactionPoolAPI) sign(addr common.Address, tx *types.Transaction) (*types.Transaction, error) {
	// Look up the wallet containing the requested signer
	account := accounts.Account{Address: addr}

	wallet, err := s.b.AccountManager().Find(account)
	if err != nil {
		return nil, err
	}
	// Request the wallet to sign the transaction
	return wallet.SignTx(account, tx, s.b.ChainConfig().GetChainID())
}

// SendTxArgs represents the arguments to sumbit a new transaction into the transaction pool.
type SendTxArgs struct {
	From     common.Address  `json:"from"`
	To       *common.Address `json:"to"`
	Gas      *hexutil.Uint64 `json:"gas"`
	GasPrice *hexutil.Big    `json:"gasPrice"`
	Value    *hexutil.Big    `json:"value"`
	Nonce    *hexutil.Uint64 `json:"nonce"`
	// We accept "data" and "input" for backwards-compatibility reasons. "input" is the
	// newer name and should be preferred by clients.
	Data  *hexutil.Bytes `json:"data"`
	Input *hexutil.Bytes `json:"input"`
}

// setDefaults is a helper function that fills in default values for unspecified tx fields.
func (args *SendTxArgs) setDefaults(ctx context.Context, b Backend) error {
	if args.GasPrice == nil {
		price, err := b.SuggestPrice(ctx)
		if err != nil {
			return err
		}
		args.GasPrice = (*hexutil.Big)(price)
	}
	if args.Value == nil {
		args.Value = new(hexutil.Big)
	}
	if args.Nonce == nil {
		nonce, err := b.GetPoolNonce(ctx, args.From)
		if err != nil {
			return err
		}
		args.Nonce = (*hexutil.Uint64)(&nonce)
	}
	if args.Data != nil && args.Input != nil && !bytes.Equal(*args.Data, *args.Input) {
		return errors.New(`both "data" and "input" are set and not equal. Please use "input" to pass transaction call data`)
	}
	if args.To == nil {
		// Contract creation
		var input []byte
		if args.Data != nil {
			input = *args.Data
		} else if args.Input != nil {
			input = *args.Input
		}
		if len(input) == 0 {
			return errors.New(`contract creation without any data provided`)
		}
	}
	// Estimate the gas usage if necessary.
	if args.Gas == nil {
		// For backwards-compatibility reason, we try both input and data
		// but input is preferred.
		input := args.Input
		if input == nil {
			input = args.Data
		}
		callArgs := CallArgs{
			From:     &args.From, // From shouldn't be nil
			To:       args.To,
			GasPrice: args.GasPrice,
			Value:    args.Value,
			Data:     input,
		}
		pendingBlockNr := rpc.BlockNumberOrHashWithNumber(rpc.PendingBlockNumber)
		estimated, err := DoEstimateGas(ctx, b, callArgs, pendingBlockNr, b.RPCGasCap())
		if err != nil {
			return err
		}
		args.Gas = &estimated
		log.Trace("Estimate gas usage automatically", "gas", args.Gas)
	}
	return nil
}

func (args *SendTxArgs) toTransaction() *types.Transaction {
	var input []byte
	if args.Input != nil {
		input = *args.Input
	} else if args.Data != nil {
		input = *args.Data
	}
	if args.To == nil {
		return types.NewContractCreation(uint64(*args.Nonce), (*big.Int)(args.Value), uint64(*args.Gas), (*big.Int)(args.GasPrice), input)
	}
	return types.NewTransaction(uint64(*args.Nonce), *args.To, (*big.Int)(args.Value), uint64(*args.Gas), (*big.Int)(args.GasPrice), input)
}

// SubmitTransaction is a helper function that submits tx to txPool and logs a message.
func SubmitTransaction(ctx context.Context, b Backend, tx *types.Transaction) (common.Hash, error) {
	if err := b.SendTx(ctx, tx); err != nil {
		return common.Hash{}, err
	}
	if tx.To() == nil {
		signer := types.MakeSigner(b.ChainConfig(), b.CurrentBlock().Number())
		from, err := types.Sender(signer, tx)
		if err != nil {
			return common.Hash{}, err
		}
		addr := crypto.CreateAddress(from, tx.Nonce())
		log.Info("Submitted contract creation", "fullhash", tx.Hash().Hex(), "contract", addr.Hex())
	} else {
		log.Info("Submitted transaction", "fullhash", tx.Hash().Hex(), "recipient", tx.To())
	}
	return tx.Hash(), nil
}

// SendTransaction creates a transaction for the given argument, sign it and submit it to the
// transaction pool.
func (s *PublicTransactionPoolAPI) SendTransaction(ctx context.Context, args SendTxArgs) (common.Hash, error) {
	// Look up the wallet containing the requested signer
	account := accounts.Account{Address: args.From}

	wallet, err := s.b.AccountManager().Find(account)
	if err != nil {
		return common.Hash{}, err
	}

	if args.Nonce == nil {
		// Hold the addresse's mutex around signing to prevent concurrent assignment of
		// the same nonce to multiple accounts.
		s.nonceLock.LockAddr(args.From)
		defer s.nonceLock.UnlockAddr(args.From)
	}

	// Set some sanity defaults and terminate on failure
	if err := args.setDefaults(ctx, s.b); err != nil {
		return common.Hash{}, err
	}
	// Assemble the transaction and sign with the wallet
	tx := args.toTransaction()

	signed, err := wallet.SignTx(account, tx, s.b.ChainConfig().GetChainID())
	if err != nil {
		return common.Hash{}, err
	}
	return SubmitTransaction(ctx, s.b, signed)
}

// FillTransaction fills the defaults (nonce, gas, gasPrice) on a given unsigned transaction,
// and returns it to the caller for further processing (signing + broadcast)
func (s *PublicTransactionPoolAPI) FillTransaction(ctx context.Context, args SendTxArgs) (*SignTransactionResult, error) {
	// Set some sanity defaults and terminate on failure
	if err := args.setDefaults(ctx, s.b); err != nil {
		return nil, err
	}
	// Assemble the transaction and obtain rlp
	tx := args.toTransaction()
	data, err := rlp.EncodeToBytes(tx)
	if err != nil {
		return nil, err
	}
	return &SignTransactionResult{data, tx}, nil
}

// SendRawTransaction will add the signed transaction to the transaction pool.
// The sender is responsible for signing the transaction and using the correct nonce.
func (s *PublicTransactionPoolAPI) SendRawTransaction(ctx context.Context, encodedTx hexutil.Bytes) (common.Hash, error) {
	tx := new(types.Transaction)
	if err := rlp.DecodeBytes(encodedTx, tx); err != nil {
		return common.Hash{}, err
	}
	return SubmitTransaction(ctx, s.b, tx)
}

// Sign calculates an ECDSA signature for:
// keccack256("\x19Ethereum Signed Message:\n" + len(message) + message).
//
// Note, the produced signature conforms to the secp256k1 curve R, S and V values,
// where the V value will be 27 or 28 for legacy reasons.
//
// The account associated with addr must be unlocked.
//
// https://github.com/ethereum/wiki/wiki/JSON-RPC#eth_sign
func (s *PublicTransactionPoolAPI) Sign(addr common.Address, data hexutil.Bytes) (hexutil.Bytes, error) {
	// Look up the wallet containing the requested signer
	account := accounts.Account{Address: addr}

	wallet, err := s.b.AccountManager().Find(account)
	if err != nil {
		return nil, err
	}
	// Sign the requested hash with the wallet
	signature, err := wallet.SignText(account, data)
	if err == nil {
		signature[64] += 27 // Transform V from 0/1 to 27/28 according to the yellow paper
	}
	return signature, err
}

// SignTransactionResult represents a RLP encoded signed transaction.
type SignTransactionResult struct {
	Raw hexutil.Bytes      `json:"raw"`
	Tx  *types.Transaction `json:"tx"`
}

// SignTransaction will sign the given transaction with the from account.
// The node needs to have the private key of the account corresponding with
// the given from address and it needs to be unlocked.
func (s *PublicTransactionPoolAPI) SignTransaction(ctx context.Context, args SendTxArgs) (*SignTransactionResult, error) {
	if args.Gas == nil {
		return nil, fmt.Errorf("gas not specified")
	}
	if args.GasPrice == nil {
		return nil, fmt.Errorf("gasPrice not specified")
	}
	if args.Nonce == nil {
		return nil, fmt.Errorf("nonce not specified")
	}
	if err := args.setDefaults(ctx, s.b); err != nil {
		return nil, err
	}
	tx, err := s.sign(args.From, args.toTransaction())
	if err != nil {
		return nil, err
	}
	data, err := rlp.EncodeToBytes(tx)
	if err != nil {
		return nil, err
	}
	return &SignTransactionResult{data, tx}, nil
}

// PendingTransactions returns the transactions that are in the transaction pool
// and have a from address that is one of the accounts this node manages.
func (s *PublicTransactionPoolAPI) PendingTransactions() ([]*RPCTransaction, error) {
	pending, err := s.b.GetPoolTransactions()
	if err != nil {
		return nil, err
	}
	accounts := make(map[common.Address]struct{})
	for _, wallet := range s.b.AccountManager().Wallets() {
		for _, account := range wallet.Accounts() {
			accounts[account.Address] = struct{}{}
		}
	}
	transactions := make([]*RPCTransaction, 0, len(pending))
	for _, tx := range pending {
		var signer types.Signer = types.HomesteadSigner{}
		if tx.Protected() {
			signer = types.NewEIP155Signer(tx.ChainId())
		}
		from, _ := types.Sender(signer, tx)
		if _, exists := accounts[from]; exists {
			transactions = append(transactions, newRPCPendingTransaction(tx))
		}
	}
	return transactions, nil
}

// Resend accepts an existing transaction and a new gas price and limit. It will remove
// the given transaction from the pool and reinsert it with the new gas price and limit.
func (s *PublicTransactionPoolAPI) Resend(ctx context.Context, sendArgs SendTxArgs, gasPrice *hexutil.Big, gasLimit *hexutil.Uint64) (common.Hash, error) {
	if sendArgs.Nonce == nil {
		return common.Hash{}, fmt.Errorf("missing transaction nonce in transaction spec")
	}
	if err := sendArgs.setDefaults(ctx, s.b); err != nil {
		return common.Hash{}, err
	}
	matchTx := sendArgs.toTransaction()
	pending, err := s.b.GetPoolTransactions()
	if err != nil {
		return common.Hash{}, err
	}

	for _, p := range pending {
		var signer types.Signer = types.HomesteadSigner{}
		if p.Protected() {
			signer = types.NewEIP155Signer(p.ChainId())
		}
		wantSigHash := signer.Hash(matchTx)

		if pFrom, err := types.Sender(signer, p); err == nil && pFrom == sendArgs.From && signer.Hash(p) == wantSigHash {
			// Match. Re-sign and send the transaction.
			if gasPrice != nil && (*big.Int)(gasPrice).Sign() != 0 {
				sendArgs.GasPrice = gasPrice
			}
			if gasLimit != nil && *gasLimit != 0 {
				sendArgs.Gas = gasLimit
			}
			signedTx, err := s.sign(sendArgs.From, sendArgs.toTransaction())
			if err != nil {
				return common.Hash{}, err
			}
			if err = s.b.SendTx(ctx, signedTx); err != nil {
				return common.Hash{}, err
			}
			return signedTx.Hash(), nil
		}
	}

	return common.Hash{}, fmt.Errorf("transaction %#x not found", matchTx.Hash())
}

// PublicDebugAPI is the collection of Ethereum APIs exposed over the public
// debugging endpoint.
type PublicDebugAPI struct {
	b Backend
}

// NewPublicDebugAPI creates a new API definition for the public debug methods
// of the Ethereum service.
func NewPublicDebugAPI(b Backend) *PublicDebugAPI {
	return &PublicDebugAPI{b: b}
}

// GetBlockRlp retrieves the RLP encoded for of a single block.
func (api *PublicDebugAPI) GetBlockRlp(ctx context.Context, number uint64) (string, error) {
	block, _ := api.b.BlockByNumber(ctx, rpc.BlockNumber(number))
	if block == nil {
		return "", fmt.Errorf("block #%d not found", number)
	}
	encoded, err := rlp.EncodeToBytes(block)
	if err != nil {
		return "", err
	}
	return fmt.Sprintf("%x", encoded), nil
}

// TestSignCliqueBlock fetches the given block number, and attempts to sign it as a clique header with the
// given address, returning the address of the recovered signature
//
// This is a temporary method to debug the externalsigner integration,
// TODO: Remove this method when the integration is mature
func (api *PublicDebugAPI) TestSignCliqueBlock(ctx context.Context, address common.Address, number uint64) (common.Address, error) {
	block, _ := api.b.BlockByNumber(ctx, rpc.BlockNumber(number))
	if block == nil {
		return common.Address{}, fmt.Errorf("block #%d not found", number)
	}
	header := block.Header()
	header.Extra = make([]byte, 32+65)
	encoded := clique.CliqueRLP(header)

	// Look up the wallet containing the requested signer
	account := accounts.Account{Address: address}
	wallet, err := api.b.AccountManager().Find(account)
	if err != nil {
		return common.Address{}, err
	}

	signature, err := wallet.SignData(account, accounts.MimetypeClique, encoded)
	if err != nil {
		return common.Address{}, err
	}
	sealHash := clique.SealHash(header).Bytes()
	log.Info("test signing of clique block",
		"Sealhash", fmt.Sprintf("%x", sealHash),
		"signature", fmt.Sprintf("%x", signature))
	pubkey, err := crypto.Ecrecover(sealHash, signature)
	if err != nil {
		return common.Address{}, err
	}
	var signer common.Address
	copy(signer[:], crypto.Keccak256(pubkey[1:])[12:])

	return signer, nil
}

// PrintBlock retrieves a block and returns its pretty printed form.
func (api *PublicDebugAPI) PrintBlock(ctx context.Context, number uint64) (string, error) {
	block, _ := api.b.BlockByNumber(ctx, rpc.BlockNumber(number))
	if block == nil {
		return "", fmt.Errorf("block #%d not found", number)
	}
	return spew.Sdump(block), nil
}

// SeedHash retrieves the seed hash of a block.
func (api *PublicDebugAPI) SeedHash(ctx context.Context, number uint64) (string, error) {
	block, _ := api.b.BlockByNumber(ctx, rpc.BlockNumber(number))
	if block == nil {
		return "", fmt.Errorf("block #%d not found", number)
	}
	return fmt.Sprintf("0x%x", ethash.SeedHash(number)), nil
}

// PrivateDebugAPI is the collection of Ethereum APIs exposed over the private
// debugging endpoint.
type PrivateDebugAPI struct {
	b Backend
}

// NewPrivateDebugAPI creates a new API definition for the private debug methods
// of the Ethereum service.
func NewPrivateDebugAPI(b Backend) *PrivateDebugAPI {
	return &PrivateDebugAPI{b: b}
}

// ChaindbProperty returns leveldb properties of the key-value database.
func (api *PrivateDebugAPI) ChaindbProperty(property string) (string, error) {
	if property == "" {
		property = "leveldb.stats"
	} else if !strings.HasPrefix(property, "leveldb.") {
		property = "leveldb." + property
	}
	return api.b.ChainDb().Stat(property)
}

// ChaindbCompact flattens the entire key-value database into a single level,
// removing all unused slots and merging all keys.
func (api *PrivateDebugAPI) ChaindbCompact() error {
	for b := byte(0); b < 255; b++ {
		log.Info("Compacting chain database", "range", fmt.Sprintf("0x%0.2X-0x%0.2X", b, b+1))
		if err := api.b.ChainDb().Compact([]byte{b}, []byte{b + 1}); err != nil {
			log.Error("Database compaction failed", "err", err)
			return err
		}
	}
	return nil
}

// SetHead rewinds the head of the blockchain to a previous block.
func (api *PrivateDebugAPI) SetHead(number hexutil.Uint64) {
	api.b.SetHead(uint64(number))
}

// PublicNetAPI offers network related RPC methods
type PublicNetAPI struct {
	net            *p2p.Server
	networkVersion uint64
}

// NewPublicNetAPI creates a new net API instance.
func NewPublicNetAPI(net *p2p.Server, networkVersion uint64) *PublicNetAPI {
	return &PublicNetAPI{net, networkVersion}
}

// Listening returns an indication if the node is listening for network connections.
func (s *PublicNetAPI) Listening() bool {
	return true // always listening
}

// PeerCount returns the number of connected peers
func (s *PublicNetAPI) PeerCount() hexutil.Uint {
	return hexutil.Uint(s.net.PeerCount())
}

// Version returns the current ethereum protocol version.
func (s *PublicNetAPI) Version() string {
	return fmt.Sprintf("%d", s.networkVersion)
}<|MERGE_RESOLUTION|>--- conflicted
+++ resolved
@@ -906,16 +906,12 @@
 		hi  uint64
 		cap uint64
 	)
-<<<<<<< HEAD
-	if args.Gas != nil && uint64(*args.Gas) >= vars.TxGas {
-=======
 	// Use zero address if sender unspecified.
 	if args.From == nil {
 		args.From = new(common.Address)
 	}
 	// Determine the highest gas limit can be used during the estimation.
-	if args.Gas != nil && uint64(*args.Gas) >= params.TxGas {
->>>>>>> 069a7e1f
+	if args.Gas != nil && uint64(*args.Gas) >= vars.TxGas {
 		hi = uint64(*args.Gas)
 	} else {
 		// Retrieve the block to act as the gas ceiling
