--- conflicted
+++ resolved
@@ -48,13 +48,10 @@
 	"github.com/tyler-smith/go-bip39"
 )
 
-<<<<<<< HEAD
 const (
 	defaultGasPrice = vars.GWei
 )
 
-=======
->>>>>>> 44a3b8c0
 // PublicEthereumAPI provides an API to access Ethereum related information.
 // It offers only methods that operate on public data that is freely available to anyone.
 type PublicEthereumAPI struct {
