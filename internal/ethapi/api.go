// Copyright 2015 The go-ethereum Authors
// This file is part of the go-ethereum library.
//
// The go-ethereum library is free software: you can redistribute it and/or modify
// it under the terms of the GNU Lesser General Public License as published by
// the Free Software Foundation, either version 3 of the License, or
// (at your option) any later version.
//
// The go-ethereum library is distributed in the hope that it will be useful,
// but WITHOUT ANY WARRANTY; without even the implied warranty of
// MERCHANTABILITY or FITNESS FOR A PARTICULAR PURPOSE. See the
// GNU Lesser General Public License for more details.
//
// You should have received a copy of the GNU Lesser General Public License
// along with the go-ethereum library. If not, see <http://www.gnu.org/licenses/>.

package ethapi

import (
	"context"
<<<<<<< HEAD
	"encoding/json"
=======
	"encoding/hex"
>>>>>>> 18b641b0
	"errors"
	"fmt"
	"math/big"
	"strings"
	"time"

	"github.com/davecgh/go-spew/spew"
	"github.com/ethereum/go-ethereum/accounts"
	"github.com/ethereum/go-ethereum/accounts/abi"
	"github.com/ethereum/go-ethereum/accounts/keystore"
	"github.com/ethereum/go-ethereum/accounts/scwallet"
	"github.com/ethereum/go-ethereum/common"
	"github.com/ethereum/go-ethereum/common/hexutil"
	"github.com/ethereum/go-ethereum/common/math"
	"github.com/ethereum/go-ethereum/consensus/ethash"
	"github.com/ethereum/go-ethereum/consensus/misc"
	"github.com/ethereum/go-ethereum/core"
	"github.com/ethereum/go-ethereum/core/state"
	"github.com/ethereum/go-ethereum/core/types"
	"github.com/ethereum/go-ethereum/core/vm"
	"github.com/ethereum/go-ethereum/crypto"
	"github.com/ethereum/go-ethereum/eth/tracers/logger"
	"github.com/ethereum/go-ethereum/log"
	"github.com/ethereum/go-ethereum/p2p"
	"github.com/ethereum/go-ethereum/params/types/ctypes"
	"github.com/ethereum/go-ethereum/params/vars"
	"github.com/ethereum/go-ethereum/rlp"
	"github.com/ethereum/go-ethereum/rpc"
	"github.com/tyler-smith/go-bip39"
)

// EthereumAPI provides an API to access Ethereum related information.
type EthereumAPI struct {
	b Backend
}

// NewEthereumAPI creates a new Ethereum protocol API.
func NewEthereumAPI(b Backend) *EthereumAPI {
	return &EthereumAPI{b}
}

// GasPrice returns a suggestion for a gas price for legacy transactions.
func (s *EthereumAPI) GasPrice(ctx context.Context) (*hexutil.Big, error) {
	tipcap, err := s.b.SuggestGasTipCap(ctx)
	if err != nil {
		return nil, err
	}
	if head := s.b.CurrentHeader(); head.BaseFee != nil {
		tipcap.Add(tipcap, head.BaseFee)
	}
	return (*hexutil.Big)(tipcap), err
}

// MaxPriorityFeePerGas returns a suggestion for a gas tip cap for dynamic fee transactions.
func (s *EthereumAPI) MaxPriorityFeePerGas(ctx context.Context) (*hexutil.Big, error) {
	tipcap, err := s.b.SuggestGasTipCap(ctx)
	if err != nil {
		return nil, err
	}
	return (*hexutil.Big)(tipcap), err
}

type feeHistoryResult struct {
	OldestBlock  *hexutil.Big     `json:"oldestBlock"`
	Reward       [][]*hexutil.Big `json:"reward,omitempty"`
	BaseFee      []*hexutil.Big   `json:"baseFeePerGas,omitempty"`
	GasUsedRatio []float64        `json:"gasUsedRatio"`
}

// FeeHistory returns the fee market history.
func (s *EthereumAPI) FeeHistory(ctx context.Context, blockCount math.HexOrDecimal64, lastBlock rpc.BlockNumber, rewardPercentiles []float64) (*feeHistoryResult, error) {
	oldest, reward, baseFee, gasUsed, err := s.b.FeeHistory(ctx, int(blockCount), lastBlock, rewardPercentiles)
	if err != nil {
		return nil, err
	}
	results := &feeHistoryResult{
		OldestBlock:  (*hexutil.Big)(oldest),
		GasUsedRatio: gasUsed,
	}
	if reward != nil {
		results.Reward = make([][]*hexutil.Big, len(reward))
		for i, w := range reward {
			results.Reward[i] = make([]*hexutil.Big, len(w))
			for j, v := range w {
				results.Reward[i][j] = (*hexutil.Big)(v)
			}
		}
	}
	if baseFee != nil {
		results.BaseFee = make([]*hexutil.Big, len(baseFee))
		for i, v := range baseFee {
			results.BaseFee[i] = (*hexutil.Big)(v)
		}
	}
	return results, nil
}

// Syncing returns false in case the node is currently not syncing with the network. It can be up to date or has not
// yet received the latest block headers from its pears. In case it is synchronizing:
// - startingBlock: block number this node started to synchronise from
// - currentBlock:  block number this node is currently importing
// - highestBlock:  block number of the highest block header this node has received from peers
// - pulledStates:  number of state entries processed until now
// - knownStates:   number of known state entries that still need to be pulled
func (s *EthereumAPI) Syncing() (interface{}, error) {
	progress := s.b.SyncProgress()

	// Return not syncing if the synchronisation already completed
	if progress.CurrentBlock >= progress.HighestBlock {
		return false, nil
	}
	// Otherwise gather the block sync stats
	return map[string]interface{}{
		"startingBlock":       hexutil.Uint64(progress.StartingBlock),
		"currentBlock":        hexutil.Uint64(progress.CurrentBlock),
		"highestBlock":        hexutil.Uint64(progress.HighestBlock),
		"syncedAccounts":      hexutil.Uint64(progress.SyncedAccounts),
		"syncedAccountBytes":  hexutil.Uint64(progress.SyncedAccountBytes),
		"syncedBytecodes":     hexutil.Uint64(progress.SyncedBytecodes),
		"syncedBytecodeBytes": hexutil.Uint64(progress.SyncedBytecodeBytes),
		"syncedStorage":       hexutil.Uint64(progress.SyncedStorage),
		"syncedStorageBytes":  hexutil.Uint64(progress.SyncedStorageBytes),
		"healedTrienodes":     hexutil.Uint64(progress.HealedTrienodes),
		"healedTrienodeBytes": hexutil.Uint64(progress.HealedTrienodeBytes),
		"healedBytecodes":     hexutil.Uint64(progress.HealedBytecodes),
		"healedBytecodeBytes": hexutil.Uint64(progress.HealedBytecodeBytes),
		"healingTrienodes":    hexutil.Uint64(progress.HealingTrienodes),
		"healingBytecode":     hexutil.Uint64(progress.HealingBytecode),
	}, nil
}

// TxPoolAPI offers and API for the transaction pool. It only operates on data that is non confidential.
type TxPoolAPI struct {
	b Backend
}

// NewTxPoolAPI creates a new tx pool service that gives information about the transaction pool.
func NewTxPoolAPI(b Backend) *TxPoolAPI {
	return &TxPoolAPI{b}
}

// Content returns the transactions contained within the transaction pool.
func (s *TxPoolAPI) Content() map[string]map[string]map[string]*RPCTransaction {
	content := map[string]map[string]map[string]*RPCTransaction{
		"pending": make(map[string]map[string]*RPCTransaction),
		"queued":  make(map[string]map[string]*RPCTransaction),
	}
	pending, queue := s.b.TxPoolContent()
	curHeader := s.b.CurrentHeader()
	// Flatten the pending transactions
	for account, txs := range pending {
		dump := make(map[string]*RPCTransaction)
		for _, tx := range txs {
			dump[fmt.Sprintf("%d", tx.Nonce())] = NewRPCPendingTransaction(tx, curHeader, s.b.ChainConfig())
		}
		content["pending"][account.Hex()] = dump
	}
	// Flatten the queued transactions
	for account, txs := range queue {
		dump := make(map[string]*RPCTransaction)
		for _, tx := range txs {
			dump[fmt.Sprintf("%d", tx.Nonce())] = NewRPCPendingTransaction(tx, curHeader, s.b.ChainConfig())
		}
		content["queued"][account.Hex()] = dump
	}
	return content
}

// ContentFrom returns the transactions contained within the transaction pool.
func (s *TxPoolAPI) ContentFrom(addr common.Address) map[string]map[string]*RPCTransaction {
	content := make(map[string]map[string]*RPCTransaction, 2)
	pending, queue := s.b.TxPoolContentFrom(addr)
	curHeader := s.b.CurrentHeader()

	// Build the pending transactions
	dump := make(map[string]*RPCTransaction, len(pending))
	for _, tx := range pending {
		dump[fmt.Sprintf("%d", tx.Nonce())] = NewRPCPendingTransaction(tx, curHeader, s.b.ChainConfig())
	}
	content["pending"] = dump

	// Build the queued transactions
	dump = make(map[string]*RPCTransaction, len(queue))
	for _, tx := range queue {
		dump[fmt.Sprintf("%d", tx.Nonce())] = NewRPCPendingTransaction(tx, curHeader, s.b.ChainConfig())
	}
	content["queued"] = dump

	return content
}

// Status returns the number of pending and queued transaction in the pool.
func (s *TxPoolAPI) Status() map[string]hexutil.Uint {
	pending, queue := s.b.Stats()
	return map[string]hexutil.Uint{
		"pending": hexutil.Uint(pending),
		"queued":  hexutil.Uint(queue),
	}
}

// Inspect retrieves the content of the transaction pool and flattens it into an
// easily inspectable list.
func (s *TxPoolAPI) Inspect() map[string]map[string]map[string]string {
	content := map[string]map[string]map[string]string{
		"pending": make(map[string]map[string]string),
		"queued":  make(map[string]map[string]string),
	}
	pending, queue := s.b.TxPoolContent()

	// Define a formatter to flatten a transaction into a string
	var format = func(tx *types.Transaction) string {
		if to := tx.To(); to != nil {
			return fmt.Sprintf("%s: %v wei + %v gas × %v wei", tx.To().Hex(), tx.Value(), tx.Gas(), tx.GasPrice())
		}
		return fmt.Sprintf("contract creation: %v wei + %v gas × %v wei", tx.Value(), tx.Gas(), tx.GasPrice())
	}
	// Flatten the pending transactions
	for account, txs := range pending {
		dump := make(map[string]string)
		for _, tx := range txs {
			dump[fmt.Sprintf("%d", tx.Nonce())] = format(tx)
		}
		content["pending"][account.Hex()] = dump
	}
	// Flatten the queued transactions
	for account, txs := range queue {
		dump := make(map[string]string)
		for _, tx := range txs {
			dump[fmt.Sprintf("%d", tx.Nonce())] = format(tx)
		}
		content["queued"][account.Hex()] = dump
	}
	return content
}

// EthereumAccountAPI provides an API to access accounts managed by this node.
// It offers only methods that can retrieve accounts.
type EthereumAccountAPI struct {
	am *accounts.Manager
}

// NewEthereumAccountAPI creates a new EthereumAccountAPI.
func NewEthereumAccountAPI(am *accounts.Manager) *EthereumAccountAPI {
	return &EthereumAccountAPI{am: am}
}

// Accounts returns the collection of accounts this node manages.
func (s *EthereumAccountAPI) Accounts() []common.Address {
	return s.am.Accounts()
}

// PersonalAccountAPI provides an API to access accounts managed by this node.
// It offers methods to create, (un)lock en list accounts. Some methods accept
// passwords and are therefore considered private by default.
type PersonalAccountAPI struct {
	am        *accounts.Manager
	nonceLock *AddrLocker
	b         Backend
}

// NewPersonalAccountAPI create a new PersonalAccountAPI.
func NewPersonalAccountAPI(b Backend, nonceLock *AddrLocker) *PersonalAccountAPI {
	return &PersonalAccountAPI{
		am:        b.AccountManager(),
		nonceLock: nonceLock,
		b:         b,
	}
}

// ListAccounts will return a list of addresses for accounts this node manages.
func (s *PersonalAccountAPI) ListAccounts() []common.Address {
	return s.am.Accounts()
}

// rawWallet is a JSON representation of an accounts.Wallet interface, with its
// data contents extracted into plain fields.
type rawWallet struct {
	URL      string             `json:"url"`
	Status   string             `json:"status"`
	Failure  string             `json:"failure,omitempty"`
	Accounts []accounts.Account `json:"accounts,omitempty"`
}

// ListWallets will return a list of wallets this node manages.
func (s *PersonalAccountAPI) ListWallets() []rawWallet {
	wallets := make([]rawWallet, 0) // return [] instead of nil if empty
	for _, wallet := range s.am.Wallets() {
		status, failure := wallet.Status()

		raw := rawWallet{
			URL:      wallet.URL().String(),
			Status:   status,
			Accounts: wallet.Accounts(),
		}
		if failure != nil {
			raw.Failure = failure.Error()
		}
		wallets = append(wallets, raw)
	}
	return wallets
}

// OpenWallet initiates a hardware wallet opening procedure, establishing a USB
// connection and attempting to authenticate via the provided passphrase. Note,
// the method may return an extra challenge requiring a second open (e.g. the
// Trezor PIN matrix challenge).
func (s *PersonalAccountAPI) OpenWallet(url string, passphrase *string) error {
	wallet, err := s.am.Wallet(url)
	if err != nil {
		return err
	}
	pass := ""
	if passphrase != nil {
		pass = *passphrase
	}
	return wallet.Open(pass)
}

// DeriveAccount requests a HD wallet to derive a new account, optionally pinning
// it for later reuse.
func (s *PersonalAccountAPI) DeriveAccount(url string, path string, pin *bool) (accounts.Account, error) {
	wallet, err := s.am.Wallet(url)
	if err != nil {
		return accounts.Account{}, err
	}
	derivPath, err := accounts.ParseDerivationPath(path)
	if err != nil {
		return accounts.Account{}, err
	}
	if pin == nil {
		pin = new(bool)
	}
	return wallet.Derive(derivPath, *pin)
}

// NewAccount will create a new account and returns the address for the new account.
func (s *PersonalAccountAPI) NewAccount(password string) (common.Address, error) {
	ks, err := fetchKeystore(s.am)
	if err != nil {
		return common.Address{}, err
	}
	acc, err := ks.NewAccount(password)
	if err == nil {
		log.Info("Your new key was generated", "address", acc.Address)
		log.Warn("Please backup your key file!", "path", acc.URL.Path)
		log.Warn("Please remember your password!")
		return acc.Address, nil
	}
	return common.Address{}, err
}

// fetchKeystore retrieves the encrypted keystore from the account manager.
func fetchKeystore(am *accounts.Manager) (*keystore.KeyStore, error) {
	if ks := am.Backends(keystore.KeyStoreType); len(ks) > 0 {
		return ks[0].(*keystore.KeyStore), nil
	}
	return nil, errors.New("local keystore not used")
}

// ImportRawKey stores the given hex encoded ECDSA key into the key directory,
// encrypting it with the passphrase.
func (s *PersonalAccountAPI) ImportRawKey(privkey string, password string) (common.Address, error) {
	key, err := crypto.HexToECDSA(privkey)
	if err != nil {
		return common.Address{}, err
	}
	ks, err := fetchKeystore(s.am)
	if err != nil {
		return common.Address{}, err
	}
	acc, err := ks.ImportECDSA(key, password)
	return acc.Address, err
}

// UnlockAccount will unlock the account associated with the given address with
// the given password for duration seconds. If duration is nil it will use a
// default of 300 seconds. It returns an indication if the account was unlocked.
func (s *PersonalAccountAPI) UnlockAccount(ctx context.Context, addr common.Address, password string, duration *uint64) (bool, error) {
	// When the API is exposed by external RPC(http, ws etc), unless the user
	// explicitly specifies to allow the insecure account unlocking, otherwise
	// it is disabled.
	if s.b.ExtRPCEnabled() && !s.b.AccountManager().Config().InsecureUnlockAllowed {
		return false, errors.New("account unlock with HTTP access is forbidden")
	}

	const max = uint64(time.Duration(math.MaxInt64) / time.Second)
	var d time.Duration
	if duration == nil {
		d = 300 * time.Second
	} else if *duration > max {
		return false, errors.New("unlock duration too large")
	} else {
		d = time.Duration(*duration) * time.Second
	}
	ks, err := fetchKeystore(s.am)
	if err != nil {
		return false, err
	}
	err = ks.TimedUnlock(accounts.Account{Address: addr}, password, d)
	if err != nil {
		log.Warn("Failed account unlock attempt", "address", addr, "err", err)
	}
	return err == nil, err
}

// LockAccount will lock the account associated with the given address when it's unlocked.
func (s *PersonalAccountAPI) LockAccount(addr common.Address) bool {
	if ks, err := fetchKeystore(s.am); err == nil {
		return ks.Lock(addr) == nil
	}
	return false
}

// signTransaction sets defaults and signs the given transaction
// NOTE: the caller needs to ensure that the nonceLock is held, if applicable,
// and release it after the transaction has been submitted to the tx pool
func (s *PersonalAccountAPI) signTransaction(ctx context.Context, args *TransactionArgs, passwd string) (*types.Transaction, error) {
	// Look up the wallet containing the requested signer
	account := accounts.Account{Address: args.from()}
	wallet, err := s.am.Find(account)
	if err != nil {
		return nil, err
	}
	// Set some sanity defaults and terminate on failure
	if err := args.setDefaults(ctx, s.b); err != nil {
		return nil, err
	}
	// Assemble the transaction and sign with the wallet
	tx := args.toTransaction()

	return wallet.SignTxWithPassphrase(account, passwd, tx, s.b.ChainConfig().GetChainID())
}

// SendTransaction will create a transaction from the given arguments and
// tries to sign it with the key associated with args.From. If the given
// passwd isn't able to decrypt the key it fails.
func (s *PersonalAccountAPI) SendTransaction(ctx context.Context, args TransactionArgs, passwd string) (common.Hash, error) {
	if args.Nonce == nil {
		// Hold the mutex around signing to prevent concurrent assignment of
		// the same nonce to multiple accounts.
		s.nonceLock.LockAddr(args.from())
		defer s.nonceLock.UnlockAddr(args.from())
	}
	signed, err := s.signTransaction(ctx, &args, passwd)
	if err != nil {
		log.Warn("Failed transaction send attempt", "from", args.from(), "to", args.To, "value", args.Value.ToInt(), "err", err)
		return common.Hash{}, err
	}
	return SubmitTransaction(ctx, s.b, signed)
}

// SignTransaction will create a transaction from the given arguments and
// tries to sign it with the key associated with args.From. If the given passwd isn't
// able to decrypt the key it fails. The transaction is returned in RLP-form, not broadcast
// to other nodes
func (s *PersonalAccountAPI) SignTransaction(ctx context.Context, args TransactionArgs, passwd string) (*SignTransactionResult, error) {
	// No need to obtain the noncelock mutex, since we won't be sending this
	// tx into the transaction pool, but right back to the user
	if args.From == nil {
		return nil, fmt.Errorf("sender not specified")
	}
	if args.Gas == nil {
		return nil, fmt.Errorf("gas not specified")
	}
	if args.GasPrice == nil && (args.MaxFeePerGas == nil || args.MaxPriorityFeePerGas == nil) {
		return nil, fmt.Errorf("missing gasPrice or maxFeePerGas/maxPriorityFeePerGas")
	}
	if args.Nonce == nil {
		return nil, fmt.Errorf("nonce not specified")
	}
	// TODO(meowsbits): I hate this. Wrong logic. Wrong place. This is not geth's job.
	// Before actually signing the transaction, ensure the transaction fee is reasonable.
	tx := args.toTransaction()
	if err := checkTxFee(tx.GasPrice(), tx.Gas(), s.b.RPCTxFeeCap()); err != nil {
		return nil, err
	}
	signed, err := s.signTransaction(ctx, &args, passwd)
	if err != nil {
		log.Warn("Failed transaction sign attempt", "from", args.from(), "to", args.To, "value", args.Value.ToInt(), "err", err)
		return nil, err
	}
	data, err := signed.MarshalBinary()
	if err != nil {
		return nil, err
	}
	return &SignTransactionResult{data, signed}, nil
}

// Sign calculates an Ethereum ECDSA signature for:
// keccak256("\x19Ethereum Signed Message:\n" + len(message) + message))
//
// Note, the produced signature conforms to the secp256k1 curve R, S and V values,
// where the V value will be 27 or 28 for legacy reasons.
//
// The key used to calculate the signature is decrypted with the given password.
//
// https://github.com/ethereum/go-ethereum/wiki/Management-APIs#personal_sign
func (s *PersonalAccountAPI) Sign(ctx context.Context, data hexutil.Bytes, addr common.Address, passwd string) (hexutil.Bytes, error) {
	// Look up the wallet containing the requested signer
	account := accounts.Account{Address: addr}

	wallet, err := s.b.AccountManager().Find(account)
	if err != nil {
		return nil, err
	}
	// Assemble sign the data with the wallet
	signature, err := wallet.SignTextWithPassphrase(account, passwd, data)
	if err != nil {
		log.Warn("Failed data sign attempt", "address", addr, "err", err)
		return nil, err
	}
	signature[crypto.RecoveryIDOffset] += 27 // Transform V from 0/1 to 27/28 according to the yellow paper
	return signature, nil
}

// EcRecover returns the address for the account that was used to create the signature.
// Note, this function is compatible with eth_sign and personal_sign. As such it recovers
// the address of:
// hash = keccak256("\x19Ethereum Signed Message:\n"${message length}${message})
// addr = ecrecover(hash, signature)
//
// Note, the signature must conform to the secp256k1 curve R, S and V values, where
// the V value must be 27 or 28 for legacy reasons.
//
// https://github.com/ethereum/go-ethereum/wiki/Management-APIs#personal_ecRecover
func (s *PersonalAccountAPI) EcRecover(ctx context.Context, data, sig hexutil.Bytes) (common.Address, error) {
	if len(sig) != crypto.SignatureLength {
		return common.Address{}, fmt.Errorf("signature must be %d bytes long", crypto.SignatureLength)
	}
	if sig[crypto.RecoveryIDOffset] != 27 && sig[crypto.RecoveryIDOffset] != 28 {
		return common.Address{}, fmt.Errorf("invalid Ethereum signature (V is not 27 or 28)")
	}
	sig[crypto.RecoveryIDOffset] -= 27 // Transform yellow paper V from 27/28 to 0/1

	rpk, err := crypto.SigToPub(accounts.TextHash(data), sig)
	if err != nil {
		return common.Address{}, err
	}
	return crypto.PubkeyToAddress(*rpk), nil
}

// InitializeWallet initializes a new wallet at the provided URL, by generating and returning a new private key.
func (s *PersonalAccountAPI) InitializeWallet(ctx context.Context, url string) (string, error) {
	wallet, err := s.am.Wallet(url)
	if err != nil {
		return "", err
	}

	entropy, err := bip39.NewEntropy(256)
	if err != nil {
		return "", err
	}

	mnemonic, err := bip39.NewMnemonic(entropy)
	if err != nil {
		return "", err
	}

	seed := bip39.NewSeed(mnemonic, "")

	switch wallet := wallet.(type) {
	case *scwallet.Wallet:
		return mnemonic, wallet.Initialize(seed)
	default:
		return "", fmt.Errorf("specified wallet does not support initialization")
	}
}

// Unpair deletes a pairing between wallet and geth.
func (s *PersonalAccountAPI) Unpair(ctx context.Context, url string, pin string) error {
	wallet, err := s.am.Wallet(url)
	if err != nil {
		return err
	}

	switch wallet := wallet.(type) {
	case *scwallet.Wallet:
		return wallet.Unpair([]byte(pin))
	default:
		return fmt.Errorf("specified wallet does not support pairing")
	}
}

// BlockChainAPI provides an API to access Ethereum blockchain data.
type BlockChainAPI struct {
	b Backend
}

// NewBlockChainAPI creates a new Ethereum blockchain API.
func NewBlockChainAPI(b Backend) *BlockChainAPI {
	return &BlockChainAPI{b}
}

// ChainId is the EIP-155 replay-protection chain id for the current Ethereum chain config.
//
// Note, this method does not conform to EIP-695 because the configured chain ID is always
// returned, regardless of the current head block. We used to return an error when the chain
// wasn't synced up to a block where EIP-155 is enabled, but this behavior caused issues
// in CL clients.
func (api *BlockChainAPI) ChainId() *hexutil.Big {
	return (*hexutil.Big)(api.b.ChainConfig().GetChainID())
}

// BlockNumber returns the block number of the chain head.
func (s *BlockChainAPI) BlockNumber() hexutil.Uint64 {
	header, _ := s.b.HeaderByNumber(context.Background(), rpc.LatestBlockNumber) // latest header should always be available
	return hexutil.Uint64(header.Number.Uint64())
}

// GetBalance returns the amount of wei for the given address in the state of the
// given block number. The rpc.LatestBlockNumber and rpc.PendingBlockNumber meta
// block numbers are also allowed.
func (s *BlockChainAPI) GetBalance(ctx context.Context, address common.Address, blockNrOrHash rpc.BlockNumberOrHash) (*hexutil.Big, error) {
	state, _, err := s.b.StateAndHeaderByNumberOrHash(ctx, blockNrOrHash)
	if state == nil || err != nil {
		return nil, err
	}
	return (*hexutil.Big)(state.GetBalance(address)), state.Error()
}

// Result structs for GetProof
type AccountResult struct {
	Address      common.Address  `json:"address"`
	AccountProof []string        `json:"accountProof"`
	Balance      *hexutil.Big    `json:"balance"`
	CodeHash     common.Hash     `json:"codeHash"`
	Nonce        hexutil.Uint64  `json:"nonce"`
	StorageHash  common.Hash     `json:"storageHash"`
	StorageProof []StorageResult `json:"storageProof"`
}

type StorageResult struct {
	Key   string       `json:"key"`
	Value *hexutil.Big `json:"value"`
	Proof []string     `json:"proof"`
}

// GetProof returns the Merkle-proof for a given account and optionally some storage keys.
func (s *BlockChainAPI) GetProof(ctx context.Context, address common.Address, storageKeys []string, blockNrOrHash rpc.BlockNumberOrHash) (*AccountResult, error) {
	state, _, err := s.b.StateAndHeaderByNumberOrHash(ctx, blockNrOrHash)
	if state == nil || err != nil {
		return nil, err
	}
	storageTrie, err := state.StorageTrie(address)
	if err != nil {
		return nil, err
	}
	storageHash := types.EmptyRootHash
	codeHash := state.GetCodeHash(address)
	storageProof := make([]StorageResult, len(storageKeys))

	// if we have a storageTrie, (which means the account exists), we can update the storagehash
	if storageTrie != nil {
		storageHash = storageTrie.Hash()
	} else {
		// no storageTrie means the account does not exist, so the codeHash is the hash of an empty bytearray.
		codeHash = crypto.Keccak256Hash(nil)
	}

	// create the proof for the storageKeys
	for i, hexKey := range storageKeys {
		key, err := decodeHash(hexKey)
		if err != nil {
			return nil, err
		}
		if storageTrie != nil {
			proof, storageError := state.GetStorageProof(address, key)
			if storageError != nil {
				return nil, storageError
			}
			storageProof[i] = StorageResult{hexKey, (*hexutil.Big)(state.GetState(address, key).Big()), toHexSlice(proof)}
		} else {
			storageProof[i] = StorageResult{hexKey, &hexutil.Big{}, []string{}}
		}
	}

	// create the accountProof
	accountProof, proofErr := state.GetProof(address)
	if proofErr != nil {
		return nil, proofErr
	}

	return &AccountResult{
		Address:      address,
		AccountProof: toHexSlice(accountProof),
		Balance:      (*hexutil.Big)(state.GetBalance(address)),
		CodeHash:     codeHash,
		Nonce:        hexutil.Uint64(state.GetNonce(address)),
		StorageHash:  storageHash,
		StorageProof: storageProof,
	}, state.Error()
}

// decodeHash parses a hex-encoded 32-byte hash. The input may optionally
// be prefixed by 0x and can have an byte length up to 32.
func decodeHash(s string) (common.Hash, error) {
	if strings.HasPrefix(s, "0x") || strings.HasPrefix(s, "0X") {
		s = s[2:]
	}
	if (len(s) & 1) > 0 {
		s = "0" + s
	}
	b, err := hex.DecodeString(s)
	if err != nil {
		return common.Hash{}, fmt.Errorf("hex string invalid")
	}
	if len(b) > 32 {
		return common.Hash{}, fmt.Errorf("hex string too long, want at most 32 bytes")
	}
	return common.BytesToHash(b), nil
}

// GetHeaderByNumber returns the requested canonical block header.
// * When blockNr is -1 the chain head is returned.
// * When blockNr is -2 the pending chain head is returned.
func (s *BlockChainAPI) GetHeaderByNumber(ctx context.Context, number rpc.BlockNumber) (*RPCMarshalHeaderT, error) {
	header, err := s.b.HeaderByNumber(ctx, number)
	if header != nil && err == nil {
		response := s.rpcMarshalHeader(ctx, header)
		if number == rpc.PendingBlockNumber {
			// Pending header need to nil out a few fields
			response.setAsPending()
		}
		return response, err
	}
	return nil, err
}

// GetHeaderByHash returns the requested header by hash.
func (s *BlockChainAPI) GetHeaderByHash(ctx context.Context, hash common.Hash) *RPCMarshalHeaderT {
	header, _ := s.b.HeaderByHash(ctx, hash)
	if header != nil {
		return s.rpcMarshalHeader(ctx, header)
	}
	return nil
}

// GetBlockByNumber returns the requested canonical block.
<<<<<<< HEAD
// * When blockNr is -1 the chain head is returned.
// * When blockNr is -2 the pending chain head is returned.
// * When fullTx is true all transactions in the block are returned, otherwise
//   only the transaction hash is returned.
func (s *BlockChainAPI) GetBlockByNumber(ctx context.Context, number rpc.BlockNumber, fullTx bool) (*RPCMarshalBlockT, error) {
=======
//   - When blockNr is -1 the chain head is returned.
//   - When blockNr is -2 the pending chain head is returned.
//   - When fullTx is true all transactions in the block are returned, otherwise
//     only the transaction hash is returned.
func (s *BlockChainAPI) GetBlockByNumber(ctx context.Context, number rpc.BlockNumber, fullTx bool) (map[string]interface{}, error) {
>>>>>>> 18b641b0
	block, err := s.b.BlockByNumber(ctx, number)
	if block != nil && err == nil {
		response, err := s.rpcMarshalBlock(ctx, block, true, fullTx)
		if err == nil && number == rpc.PendingBlockNumber {
			// Pending blocks need to nil out a few fields
			response.setAsPending()
		}
		return response, err
	}
	return nil, err
}

// GetBlockByHash returns the requested block. When fullTx is true all transactions in the block are returned in full
// detail, otherwise only the transaction hash is returned.
func (s *BlockChainAPI) GetBlockByHash(ctx context.Context, hash common.Hash, fullTx bool) (*RPCMarshalBlockT, error) {
	block, err := s.b.BlockByHash(ctx, hash)
	if block != nil {
		return s.rpcMarshalBlock(ctx, block, true, fullTx)
	}
	return nil, err
}

// GetUncleByBlockNumberAndIndex returns the uncle block for the given block hash and index. When fullTx is true
// all transactions in the block are returned in full detail, otherwise only the transaction hash is returned.
func (s *BlockChainAPI) GetUncleByBlockNumberAndIndex(ctx context.Context, blockNr rpc.BlockNumber, index hexutil.Uint) (*RPCMarshalBlockT, error) {
	block, err := s.b.BlockByNumber(ctx, blockNr)
	if block != nil {
		uncles := block.Uncles()
		if index >= hexutil.Uint(len(uncles)) {
			log.Debug("Requested uncle not found", "number", blockNr, "hash", block.Hash(), "index", index)
			return nil, nil
		}
		block = types.NewBlockWithHeader(uncles[index])
		return s.rpcMarshalBlock(ctx, block, false, false)
	}
	return nil, err
}

// GetUncleByBlockHashAndIndex returns the uncle block for the given block hash and index. When fullTx is true
// all transactions in the block are returned in full detail, otherwise only the transaction hash is returned.
func (s *BlockChainAPI) GetUncleByBlockHashAndIndex(ctx context.Context, blockHash common.Hash, index hexutil.Uint) (*RPCMarshalBlockT, error) {
	block, err := s.b.BlockByHash(ctx, blockHash)
	if block != nil {
		uncles := block.Uncles()
		if index >= hexutil.Uint(len(uncles)) {
			log.Debug("Requested uncle not found", "number", block.Number(), "hash", blockHash, "index", index)
			return nil, nil
		}
		block = types.NewBlockWithHeader(uncles[index])
		return s.rpcMarshalBlock(ctx, block, false, false)
	}
	return nil, err
}

// GetUncleCountByBlockNumber returns number of uncles in the block for the given block number
func (s *BlockChainAPI) GetUncleCountByBlockNumber(ctx context.Context, blockNr rpc.BlockNumber) *hexutil.Uint {
	if block, _ := s.b.BlockByNumber(ctx, blockNr); block != nil {
		n := hexutil.Uint(len(block.Uncles()))
		return &n
	}
	return nil
}

// GetUncleCountByBlockHash returns number of uncles in the block for the given block hash
func (s *BlockChainAPI) GetUncleCountByBlockHash(ctx context.Context, blockHash common.Hash) *hexutil.Uint {
	if block, _ := s.b.BlockByHash(ctx, blockHash); block != nil {
		n := hexutil.Uint(len(block.Uncles()))
		return &n
	}
	return nil
}

// GetCode returns the code stored at the given address in the state for the given block number.
func (s *BlockChainAPI) GetCode(ctx context.Context, address common.Address, blockNrOrHash rpc.BlockNumberOrHash) (hexutil.Bytes, error) {
	state, _, err := s.b.StateAndHeaderByNumberOrHash(ctx, blockNrOrHash)
	if state == nil || err != nil {
		return nil, err
	}
	code := state.GetCode(address)
	return code, state.Error()
}

// GetStorageAt returns the storage from the state at the given address, key and
// block number. The rpc.LatestBlockNumber and rpc.PendingBlockNumber meta block
// numbers are also allowed.
func (s *BlockChainAPI) GetStorageAt(ctx context.Context, address common.Address, hexKey string, blockNrOrHash rpc.BlockNumberOrHash) (hexutil.Bytes, error) {
	state, _, err := s.b.StateAndHeaderByNumberOrHash(ctx, blockNrOrHash)
	if state == nil || err != nil {
		return nil, err
	}
	key, err := decodeHash(hexKey)
	if err != nil {
		return nil, fmt.Errorf("unable to decode storage key: %s", err)
	}
	res := state.GetState(address, key)
	return res[:], state.Error()
}

// OverrideAccount indicates the overriding fields of account during the execution
// of a message call.
// Note, state and stateDiff can't be specified at the same time. If state is
// set, message execution will only use the data in the given state. Otherwise
// if statDiff is set, all diff will be applied first and then execute the call
// message.
type OverrideAccount struct {
	Nonce     *hexutil.Uint64              `json:"nonce"`
	Code      *hexutil.Bytes               `json:"code"`
	Balance   **hexutil.Big                `json:"balance"`
	State     *map[common.Hash]common.Hash `json:"state"`
	StateDiff *map[common.Hash]common.Hash `json:"stateDiff"`
}

// StateOverride is the collection of overridden accounts.
type StateOverride map[common.Address]OverrideAccount

// Apply overrides the fields of specified accounts into the given state.
func (diff *StateOverride) Apply(state *state.StateDB) error {
	if diff == nil {
		return nil
	}
	for addr, account := range *diff {
		// Override account nonce.
		if account.Nonce != nil {
			state.SetNonce(addr, uint64(*account.Nonce))
		}
		// Override account(contract) code.
		if account.Code != nil {
			state.SetCode(addr, *account.Code)
		}
		// Override account balance.
		if account.Balance != nil {
			state.SetBalance(addr, (*big.Int)(*account.Balance))
		}
		if account.State != nil && account.StateDiff != nil {
			return fmt.Errorf("account %s has both 'state' and 'stateDiff'", addr.Hex())
		}
		// Replace entire state if caller requires.
		if account.State != nil {
			state.SetStorage(addr, *account.State)
		}
		// Apply state diff into specified accounts.
		if account.StateDiff != nil {
			for key, value := range *account.StateDiff {
				state.SetState(addr, key, value)
			}
		}
	}
	// Now finalize the changes. Finalize is normally performed between transactions.
	// By using finalize, the overrides are semantically behaving as
	// if they were created in a transaction just before the tracing occur.
	state.Finalise(false)
	return nil
}

// BlockOverrides is a set of header fields to override.
type BlockOverrides struct {
	Number     *hexutil.Big
	Difficulty *hexutil.Big
	Time       *hexutil.Uint64
	GasLimit   *hexutil.Uint64
	Coinbase   *common.Address
	Random     *common.Hash
	BaseFee    *hexutil.Big
}

// Apply overrides the given header fields into the given block context.
func (diff *BlockOverrides) Apply(blockCtx *vm.BlockContext) {
	if diff == nil {
		return
	}
	if diff.Number != nil {
		blockCtx.BlockNumber = diff.Number.ToInt()
	}
	if diff.Difficulty != nil {
		blockCtx.Difficulty = diff.Difficulty.ToInt()
	}
	if diff.Time != nil {
		blockCtx.Time = uint64(*diff.Time)
	}
	if diff.GasLimit != nil {
		blockCtx.GasLimit = uint64(*diff.GasLimit)
	}
	if diff.Coinbase != nil {
		blockCtx.Coinbase = *diff.Coinbase
	}
	if diff.Random != nil {
		blockCtx.Random = diff.Random
	}
	if diff.BaseFee != nil {
		blockCtx.BaseFee = diff.BaseFee.ToInt()
	}
}

func DoCall(ctx context.Context, b Backend, args TransactionArgs, blockNrOrHash rpc.BlockNumberOrHash, overrides *StateOverride, timeout time.Duration, globalGasCap uint64) (*core.ExecutionResult, error) {
	defer func(start time.Time) { log.Debug("Executing EVM call finished", "runtime", time.Since(start)) }(time.Now())

	state, header, err := b.StateAndHeaderByNumberOrHash(ctx, blockNrOrHash)
	if state == nil || err != nil {
		return nil, err
	}
	if err := overrides.Apply(state); err != nil {
		return nil, err
	}
	// Setup context so it may be cancelled the call has completed
	// or, in case of unmetered gas, setup a context with a timeout.
	var cancel context.CancelFunc
	if timeout > 0 {
		ctx, cancel = context.WithTimeout(ctx, timeout)
	} else {
		ctx, cancel = context.WithCancel(ctx)
	}
	// Make sure the context is cancelled when the call has completed
	// this makes sure resources are cleaned up.
	defer cancel()

	// Get a new instance of the EVM.
	msg, err := args.ToMessage(globalGasCap, header.BaseFee)
	if err != nil {
		return nil, err
	}
	evm, vmError, err := b.GetEVM(ctx, msg, state, header, &vm.Config{NoBaseFee: true})
	if err != nil {
		return nil, err
	}
	// Wait for the context to be done and cancel the evm. Even if the
	// EVM has finished, cancelling may be done (repeatedly)
	go func() {
		<-ctx.Done()
		evm.Cancel()
	}()

	// Execute the message.
	gp := new(core.GasPool).AddGas(math.MaxUint64)
	result, err := core.ApplyMessage(evm, msg, gp)
	if err := vmError(); err != nil {
		return nil, err
	}

	// If the timer caused an abort, return an appropriate error message
	if evm.Cancelled() {
		return nil, fmt.Errorf("execution aborted (timeout = %v)", timeout)
	}
	if err != nil {
		return result, fmt.Errorf("err: %w (supplied gas %d)", err, msg.Gas())
	}
	return result, nil
}

func newRevertError(result *core.ExecutionResult) *revertError {
	reason, errUnpack := abi.UnpackRevert(result.Revert())
	err := errors.New("execution reverted")
	if errUnpack == nil {
		err = fmt.Errorf("execution reverted: %v", reason)
	}
	return &revertError{
		error:  err,
		reason: hexutil.Encode(result.Revert()),
	}
}

// revertError is an API error that encompasses an EVM revertal with JSON error
// code and a binary data blob.
type revertError struct {
	error
	reason string // revert reason hex encoded
}

// ErrorCode returns the JSON error code for a revertal.
// See: https://github.com/ethereum/wiki/wiki/JSON-RPC-Error-Codes-Improvement-Proposal
func (e *revertError) ErrorCode() int {
	return 3
}

// ErrorData returns the hex encoded revert reason.
func (e *revertError) ErrorData() interface{} {
	return e.reason
}

// Call executes the given transaction on the state for the given block number.
//
// Additionally, the caller can specify a batch of contract for fields overriding.
//
// Note, this function doesn't make and changes in the state/blockchain and is
// useful to execute and retrieve values.
func (s *BlockChainAPI) Call(ctx context.Context, args TransactionArgs, blockNrOrHash rpc.BlockNumberOrHash, overrides *StateOverride) (hexutil.Bytes, error) {
	result, err := DoCall(ctx, s.b, args, blockNrOrHash, overrides, s.b.RPCEVMTimeout(), s.b.RPCGasCap())
	if err != nil {
		return nil, err
	}
	// If the result contains a revert reason, try to unpack and return it.
	if len(result.Revert()) > 0 {
		return nil, newRevertError(result)
	}
	return result.Return(), result.Err
}

func DoEstimateGas(ctx context.Context, b Backend, args TransactionArgs, blockNrOrHash rpc.BlockNumberOrHash, gasCap uint64) (hexutil.Uint64, error) {
	// Binary search the gas requirement, as it may be higher than the amount used
	var (
		lo  uint64 = vars.TxGas - 1
		hi  uint64
		cap uint64
	)
	// Use zero address if sender unspecified.
	if args.From == nil {
		args.From = new(common.Address)
	}
	// Determine the highest gas limit can be used during the estimation.
	if args.Gas != nil && uint64(*args.Gas) >= vars.TxGas {
		hi = uint64(*args.Gas)
	} else {
		// Retrieve the block to act as the gas ceiling
		block, err := b.BlockByNumberOrHash(ctx, blockNrOrHash)
		if err != nil {
			return 0, err
		}
		if block == nil {
			return 0, errors.New("block not found")
		}
		hi = block.GasLimit()
	}
	// Normalize the max fee per gas the call is willing to spend.
	var feeCap *big.Int
	if args.GasPrice != nil && (args.MaxFeePerGas != nil || args.MaxPriorityFeePerGas != nil) {
		return 0, errors.New("both gasPrice and (maxFeePerGas or maxPriorityFeePerGas) specified")
	} else if args.GasPrice != nil {
		feeCap = args.GasPrice.ToInt()
	} else if args.MaxFeePerGas != nil {
		feeCap = args.MaxFeePerGas.ToInt()
	} else {
		feeCap = common.Big0
	}
	// Recap the highest gas limit with account's available balance.
	if feeCap.BitLen() != 0 {
		state, _, err := b.StateAndHeaderByNumberOrHash(ctx, blockNrOrHash)
		if err != nil {
			return 0, err
		}
		balance := state.GetBalance(*args.From) // from can't be nil
		available := new(big.Int).Set(balance)
		if args.Value != nil {
			if args.Value.ToInt().Cmp(available) >= 0 {
				return 0, core.ErrInsufficientFundsForTransfer
			}
			available.Sub(available, args.Value.ToInt())
		}
		allowance := new(big.Int).Div(available, feeCap)

		// If the allowance is larger than maximum uint64, skip checking
		if allowance.IsUint64() && hi > allowance.Uint64() {
			transfer := args.Value
			if transfer == nil {
				transfer = new(hexutil.Big)
			}
			log.Warn("Gas estimation capped by limited funds", "original", hi, "balance", balance,
				"sent", transfer.ToInt(), "maxFeePerGas", feeCap, "fundable", allowance)
			hi = allowance.Uint64()
		}
	}
	// Recap the highest gas allowance with specified gascap.
	if gasCap != 0 && hi > gasCap {
		log.Warn("Caller gas above allowance, capping", "requested", hi, "cap", gasCap)
		hi = gasCap
	}
	cap = hi

	// Create a helper to check if a gas allowance results in an executable transaction
	executable := func(gas uint64) (bool, *core.ExecutionResult, error) {
		args.Gas = (*hexutil.Uint64)(&gas)

		result, err := DoCall(ctx, b, args, blockNrOrHash, nil, 0, gasCap)
		if err != nil {
			if errors.Is(err, core.ErrIntrinsicGas) {
				return true, nil, nil // Special case, raise gas limit
			}
			return true, nil, err // Bail out
		}
		return result.Failed(), result, nil
	}
	// Execute the binary search and hone in on an executable gas limit
	for lo+1 < hi {
		mid := (hi + lo) / 2
		failed, _, err := executable(mid)

		// If the error is not nil(consensus error), it means the provided message
		// call or transaction will never be accepted no matter how much gas it is
		// assigned. Return the error directly, don't struggle any more.
		if err != nil {
			return 0, err
		}
		if failed {
			lo = mid
		} else {
			hi = mid
		}
	}
	// Reject the transaction as invalid if it still fails at the highest allowance
	if hi == cap {
		failed, result, err := executable(hi)
		if err != nil {
			return 0, err
		}
		if failed {
			if result != nil && result.Err != vm.ErrOutOfGas {
				if len(result.Revert()) > 0 {
					return 0, newRevertError(result)
				}
				return 0, result.Err
			}
			// Otherwise, the specified gas cap is too low
			return 0, fmt.Errorf("gas required exceeds allowance (%d)", cap)
		}
	}
	return hexutil.Uint64(hi), nil
}

// EstimateGas returns an estimate of the amount of gas needed to execute the
// given transaction against the current pending block.
func (s *BlockChainAPI) EstimateGas(ctx context.Context, args TransactionArgs, blockNrOrHash *rpc.BlockNumberOrHash) (hexutil.Uint64, error) {
	bNrOrHash := rpc.BlockNumberOrHashWithNumber(rpc.PendingBlockNumber)
	if blockNrOrHash != nil {
		bNrOrHash = *blockNrOrHash
	}
	return DoEstimateGas(ctx, s.b, args, bNrOrHash, s.b.RPCGasCap())
}

// RPCMarshalHeader converts the given header to the RPC output .
func RPCMarshalHeader(head *types.Header) map[string]interface{} {
	result := map[string]interface{}{
		"number":           (*hexutil.Big)(head.Number),
		"hash":             head.Hash(),
		"parentHash":       head.ParentHash,
		"nonce":            head.Nonce,
		"mixHash":          head.MixDigest,
		"sha3Uncles":       head.UncleHash,
		"logsBloom":        head.Bloom,
		"stateRoot":        head.Root,
		"miner":            head.Coinbase,
		"difficulty":       (*hexutil.Big)(head.Difficulty),
		"extraData":        hexutil.Bytes(head.Extra),
		"size":             hexutil.Uint64(head.Size()),
		"gasLimit":         hexutil.Uint64(head.GasLimit),
		"gasUsed":          hexutil.Uint64(head.GasUsed),
		"timestamp":        hexutil.Uint64(head.Time),
		"transactionsRoot": head.TxHash,
		"receiptsRoot":     head.ReceiptHash,
	}

	if head.BaseFee != nil {
		result["baseFeePerGas"] = (*hexutil.Big)(head.BaseFee)
	}

	if head.WithdrawalsHash != nil {
		result["withdrawalsRoot"] = head.WithdrawalsHash
	}

	return result
}

// RPCMarshalHeaderT defines the RPC marshaling type for block headers.
type RPCMarshalHeaderT struct {
	Number           *hexutil.Big      `json:"number"`
	Hash             *common.Hash      `json:"hash"` // -- Pending will be nil --
	ParentHash       common.Hash       `json:"parentHash"`
	Nonce            *types.BlockNonce `json:"nonce"` // -- Pending will be nil --
	MixHash          common.Hash       `json:"mixHash"`
	Sha3Uncles       common.Hash       `json:"sha3Uncles"`
	LogsBloom        types.Bloom       `json:"logsBloom"`
	StateRoot        common.Hash       `json:"stateRoot"`
	Miner            *common.Address   `json:"miner"` // -- Pending will be nil --
	Difficulty       *hexutil.Big      `json:"difficulty"`
	TotalDifficulty  *hexutil.Big      `json:"totalDifficulty"`
	ExtraData        hexutil.Bytes     `json:"extraData"`
	Size             hexutil.Uint64    `json:"size"`
	GasLimit         hexutil.Uint64    `json:"gasLimit"`
	GasUsed          hexutil.Uint64    `json:"gasUsed"`
	Timestamp        hexutil.Uint64    `json:"timestamp"`
	TransactionsRoot common.Hash       `json:"transactionsRoot"`
	ReceiptsRoot     common.Hash       `json:"receiptsRoot"`
	BaseFee          *hexutil.Big      `json:"baseFeePerGas,omitempty"`
}

// NewRPCMarshalHeaderTFromHeader constructs a new RPCMarshalHeaderT struct from a given header.
// The returned value shall be used as a response value for the relevant header-returning RPC methods.
func NewRPCMarshalHeaderTFromHeader(header *types.Header) *RPCMarshalHeaderT {
	hash := header.Hash()
	nonce := header.Nonce
	miner := header.Coinbase

	head := &RPCMarshalHeaderT{
		Number:           (*hexutil.Big)(header.Number),
		Hash:             &hash,
		ParentHash:       header.ParentHash,
		Nonce:            &nonce,
		MixHash:          header.MixDigest,
		Sha3Uncles:       header.UncleHash,
		LogsBloom:        header.Bloom,
		StateRoot:        header.Root,
		Miner:            &miner,
		Difficulty:       (*hexutil.Big)(header.Difficulty),
		TotalDifficulty:  nil,
		ExtraData:        header.Extra,
		Size:             hexutil.Uint64(header.Size()),
		GasLimit:         hexutil.Uint64(header.GasLimit),
		GasUsed:          hexutil.Uint64(header.GasUsed),
		Timestamp:        hexutil.Uint64(header.Time),
		TransactionsRoot: header.TxHash,
		ReceiptsRoot:     header.ReceiptHash,
	}

	if header.BaseFee != nil {
		head.BaseFee = (*hexutil.Big)(header.BaseFee)
	}

	return head
}

// rpcMarshalHeaderTSetTotalDifficulty sets the total difficulty field for RPC response headers.
// If the hash is unavailable (ie in Pending state), the value will be 0.
func (s *BlockChainAPI) rpcMarshalHeaderTSetTotalDifficulty(ctx context.Context, header *RPCMarshalHeaderT) {
	header.TotalDifficulty = (*hexutil.Big)(s.b.GetTd(ctx, *header.Hash))
}

// setAsPending sets fields that must be nil for pending headers and blocks.
func (h *RPCMarshalHeaderT) setAsPending() {
	h.Hash = nil
	h.Nonce = nil
	h.Miner = nil
}

// RPCMarshalBlockT is a type handling RPC serialization for types.Block.
type RPCMarshalBlockT struct {
	*RPCMarshalHeaderT
	Transactions []interface{} `json:"transactions"`
	Uncles       []common.Hash `json:"uncles"`

	Error string `json:"error,omitempty"`

	inclTx bool
	fullTx bool
}

// RPCMarshalBlockTIR is the intermediate representation of RPCMarshalBlockT.
// This exists to avoid a circular reference when overriding the json marshaling interface.
type RPCMarshalBlockTIR struct {
	*RPCMarshalHeaderT
	Transactions []interface{} `json:"transactions"`
	Uncles       []common.Hash `json:"uncles"`

	Error string `json:"error,omitempty"`

	inclTx bool
	fullTx bool
}

// RPCMarshalUncleTIR is the intermediate representation of RPCMarshalBlockT which excludes the transactions field.
// Transactions are excluded when the API returns block information for uncle blocks.
// This exists to avoid a circular reference when overriding the json marshaling interface.
type RPCMarshalUncleTIR struct {
	*RPCMarshalHeaderT
	Uncles []common.Hash `json:"uncles"`

	Error string `json:"error,omitempty"`

	inclTx bool
	fullTx bool
}

// MarshalJSON marshals JSON for RPCMarshalBlockT.
// If an error is present on the struct, an object with only the error is returned.
// This logic follows the established logic at eth/api.go's handling of bad blocks.
func (b *RPCMarshalBlockT) MarshalJSON() ([]byte, error) {
	if b.Error != "" {
		return json.Marshal(map[string]interface{}{"error": b.Error})
	}
	if b.inclTx {
		ir := &RPCMarshalBlockTIR{
			RPCMarshalHeaderT: b.RPCMarshalHeaderT,
			Transactions:      b.Transactions,
			Uncles:            b.Uncles,
			Error:             "",
			inclTx:            b.inclTx,
			fullTx:            b.fullTx,
		}
		return json.Marshal(ir)
	}
	ir := &RPCMarshalUncleTIR{
		RPCMarshalHeaderT: b.RPCMarshalHeaderT,
		Uncles:            b.Uncles,
		Error:             "",
		inclTx:            b.inclTx,
		fullTx:            b.fullTx,
	}
	return json.Marshal(ir)
}

// RPCMarshalBlock converts the given block to the RPC output which depends on fullTx. If inclTx is true transactions are
// returned. When fullTx is true the returned block contains full transaction details, otherwise it will only contain
// transaction hashes.
func RPCMarshalBlock(block *types.Block, inclTx bool, fullTx bool, config ctypes.ChainConfigurator) (*RPCMarshalBlockT, error) {
	fields := &RPCMarshalBlockT{RPCMarshalHeaderT: NewRPCMarshalHeaderTFromHeader(block.Header())}
	fields.Size = hexutil.Uint64(block.Size())
	fields.inclTx = inclTx
	fields.fullTx = fullTx

	if inclTx {
		formatTx := func(tx *types.Transaction) (interface{}, error) {
			return tx.Hash(), nil
		}
		if fullTx {
			formatTx = func(tx *types.Transaction) (interface{}, error) {
				return newRPCTransactionFromBlockHash(block, tx.Hash(), config), nil
			}
		}
		txs := block.Transactions()
		transactions := make([]interface{}, len(txs))
		var err error
		for i, tx := range txs {
			if transactions[i], err = formatTx(tx); err != nil {
				return nil, err
			}
		}
		fields.Transactions = transactions
	}
	uncles := block.Uncles()
	uncleHashes := make([]common.Hash, len(uncles))
	for i, uncle := range uncles {
		uncleHashes[i] = uncle.Hash()
	}
<<<<<<< HEAD
	fields.Uncles = uncleHashes

=======
	fields["uncles"] = uncleHashes
	if block.Header().WithdrawalsHash != nil {
		fields["withdrawals"] = block.Withdrawals()
	}
>>>>>>> 18b641b0
	return fields, nil
}

// rpcMarshalHeader uses the generalized output filler, then adds the total difficulty field, which requires
// a `BlockChainAPI`.
func (s *BlockChainAPI) rpcMarshalHeader(ctx context.Context, header *types.Header) *RPCMarshalHeaderT {
	fields := NewRPCMarshalHeaderTFromHeader(header)
	s.rpcMarshalHeaderTSetTotalDifficulty(ctx, fields)
	return fields
}

// rpcMarshalBlock uses the generalized output filler, then adds the total difficulty field, which requires
// a `BlockChainAPI`.
func (s *BlockChainAPI) rpcMarshalBlock(ctx context.Context, b *types.Block, inclTx bool, fullTx bool) (*RPCMarshalBlockT, error) {
	fields, err := RPCMarshalBlock(b, inclTx, fullTx, s.b.ChainConfig())
	if err != nil {
		return nil, err
	}
	if inclTx {
		s.rpcMarshalHeaderTSetTotalDifficulty(ctx, fields.RPCMarshalHeaderT)
	}
	return fields, err
}

// RPCTransaction represents a transaction that will serialize to the RPC representation of a transaction
type RPCTransaction struct {
	BlockHash        *common.Hash      `json:"blockHash"`
	BlockNumber      *hexutil.Big      `json:"blockNumber"`
	From             common.Address    `json:"from"`
	Gas              hexutil.Uint64    `json:"gas"`
	GasPrice         *hexutil.Big      `json:"gasPrice"`
	GasFeeCap        *hexutil.Big      `json:"maxFeePerGas,omitempty"`
	GasTipCap        *hexutil.Big      `json:"maxPriorityFeePerGas,omitempty"`
	Hash             common.Hash       `json:"hash"`
	Input            hexutil.Bytes     `json:"input"`
	Nonce            hexutil.Uint64    `json:"nonce"`
	To               *common.Address   `json:"to"`
	TransactionIndex *hexutil.Uint64   `json:"transactionIndex"`
	Value            *hexutil.Big      `json:"value"`
	Type             hexutil.Uint64    `json:"type"`
	Accesses         *types.AccessList `json:"accessList,omitempty"`
	ChainID          *hexutil.Big      `json:"chainId,omitempty"`
	V                *hexutil.Big      `json:"v"`
	R                *hexutil.Big      `json:"r"`
	S                *hexutil.Big      `json:"s"`
}

// newRPCTransaction returns a transaction that will serialize to the RPC
// representation, with the given location metadata set (if available).
func newRPCTransaction(tx *types.Transaction, blockHash common.Hash, blockNumber uint64, index uint64, baseFee *big.Int, config ctypes.ChainConfigurator) *RPCTransaction {
	signer := types.MakeSigner(config, new(big.Int).SetUint64(blockNumber))
	from, _ := types.Sender(signer, tx)
	v, r, s := tx.RawSignatureValues()
	result := &RPCTransaction{
		Type:     hexutil.Uint64(tx.Type()),
		From:     from,
		Gas:      hexutil.Uint64(tx.Gas()),
		GasPrice: (*hexutil.Big)(tx.GasPrice()),
		Hash:     tx.Hash(),
		Input:    hexutil.Bytes(tx.Data()),
		Nonce:    hexutil.Uint64(tx.Nonce()),
		To:       tx.To(),
		Value:    (*hexutil.Big)(tx.Value()),
		V:        (*hexutil.Big)(v),
		R:        (*hexutil.Big)(r),
		S:        (*hexutil.Big)(s),
	}
	if blockHash != (common.Hash{}) {
		result.BlockHash = &blockHash
		result.BlockNumber = (*hexutil.Big)(new(big.Int).SetUint64(blockNumber))
		result.TransactionIndex = (*hexutil.Uint64)(&index)
	}
	switch tx.Type() {
	case types.LegacyTxType:
		// if a legacy transaction has an EIP-155 chain id, include it explicitly
		if id := tx.ChainId(); id.Sign() != 0 {
			result.ChainID = (*hexutil.Big)(id)
		}
	case types.AccessListTxType:
		al := tx.AccessList()
		result.Accesses = &al
		result.ChainID = (*hexutil.Big)(tx.ChainId())
	case types.DynamicFeeTxType:
		al := tx.AccessList()
		result.Accesses = &al
		result.ChainID = (*hexutil.Big)(tx.ChainId())
		result.GasFeeCap = (*hexutil.Big)(tx.GasFeeCap())
		result.GasTipCap = (*hexutil.Big)(tx.GasTipCap())
		// if the transaction has been mined, compute the effective gas price
		if baseFee != nil && blockHash != (common.Hash{}) {
			// price = min(tip, gasFeeCap - baseFee) + baseFee
			price := math.BigMin(new(big.Int).Add(tx.GasTipCap(), baseFee), tx.GasFeeCap())
			result.GasPrice = (*hexutil.Big)(price)
		} else {
			result.GasPrice = (*hexutil.Big)(tx.GasFeeCap())
		}
	}
	return result
}

<<<<<<< HEAD
// newRPCPendingTransaction returns a pending transaction that will serialize to the RPC representation
func newRPCPendingTransaction(tx *types.Transaction, current *types.Header, config ctypes.ChainConfigurator) *RPCTransaction {
=======
// NewRPCPendingTransaction returns a pending transaction that will serialize to the RPC representation
func NewRPCPendingTransaction(tx *types.Transaction, current *types.Header, config *params.ChainConfig) *RPCTransaction {
>>>>>>> 18b641b0
	var baseFee *big.Int
	blockNumber := uint64(0)
	if current != nil {
		baseFee = misc.CalcBaseFee(config, current)
		blockNumber = current.Number.Uint64()
	}
	return newRPCTransaction(tx, common.Hash{}, blockNumber, 0, baseFee, config)
}

// newRPCTransactionFromBlockIndex returns a transaction that will serialize to the RPC representation.
func newRPCTransactionFromBlockIndex(b *types.Block, index uint64, config ctypes.ChainConfigurator) *RPCTransaction {
	txs := b.Transactions()
	if index >= uint64(len(txs)) {
		return nil
	}
	return newRPCTransaction(txs[index], b.Hash(), b.NumberU64(), index, b.BaseFee(), config)
}

// newRPCRawTransactionFromBlockIndex returns the bytes of a transaction given a block and a transaction index.
func newRPCRawTransactionFromBlockIndex(b *types.Block, index uint64) hexutil.Bytes {
	txs := b.Transactions()
	if index >= uint64(len(txs)) {
		return nil
	}
	blob, _ := txs[index].MarshalBinary()
	return blob
}

// newRPCTransactionFromBlockHash returns a transaction that will serialize to the RPC representation.
func newRPCTransactionFromBlockHash(b *types.Block, hash common.Hash, config ctypes.ChainConfigurator) *RPCTransaction {
	for idx, tx := range b.Transactions() {
		if tx.Hash() == hash {
			return newRPCTransactionFromBlockIndex(b, uint64(idx), config)
		}
	}
	return nil
}

// accessListResult returns an optional accesslist
// Its the result of the `debug_createAccessList` RPC call.
// It contains an error if the transaction itself failed.
type accessListResult struct {
	Accesslist *types.AccessList `json:"accessList"`
	Error      string            `json:"error,omitempty"`
	GasUsed    hexutil.Uint64    `json:"gasUsed"`
}

// CreateAccessList creates a EIP-2930 type AccessList for the given transaction.
// Reexec and BlockNrOrHash can be specified to create the accessList on top of a certain state.
func (s *BlockChainAPI) CreateAccessList(ctx context.Context, args TransactionArgs, blockNrOrHash *rpc.BlockNumberOrHash) (*accessListResult, error) {
	bNrOrHash := rpc.BlockNumberOrHashWithNumber(rpc.PendingBlockNumber)
	if blockNrOrHash != nil {
		bNrOrHash = *blockNrOrHash
	}
	acl, gasUsed, vmerr, err := AccessList(ctx, s.b, bNrOrHash, args)
	if err != nil {
		return nil, err
	}
	result := &accessListResult{Accesslist: &acl, GasUsed: hexutil.Uint64(gasUsed)}
	if vmerr != nil {
		result.Error = vmerr.Error()
	}
	return result, nil
}

// AccessList creates an access list for the given transaction.
// If the accesslist creation fails an error is returned.
// If the transaction itself fails, an vmErr is returned.
func AccessList(ctx context.Context, b Backend, blockNrOrHash rpc.BlockNumberOrHash, args TransactionArgs) (acl types.AccessList, gasUsed uint64, vmErr error, err error) {
	// Retrieve the execution context
	db, header, err := b.StateAndHeaderByNumberOrHash(ctx, blockNrOrHash)
	if db == nil || err != nil {
		return nil, 0, nil, err
	}
	// If the gas amount is not set, default to RPC gas cap.
	if args.Gas == nil {
		tmp := hexutil.Uint64(b.RPCGasCap())
		args.Gas = &tmp
	}

	// Ensure any missing fields are filled, extract the recipient and input data
	if err := args.setDefaults(ctx, b); err != nil {
		return nil, 0, nil, err
	}
	var to common.Address
	if args.To != nil {
		to = *args.To
	} else {
		if b.ChainConfig().IsEnabled(b.ChainConfig().GetLyra2NonceTransition, header.Number) {
			to = crypto.CreateAddress(args.from(), uint64(*args.Nonce)+vars.Lyra2ContractNonceOffset)
		} else {
			to = crypto.CreateAddress(args.from(), uint64(*args.Nonce))
		}
	}

	// Retrieve the precompiles since they don't need to be added to the access list
<<<<<<< HEAD
	precompileMap := vm.PrecompiledContractsForConfig(b.ChainConfig(), header.Number)
	precompiles := make([]common.Address, len(precompileMap))
	for k := range precompileMap {
		precompiles = append(precompiles, k)
	}
=======
	precompiles := vm.ActivePrecompiles(b.ChainConfig().Rules(header.Number, isPostMerge, header.Time))
>>>>>>> 18b641b0

	// Create an initial tracer
	prevTracer := logger.NewAccessListTracer(nil, args.from(), to, precompiles)
	if args.AccessList != nil {
		prevTracer = logger.NewAccessListTracer(*args.AccessList, args.from(), to, precompiles)
	}
	for {
		// Retrieve the current access list to expand
		accessList := prevTracer.AccessList()
		log.Trace("Creating access list", "input", accessList)

		// Copy the original db so we don't modify it
		statedb := db.Copy()
		// Set the accesslist to the last al
		args.AccessList = &accessList
		msg, err := args.ToMessage(b.RPCGasCap(), header.BaseFee)
		if err != nil {
			return nil, 0, nil, err
		}

		// Apply the transaction with the access list tracer
		tracer := logger.NewAccessListTracer(accessList, args.from(), to, precompiles)
		config := vm.Config{Tracer: tracer, Debug: true, NoBaseFee: true}
		vmenv, _, err := b.GetEVM(ctx, msg, statedb, header, &config)
		if err != nil {
			return nil, 0, nil, err
		}
		res, err := core.ApplyMessage(vmenv, msg, new(core.GasPool).AddGas(msg.Gas()))
		if err != nil {
			return nil, 0, nil, fmt.Errorf("failed to apply transaction: %v err: %v", args.toTransaction().Hash(), err)
		}
		if tracer.Equal(prevTracer) {
			return accessList, res.UsedGas, res.Err, nil
		}
		prevTracer = tracer
	}
}

// TransactionAPI exposes methods for reading and creating transaction data.
type TransactionAPI struct {
	b         Backend
	nonceLock *AddrLocker
	signer    types.Signer
}

// NewTransactionAPI creates a new RPC service with methods for interacting with transactions.
func NewTransactionAPI(b Backend, nonceLock *AddrLocker) *TransactionAPI {
	// The signer used by the API should always be the 'latest' known one because we expect
	// signers to be backwards-compatible with old transactions.
	signer := types.LatestSigner(b.ChainConfig())
	return &TransactionAPI{b, nonceLock, signer}
}

// GetBlockTransactionCountByNumber returns the number of transactions in the block with the given block number.
func (s *TransactionAPI) GetBlockTransactionCountByNumber(ctx context.Context, blockNr rpc.BlockNumber) *hexutil.Uint {
	if block, _ := s.b.BlockByNumber(ctx, blockNr); block != nil {
		n := hexutil.Uint(len(block.Transactions()))
		return &n
	}
	return nil
}

// GetBlockTransactionCountByHash returns the number of transactions in the block with the given hash.
func (s *TransactionAPI) GetBlockTransactionCountByHash(ctx context.Context, blockHash common.Hash) *hexutil.Uint {
	if block, _ := s.b.BlockByHash(ctx, blockHash); block != nil {
		n := hexutil.Uint(len(block.Transactions()))
		return &n
	}
	return nil
}

// GetTransactionByBlockNumberAndIndex returns the transaction for the given block number and index.
func (s *TransactionAPI) GetTransactionByBlockNumberAndIndex(ctx context.Context, blockNr rpc.BlockNumber, index hexutil.Uint) *RPCTransaction {
	if block, _ := s.b.BlockByNumber(ctx, blockNr); block != nil {
		return newRPCTransactionFromBlockIndex(block, uint64(index), s.b.ChainConfig())
	}
	return nil
}

// GetTransactionByBlockHashAndIndex returns the transaction for the given block hash and index.
func (s *TransactionAPI) GetTransactionByBlockHashAndIndex(ctx context.Context, blockHash common.Hash, index hexutil.Uint) *RPCTransaction {
	if block, _ := s.b.BlockByHash(ctx, blockHash); block != nil {
		return newRPCTransactionFromBlockIndex(block, uint64(index), s.b.ChainConfig())
	}
	return nil
}

// GetRawTransactionByBlockNumberAndIndex returns the bytes of the transaction for the given block number and index.
func (s *TransactionAPI) GetRawTransactionByBlockNumberAndIndex(ctx context.Context, blockNr rpc.BlockNumber, index hexutil.Uint) hexutil.Bytes {
	if block, _ := s.b.BlockByNumber(ctx, blockNr); block != nil {
		return newRPCRawTransactionFromBlockIndex(block, uint64(index))
	}
	return nil
}

// GetRawTransactionByBlockHashAndIndex returns the bytes of the transaction for the given block hash and index.
func (s *TransactionAPI) GetRawTransactionByBlockHashAndIndex(ctx context.Context, blockHash common.Hash, index hexutil.Uint) hexutil.Bytes {
	if block, _ := s.b.BlockByHash(ctx, blockHash); block != nil {
		return newRPCRawTransactionFromBlockIndex(block, uint64(index))
	}
	return nil
}

// GetTransactionCount returns the number of transactions the given address has sent for the given block number
func (s *TransactionAPI) GetTransactionCount(ctx context.Context, address common.Address, blockNrOrHash rpc.BlockNumberOrHash) (*hexutil.Uint64, error) {
	// Ask transaction pool for the nonce which includes pending transactions
	if blockNr, ok := blockNrOrHash.Number(); ok && blockNr == rpc.PendingBlockNumber {
		nonce, err := s.b.GetPoolNonce(ctx, address)
		if err != nil {
			return nil, err
		}
		return (*hexutil.Uint64)(&nonce), nil
	}
	// Resolve block number and use its state to ask for the nonce
	state, _, err := s.b.StateAndHeaderByNumberOrHash(ctx, blockNrOrHash)
	if state == nil || err != nil {
		return nil, err
	}
	nonce := state.GetNonce(address)
	return (*hexutil.Uint64)(&nonce), state.Error()
}

// GetTransactionByHash returns the transaction for the given hash
func (s *TransactionAPI) GetTransactionByHash(ctx context.Context, hash common.Hash) (*RPCTransaction, error) {
	// Try to return an already finalized transaction
	tx, blockHash, blockNumber, index, err := s.b.GetTransaction(ctx, hash)
	if err != nil {
		return nil, err
	}
	if tx != nil {
		header, err := s.b.HeaderByHash(ctx, blockHash)
		if err != nil {
			return nil, err
		}
		return newRPCTransaction(tx, blockHash, blockNumber, index, header.BaseFee, s.b.ChainConfig()), nil
	}
	// No finalized transaction, try to retrieve it from the pool
	if tx := s.b.GetPoolTransaction(hash); tx != nil {
		return NewRPCPendingTransaction(tx, s.b.CurrentHeader(), s.b.ChainConfig()), nil
	}

	// Transaction unknown, return as such
	return nil, nil
}

// GetRawTransactionByHash returns the bytes of the transaction for the given hash.
func (s *TransactionAPI) GetRawTransactionByHash(ctx context.Context, hash common.Hash) (hexutil.Bytes, error) {
	// Retrieve a finalized transaction, or a pooled otherwise
	tx, _, _, _, err := s.b.GetTransaction(ctx, hash)
	if err != nil {
		return nil, err
	}
	if tx == nil {
		if tx = s.b.GetPoolTransaction(hash); tx == nil {
			// Transaction not found anywhere, abort
			return nil, nil
		}
	}
	// Serialize to RLP and return
	return tx.MarshalBinary()
}

// GetTransactionReceipt returns the transaction receipt for the given transaction hash.
func (s *TransactionAPI) GetTransactionReceipt(ctx context.Context, hash common.Hash) (map[string]interface{}, error) {
	tx, blockHash, blockNumber, index, err := s.b.GetTransaction(ctx, hash)
	if err != nil {
		// When the transaction doesn't exist, the RPC method should return JSON null
		// as per specification.
		return nil, nil
	}
	receipts, err := s.b.GetReceipts(ctx, blockHash)
	if err != nil {
		return nil, err
	}
	if len(receipts) <= int(index) {
		return nil, nil
	}
	receipt := receipts[index]

	// Derive the sender.
	bigblock := new(big.Int).SetUint64(blockNumber)
	signer := types.MakeSigner(s.b.ChainConfig(), bigblock)
	from, _ := types.Sender(signer, tx)

	fields := map[string]interface{}{
		"blockHash":         blockHash,
		"blockNumber":       hexutil.Uint64(blockNumber),
		"transactionHash":   hash,
		"transactionIndex":  hexutil.Uint64(index),
		"from":              from,
		"to":                tx.To(),
		"gasUsed":           hexutil.Uint64(receipt.GasUsed),
		"cumulativeGasUsed": hexutil.Uint64(receipt.CumulativeGasUsed),
		"contractAddress":   nil,
		"logs":              receipt.Logs,
		"logsBloom":         receipt.Bloom,
		"type":              hexutil.Uint(tx.Type()),
	}
	// Assign the effective gas price paid
	if !s.b.ChainConfig().IsEnabled(s.b.ChainConfig().GetEIP1559Transition, bigblock) {
		fields["effectiveGasPrice"] = hexutil.Uint64(tx.GasPrice().Uint64())
	} else {
		header, err := s.b.HeaderByHash(ctx, blockHash)
		if err != nil {
			return nil, err
		}
		gasPrice := new(big.Int).Add(header.BaseFee, tx.EffectiveGasTipValue(header.BaseFee))
		fields["effectiveGasPrice"] = hexutil.Uint64(gasPrice.Uint64())
	}
	// Assign receipt status or post state.
	if len(receipt.PostState) > 0 {
		fields["root"] = hexutil.Bytes(receipt.PostState)
	} else {
		fields["status"] = hexutil.Uint(receipt.Status)
	}
	if receipt.Logs == nil {
		fields["logs"] = []*types.Log{}
	}
	// If the ContractAddress is 20 0x0 bytes, assume it is not a contract creation
	if receipt.ContractAddress != (common.Address{}) {
		fields["contractAddress"] = receipt.ContractAddress
	}
	return fields, nil
}

// sign is a helper function that signs a transaction with the private key of the given address.
func (s *TransactionAPI) sign(addr common.Address, tx *types.Transaction) (*types.Transaction, error) {
	// Look up the wallet containing the requested signer
	account := accounts.Account{Address: addr}

	wallet, err := s.b.AccountManager().Find(account)
	if err != nil {
		return nil, err
	}
	// Request the wallet to sign the transaction
	return wallet.SignTx(account, tx, s.b.ChainConfig().GetChainID())
}

// SubmitTransaction is a helper function that submits tx to txPool and logs a message.
func SubmitTransaction(ctx context.Context, b Backend, tx *types.Transaction) (common.Hash, error) {
	// If the transaction fee cap is already specified, ensure the
	// fee of the given transaction is _reasonable_.
	if err := checkTxFee(tx.GasPrice(), tx.Gas(), b.RPCTxFeeCap()); err != nil {
		return common.Hash{}, err
	}
	if !b.UnprotectedAllowed() && !tx.Protected() {
		// Ensure only eip155 signed transactions are submitted if EIP155Required is set.
		return common.Hash{}, errors.New("only replay-protected (EIP-155) transactions allowed over RPC")
	}
	if err := b.SendTx(ctx, tx); err != nil {
		return common.Hash{}, err
	}
	// Print a log with full tx details for manual investigations and interventions
	signer := types.MakeSigner(b.ChainConfig(), b.CurrentBlock().Number())
	from, err := types.Sender(signer, tx)
	if err != nil {
		return common.Hash{}, err
	}

	if tx.To() == nil {
		addr := crypto.CreateAddress(from, tx.Nonce())
		if b.ChainConfig().IsEnabled(b.ChainConfig().GetLyra2NonceTransition, b.CurrentBlock().Number()) {
			addr = crypto.CreateAddress(from, tx.Nonce()+vars.Lyra2ContractNonceOffset)
		}
		log.Info("Submitted contract creation", "hash", tx.Hash().Hex(), "from", from, "nonce", tx.Nonce(), "contract", addr.Hex(), "value", tx.Value())
	} else {
		log.Info("Submitted transaction", "hash", tx.Hash().Hex(), "from", from, "nonce", tx.Nonce(), "recipient", tx.To(), "value", tx.Value())
	}
	return tx.Hash(), nil
}

// SendTransaction creates a transaction for the given argument, sign it and submit it to the
// transaction pool.
func (s *TransactionAPI) SendTransaction(ctx context.Context, args TransactionArgs) (common.Hash, error) {
	// Look up the wallet containing the requested signer
	account := accounts.Account{Address: args.from()}

	wallet, err := s.b.AccountManager().Find(account)
	if err != nil {
		return common.Hash{}, err
	}

	if args.Nonce == nil {
		// Hold the mutex around signing to prevent concurrent assignment of
		// the same nonce to multiple accounts.
		s.nonceLock.LockAddr(args.from())
		defer s.nonceLock.UnlockAddr(args.from())
	}

	// Set some sanity defaults and terminate on failure
	if err := args.setDefaults(ctx, s.b); err != nil {
		return common.Hash{}, err
	}
	// Assemble the transaction and sign with the wallet
	tx := args.toTransaction()

	signed, err := wallet.SignTx(account, tx, s.b.ChainConfig().GetChainID())
	if err != nil {
		return common.Hash{}, err
	}
	return SubmitTransaction(ctx, s.b, signed)
}

// FillTransaction fills the defaults (nonce, gas, gasPrice or 1559 fields)
// on a given unsigned transaction, and returns it to the caller for further
// processing (signing + broadcast).
func (s *TransactionAPI) FillTransaction(ctx context.Context, args TransactionArgs) (*SignTransactionResult, error) {
	// Set some sanity defaults and terminate on failure
	if err := args.setDefaults(ctx, s.b); err != nil {
		return nil, err
	}
	// Assemble the transaction and obtain rlp
	tx := args.toTransaction()
	data, err := tx.MarshalBinary()
	if err != nil {
		return nil, err
	}
	return &SignTransactionResult{data, tx}, nil
}

// SendRawTransaction will add the signed transaction to the transaction pool.
// The sender is responsible for signing the transaction and using the correct nonce.
func (s *TransactionAPI) SendRawTransaction(ctx context.Context, input hexutil.Bytes) (common.Hash, error) {
	tx := new(types.Transaction)
	if err := tx.UnmarshalBinary(input); err != nil {
		return common.Hash{}, err
	}
	return SubmitTransaction(ctx, s.b, tx)
}

// Sign calculates an ECDSA signature for:
// keccak256("\x19Ethereum Signed Message:\n" + len(message) + message).
//
// Note, the produced signature conforms to the secp256k1 curve R, S and V values,
// where the V value will be 27 or 28 for legacy reasons.
//
// The account associated with addr must be unlocked.
//
// https://github.com/ethereum/wiki/wiki/JSON-RPC#eth_sign
func (s *TransactionAPI) Sign(addr common.Address, data hexutil.Bytes) (hexutil.Bytes, error) {
	// Look up the wallet containing the requested signer
	account := accounts.Account{Address: addr}

	wallet, err := s.b.AccountManager().Find(account)
	if err != nil {
		return nil, err
	}
	// Sign the requested hash with the wallet
	signature, err := wallet.SignText(account, data)
	if err == nil {
		signature[64] += 27 // Transform V from 0/1 to 27/28 according to the yellow paper
	}
	return signature, err
}

// SignTransactionResult represents a RLP encoded signed transaction.
type SignTransactionResult struct {
	Raw hexutil.Bytes      `json:"raw"`
	Tx  *types.Transaction `json:"tx"`
}

// SignTransaction will sign the given transaction with the from account.
// The node needs to have the private key of the account corresponding with
// the given from address and it needs to be unlocked.
func (s *TransactionAPI) SignTransaction(ctx context.Context, args TransactionArgs) (*SignTransactionResult, error) {
	if args.Gas == nil {
		return nil, fmt.Errorf("gas not specified")
	}
	if args.GasPrice == nil && (args.MaxPriorityFeePerGas == nil || args.MaxFeePerGas == nil) {
		return nil, fmt.Errorf("missing gasPrice or maxFeePerGas/maxPriorityFeePerGas")
	}
	if args.Nonce == nil {
		return nil, fmt.Errorf("nonce not specified")
	}
	if err := args.setDefaults(ctx, s.b); err != nil {
		return nil, err
	}
	// Before actually sign the transaction, ensure the transaction fee is reasonable.
	tx := args.toTransaction()
	if err := checkTxFee(tx.GasPrice(), tx.Gas(), s.b.RPCTxFeeCap()); err != nil {
		return nil, err
	}
	signed, err := s.sign(args.from(), tx)
	if err != nil {
		return nil, err
	}
	data, err := signed.MarshalBinary()
	if err != nil {
		return nil, err
	}
	return &SignTransactionResult{data, signed}, nil
}

// PendingTransactions returns the transactions that are in the transaction pool
// and have a from address that is one of the accounts this node manages.
func (s *TransactionAPI) PendingTransactions() ([]*RPCTransaction, error) {
	pending, err := s.b.GetPoolTransactions()
	if err != nil {
		return nil, err
	}
	accounts := make(map[common.Address]struct{})
	for _, wallet := range s.b.AccountManager().Wallets() {
		for _, account := range wallet.Accounts() {
			accounts[account.Address] = struct{}{}
		}
	}
	curHeader := s.b.CurrentHeader()
	transactions := make([]*RPCTransaction, 0, len(pending))
	for _, tx := range pending {
		from, _ := types.Sender(s.signer, tx)
		if _, exists := accounts[from]; exists {
			transactions = append(transactions, NewRPCPendingTransaction(tx, curHeader, s.b.ChainConfig()))
		}
	}
	return transactions, nil
}

// Resend accepts an existing transaction and a new gas price and limit. It will remove
// the given transaction from the pool and reinsert it with the new gas price and limit.
func (s *TransactionAPI) Resend(ctx context.Context, sendArgs TransactionArgs, gasPrice *hexutil.Big, gasLimit *hexutil.Uint64) (common.Hash, error) {
	if sendArgs.Nonce == nil {
		return common.Hash{}, fmt.Errorf("missing transaction nonce in transaction spec")
	}
	if err := sendArgs.setDefaults(ctx, s.b); err != nil {
		return common.Hash{}, err
	}
	matchTx := sendArgs.toTransaction()

	// Before replacing the old transaction, ensure the _new_ transaction fee is reasonable.
	var price = matchTx.GasPrice()
	if gasPrice != nil {
		price = gasPrice.ToInt()
	}
	var gas = matchTx.Gas()
	if gasLimit != nil {
		gas = uint64(*gasLimit)
	}
	if err := checkTxFee(price, gas, s.b.RPCTxFeeCap()); err != nil {
		return common.Hash{}, err
	}
	// Iterate the pending list for replacement
	pending, err := s.b.GetPoolTransactions()
	if err != nil {
		return common.Hash{}, err
	}
	for _, p := range pending {
		wantSigHash := s.signer.Hash(matchTx)
		pFrom, err := types.Sender(s.signer, p)
		if err == nil && pFrom == sendArgs.from() && s.signer.Hash(p) == wantSigHash {
			// Match. Re-sign and send the transaction.
			if gasPrice != nil && (*big.Int)(gasPrice).Sign() != 0 {
				sendArgs.GasPrice = gasPrice
			}
			if gasLimit != nil && *gasLimit != 0 {
				sendArgs.Gas = gasLimit
			}
			signedTx, err := s.sign(sendArgs.from(), sendArgs.toTransaction())
			if err != nil {
				return common.Hash{}, err
			}
			if err = s.b.SendTx(ctx, signedTx); err != nil {
				return common.Hash{}, err
			}
			return signedTx.Hash(), nil
		}
	}
	return common.Hash{}, fmt.Errorf("transaction %#x not found", matchTx.Hash())
}

// DebugAPI is the collection of Ethereum APIs exposed over the debugging
// namespace.
type DebugAPI struct {
	b Backend
}

// NewDebugAPI creates a new instance of DebugAPI.
func NewDebugAPI(b Backend) *DebugAPI {
	return &DebugAPI{b: b}
}

// GetRawHeader retrieves the RLP encoding for a single header.
func (api *DebugAPI) GetRawHeader(ctx context.Context, blockNrOrHash rpc.BlockNumberOrHash) (hexutil.Bytes, error) {
	var hash common.Hash
	if h, ok := blockNrOrHash.Hash(); ok {
		hash = h
	} else {
		block, err := api.b.BlockByNumberOrHash(ctx, blockNrOrHash)
		if err != nil {
			return nil, err
		}
		hash = block.Hash()
	}
	header, _ := api.b.HeaderByHash(ctx, hash)
	if header == nil {
		return nil, fmt.Errorf("header #%d not found", hash)
	}
	return rlp.EncodeToBytes(header)
}

// GetRawBlock retrieves the RLP encoded for a single block.
func (api *DebugAPI) GetRawBlock(ctx context.Context, blockNrOrHash rpc.BlockNumberOrHash) (hexutil.Bytes, error) {
	var hash common.Hash
	if h, ok := blockNrOrHash.Hash(); ok {
		hash = h
	} else {
		block, err := api.b.BlockByNumberOrHash(ctx, blockNrOrHash)
		if err != nil {
			return nil, err
		}
		hash = block.Hash()
	}
	block, _ := api.b.BlockByHash(ctx, hash)
	if block == nil {
		return nil, fmt.Errorf("block #%d not found", hash)
	}
	return rlp.EncodeToBytes(block)
}

// GetRawReceipts retrieves the binary-encoded receipts of a single block.
func (api *DebugAPI) GetRawReceipts(ctx context.Context, blockNrOrHash rpc.BlockNumberOrHash) ([]hexutil.Bytes, error) {
	var hash common.Hash
	if h, ok := blockNrOrHash.Hash(); ok {
		hash = h
	} else {
		block, err := api.b.BlockByNumberOrHash(ctx, blockNrOrHash)
		if err != nil {
			return nil, err
		}
		hash = block.Hash()
	}
	receipts, err := api.b.GetReceipts(ctx, hash)
	if err != nil {
		return nil, err
	}
	result := make([]hexutil.Bytes, len(receipts))
	for i, receipt := range receipts {
		b, err := receipt.MarshalBinary()
		if err != nil {
			return nil, err
		}
		result[i] = b
	}
	return result, nil
}

// GetRawTransaction returns the bytes of the transaction for the given hash.
func (s *DebugAPI) GetRawTransaction(ctx context.Context, hash common.Hash) (hexutil.Bytes, error) {
	// Retrieve a finalized transaction, or a pooled otherwise
	tx, _, _, _, err := s.b.GetTransaction(ctx, hash)
	if err != nil {
		return nil, err
	}
	if tx == nil {
		if tx = s.b.GetPoolTransaction(hash); tx == nil {
			// Transaction not found anywhere, abort
			return nil, nil
		}
	}
	return tx.MarshalBinary()
}

// PrintBlock retrieves a block and returns its pretty printed form.
func (api *DebugAPI) PrintBlock(ctx context.Context, number uint64) (string, error) {
	block, _ := api.b.BlockByNumber(ctx, rpc.BlockNumber(number))
	if block == nil {
		return "", fmt.Errorf("block #%d not found", number)
	}
	return spew.Sdump(block), nil
}

// SeedHash retrieves the seed hash of a block.
func (api *DebugAPI) SeedHash(ctx context.Context, number uint64) (string, error) {
	block, _ := api.b.BlockByNumber(ctx, rpc.BlockNumber(number))
	if block == nil {
		return "", fmt.Errorf("block #%d not found", number)
	}
	ecip1099FBlock := api.b.ChainConfig().GetEthashECIP1099Transition()
	epochLength := ethash.CalcEpochLength(number, ecip1099FBlock)
	epoch := ethash.CalcEpoch(number, epochLength)
	return fmt.Sprintf("%#x", ethash.SeedHash(epoch, epochLength)), nil
}

// ChaindbProperty returns leveldb properties of the key-value database.
func (api *DebugAPI) ChaindbProperty(property string) (string, error) {
	if property == "" {
		property = "leveldb.stats"
	} else if !strings.HasPrefix(property, "leveldb.") {
		property = "leveldb." + property
	}
	return api.b.ChainDb().Stat(property)
}

// ChaindbCompact flattens the entire key-value database into a single level,
// removing all unused slots and merging all keys.
func (api *DebugAPI) ChaindbCompact() error {
	for b := byte(0); b < 255; b++ {
		log.Info("Compacting chain database", "range", fmt.Sprintf("0x%0.2X-0x%0.2X", b, b+1))
		if err := api.b.ChainDb().Compact([]byte{b}, []byte{b + 1}); err != nil {
			log.Error("Database compaction failed", "err", err)
			return err
		}
	}
	return nil
}

// SetHead rewinds the head of the blockchain to a previous block.
func (api *DebugAPI) SetHead(number hexutil.Uint64) {
	api.b.SetHead(uint64(number))
}

// NetAPI offers network related RPC methods
type NetAPI struct {
	net            *p2p.Server
	networkVersion uint64
}

// NewNetAPI creates a new net API instance.
func NewNetAPI(net *p2p.Server, networkVersion uint64) *NetAPI {
	return &NetAPI{net, networkVersion}
}

// Listening returns an indication if the node is listening for network connections.
func (s *NetAPI) Listening() bool {
	return true // always listening
}

// PeerCount returns the number of connected peers
func (s *NetAPI) PeerCount() hexutil.Uint {
	return hexutil.Uint(s.net.PeerCount())
}

// Version returns the current ethereum protocol version.
func (s *NetAPI) Version() string {
	return fmt.Sprintf("%d", s.networkVersion)
}

// checkTxFee is an internal function used to check whether the fee of
// the given transaction is _reasonable_(under the cap).
// TODO(meowsbits): rm me
func checkTxFee(gasPrice *big.Int, gas uint64, cap float64) error {
	// Short circuit if there is no cap for transaction fee at all.
	if cap == 0 {
		return nil
	}
	feeEth := new(big.Float).Quo(new(big.Float).SetInt(new(big.Int).Mul(gasPrice, new(big.Int).SetUint64(gas))), new(big.Float).SetInt(big.NewInt(vars.Ether)))
	feeFloat, _ := feeEth.Float64()
	if feeFloat > cap {
		return fmt.Errorf("tx fee (%.2f ether) exceeds the configured cap (%.2f ether)", feeFloat, cap)
	}
	return nil
}

// toHexSlice creates a slice of hex-strings based on []byte.
func toHexSlice(b [][]byte) []string {
	r := make([]string, len(b))
	for i := range b {
		r[i] = hexutil.Encode(b[i])
	}
	return r
}<|MERGE_RESOLUTION|>--- conflicted
+++ resolved
@@ -18,11 +18,7 @@
 
 import (
 	"context"
-<<<<<<< HEAD
-	"encoding/json"
-=======
 	"encoding/hex"
->>>>>>> 18b641b0
 	"errors"
 	"fmt"
 	"math/big"
@@ -761,19 +757,11 @@
 }
 
 // GetBlockByNumber returns the requested canonical block.
-<<<<<<< HEAD
-// * When blockNr is -1 the chain head is returned.
-// * When blockNr is -2 the pending chain head is returned.
-// * When fullTx is true all transactions in the block are returned, otherwise
-//   only the transaction hash is returned.
-func (s *BlockChainAPI) GetBlockByNumber(ctx context.Context, number rpc.BlockNumber, fullTx bool) (*RPCMarshalBlockT, error) {
-=======
 //   - When blockNr is -1 the chain head is returned.
 //   - When blockNr is -2 the pending chain head is returned.
 //   - When fullTx is true all transactions in the block are returned, otherwise
 //     only the transaction hash is returned.
-func (s *BlockChainAPI) GetBlockByNumber(ctx context.Context, number rpc.BlockNumber, fullTx bool) (map[string]interface{}, error) {
->>>>>>> 18b641b0
+func (s *BlockChainAPI) GetBlockByNumber(ctx context.Context, number rpc.BlockNumber, fullTx bool) (*RPCMarshalBlockT, error) {
 	block, err := s.b.BlockByNumber(ctx, number)
 	if block != nil && err == nil {
 		response, err := s.rpcMarshalBlock(ctx, block, true, fullTx)
@@ -1254,6 +1242,7 @@
 	TransactionsRoot common.Hash       `json:"transactionsRoot"`
 	ReceiptsRoot     common.Hash       `json:"receiptsRoot"`
 	BaseFee          *hexutil.Big      `json:"baseFeePerGas,omitempty"`
+	Withdrawals interface{} `json:"withdrawals,omitempty"` // FIXME-meowsbits
 }
 
 // NewRPCMarshalHeaderTFromHeader constructs a new RPCMarshalHeaderT struct from a given header.
@@ -1403,15 +1392,10 @@
 	for i, uncle := range uncles {
 		uncleHashes[i] = uncle.Hash()
 	}
-<<<<<<< HEAD
 	fields.Uncles = uncleHashes
-
-=======
-	fields["uncles"] = uncleHashes
 	if block.Header().WithdrawalsHash != nil {
 		fields["withdrawals"] = block.Withdrawals()
 	}
->>>>>>> 18b641b0
 	return fields, nil
 }
 
@@ -1512,13 +1496,8 @@
 	return result
 }
 
-<<<<<<< HEAD
-// newRPCPendingTransaction returns a pending transaction that will serialize to the RPC representation
+// NewRPCPendingTransaction returns a pending transaction that will serialize to the RPC representation
 func newRPCPendingTransaction(tx *types.Transaction, current *types.Header, config ctypes.ChainConfigurator) *RPCTransaction {
-=======
-// NewRPCPendingTransaction returns a pending transaction that will serialize to the RPC representation
-func NewRPCPendingTransaction(tx *types.Transaction, current *types.Header, config *params.ChainConfig) *RPCTransaction {
->>>>>>> 18b641b0
 	var baseFee *big.Int
 	blockNumber := uint64(0)
 	if current != nil {
@@ -1615,15 +1594,11 @@
 	}
 
 	// Retrieve the precompiles since they don't need to be added to the access list
-<<<<<<< HEAD
 	precompileMap := vm.PrecompiledContractsForConfig(b.ChainConfig(), header.Number)
 	precompiles := make([]common.Address, len(precompileMap))
 	for k := range precompileMap {
 		precompiles = append(precompiles, k)
 	}
-=======
-	precompiles := vm.ActivePrecompiles(b.ChainConfig().Rules(header.Number, isPostMerge, header.Time))
->>>>>>> 18b641b0
 
 	// Create an initial tracer
 	prevTracer := logger.NewAccessListTracer(nil, args.from(), to, precompiles)
