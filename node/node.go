--- conflicted
+++ resolved
@@ -350,7 +350,6 @@
 	}
 }
 
-<<<<<<< HEAD
 func (n *Node) setupOpenRPC() error {
 
 	// In-proc RPC is always available. It's created and assigned in the Node.New construction.
@@ -399,8 +398,6 @@
 	return nil
 }
 
-// configureRPC is a helper method to configure all the various RPC endpoints during node
-=======
 // obtainJWTSecret loads the jwt-secret, either from the provided config,
 // or from the default location. If neither of those are present, it generates
 // a new secret and stores to the default location.
@@ -435,8 +432,7 @@
 	return jwtSecret, nil
 }
 
-// startRPC is a helper method to configure all the various RPC endpoints during node
->>>>>>> 25c9b49f
+// configureRPC is a helper method to configure all the various RPC endpoints during node
 // startup. It's not meant to be called at any time afterwards as it makes certain
 // assumptions about the state of the node.
 func (n *Node) startRPC() error {
