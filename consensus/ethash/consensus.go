--- conflicted
+++ resolved
@@ -632,8 +632,6 @@
 	rlp.Encode(hasher, enc)
 	hasher.Sum(hash[:0])
 	return hash
-<<<<<<< HEAD
-=======
 }
 
 // SealHashNoExtra returns the hash of a block prior to it being sealed.
@@ -663,36 +661,35 @@
 }
 
 // Some weird constants to avoid constant memory allocs for them.
-var (
-	big8  = big.NewInt(8)
-	big32 = big.NewInt(32)
-)
+//var (
+//	big8  = big.NewInt(8)
+//	big32 = big.NewInt(32)
+//)
 
 // AccumulateRewards credits the coinbase of the given block with the mining
 // reward. The total reward consists of the static block reward and rewards for
 // included uncles. The coinbase of each uncle block is also rewarded.
-func accumulateRewards(config *params.ChainConfig, state *state.StateDB, header *types.Header, uncles []*types.Header) {
-	// Select the correct block reward based on chain progression
-	blockReward := FrontierBlockReward
-	if config.IsByzantium(header.Number) {
-		blockReward = ByzantiumBlockReward
-	}
-	if config.IsConstantinople(header.Number) {
-		blockReward = ConstantinopleBlockReward
-	}
-	// Accumulate the rewards for the miner and any included uncles
-	reward := new(big.Int).Set(blockReward)
-	r := new(big.Int)
-	for _, uncle := range uncles {
-		r.Add(uncle.Number, big8)
-		r.Sub(r, header.Number)
-		r.Mul(r, blockReward)
-		r.Div(r, big8)
-		state.AddBalance(uncle.Coinbase, r)
-
-		r.Div(blockReward, big32)
-		reward.Add(reward, r)
-	}
-	state.AddBalance(header.Coinbase, reward)
->>>>>>> df941ffb
-}+//func accumulateRewards(config *params.ChainConfig, state *state.StateDB, header *types.Header, uncles []*types.Header) {
+//	// Select the correct block reward based on chain progression
+//	blockReward := FrontierBlockReward
+//	if config.IsByzantium(header.Number) {
+//		blockReward = ByzantiumBlockReward
+//	}
+//	if config.IsConstantinople(header.Number) {
+//		blockReward = ConstantinopleBlockReward
+//	}
+//	// Accumulate the rewards for the miner and any included uncles
+//	reward := new(big.Int).Set(blockReward)
+//	r := new(big.Int)
+//	for _, uncle := range uncles {
+//		r.Add(uncle.Number, big8)
+//		r.Sub(r, header.Number)
+//		r.Mul(r, blockReward)
+//		r.Div(r, big8)
+//		state.AddBalance(uncle.Coinbase, r)
+//
+//		r.Div(blockReward, big32)
+//		reward.Add(reward, r)
+//	}
+//	state.AddBalance(header.Coinbase, reward)
+//}