// Copyright 2017 The go-ethereum Authors
// This file is part of the go-ethereum library.
//
// The go-ethereum library is free software: you can redistribute it and/or modify
// it under the terms of the GNU Lesser General Public License as published by
// the Free Software Foundation, either version 3 of the License, or
// (at your option) any later version.
//
// The go-ethereum library is distributed in the hope that it will be useful,
// but WITHOUT ANY WARRANTY; without even the implied warranty of
// MERCHANTABILITY or FITNESS FOR A PARTICULAR PURPOSE. See the
// GNU Lesser General Public License for more details.
//
// You should have received a copy of the GNU Lesser General Public License
// along with the go-ethereum library. If not, see <http://www.gnu.org/licenses/>.

package ethash

import (
	"bytes"
	"context"
	crand "crypto/rand"
	"encoding/json"
	"errors"
	"fmt"
	"math"
	"math/big"
	"math/rand"
	"net/http"
	"runtime"
	"sync"
	"time"

	"github.com/ethereum/go-ethereum/common"
	"github.com/ethereum/go-ethereum/common/hexutil"
	"github.com/ethereum/go-ethereum/consensus"
	"github.com/ethereum/go-ethereum/core/types"
	exprand "golang.org/x/exp/rand"
	"gonum.org/v1/gonum/stat/distuv"
)

const (
	// staleThreshold is the maximum depth of the acceptable stale but valid ethash solution.
	staleThreshold = 7
)

var (
	errNoMiningWork      = errors.New("no mining work available yet")
	errInvalidSealResult = errors.New("invalid or stale proof-of-work solution")
)

// makePoissonFakeDelay uses the ethash.threads value as a mean time (lambda)
// for a Poisson distribution, returning a random value from
// that discrete function. I think a Poisson distribution probably
// fairly accurately models real world block times.
// Note that this is a hacky way to use ethash.threads since
// lower values will yield faster blocks, but it saves having
// to add or modify any more code than necessary.
func (ethash *Ethash) makePoissonFakeDelay() float64 {
	p := distuv.Poisson{
		Lambda: float64(ethash.Threads()),
		Src:    exprand.NewSource(uint64(time.Now().UnixNano())),
	}
	return p.Rand()
}

// Seal implements consensus.Engine, attempting to find a nonce that satisfies
// the block's difficulty requirements.
func (ethash *Ethash) Seal(chain consensus.ChainHeaderReader, block *types.Block, results chan<- *types.Block, stop <-chan struct{}) error {
	// If we're running a fake PoW, simply return a 0 nonce immediately
	if ethash.config.PowMode == ModeFake || ethash.config.PowMode == ModeFullFake {
		header := block.Header()
		header.Nonce, header.MixDigest = types.BlockNonce{}, common.Hash{}
		select {
		case results <- block.WithSeal(header):
		default:
			ethash.config.Log.Warn("Sealing result is not read by miner", "mode", "fake", "sealhash", ethash.SealHash(block.Header()))
		}
		return nil
	} else if ethash.config.PowMode == ModePoissonFake {
		go func(header *types.Header) {
			// Assign random (but non-zero) values to header nonce and mix.
			header.Nonce = types.EncodeNonce(uint64(rand.Int63n(math.MaxInt64)))
			b, _ := header.Nonce.MarshalText()
			header.MixDigest = common.BytesToHash(b)

			// Wait some amount of time.
			timeout := time.NewTimer(time.Duration(ethash.makePoissonFakeDelay()) * time.Second)
			defer timeout.Stop()

			select {
			case <-stop:
				return
			case <-ethash.update:
				timeout.Stop()
				if err := ethash.Seal(chain, block, results, stop); err != nil {
					ethash.config.Log.Error("Failed to restart sealing after update", "err", err)
				}
			case <-timeout.C:
				// Send the results when the timeout expires.
				select {
				case results <- block.WithSeal(header):
				default:
					ethash.config.Log.Warn("Sealing result is not read by miner", "mode", "fake", "sealhash", ethash.SealHash(block.Header()))
				}
			}
		}(block.Header())
		return nil
	}
	// If we're running a shared PoW, delegate sealing to it
	if ethash.shared != nil {
		return ethash.shared.Seal(chain, block, results, stop)
	}
	// Create a runner and the multiple search threads it directs
	abort := make(chan struct{})

	ethash.lock.Lock()
	threads := ethash.threads
	if ethash.rand == nil {
		seed, err := crand.Int(crand.Reader, big.NewInt(math.MaxInt64))
		if err != nil {
			ethash.lock.Unlock()
			return err
		}
		ethash.rand = rand.New(rand.NewSource(seed.Int64()))
	}
	ethash.lock.Unlock()
	if threads == 0 {
		threads = runtime.NumCPU()
	}
	if threads < 0 {
		threads = 0 // Allows disabling local mining without extra logic around local/remote
	}
	// Push new work to remote sealer
	if ethash.remote != nil {
		ethash.remote.workCh <- &sealTask{block: block, results: results}
	}
	var (
		pend   sync.WaitGroup
		locals = make(chan *types.Block)
	)
	for i := 0; i < threads; i++ {
		pend.Add(1)
		go func(id int, nonce uint64) {
			defer pend.Done()
			ethash.mine(block, id, nonce, abort, locals)
		}(i, uint64(ethash.rand.Int63()))
	}
	// Wait until sealing is terminated or a nonce is found
	go func() {
		var result *types.Block
		select {
		case <-stop:
			// Outside abort, stop all miner threads
			close(abort)
		case result = <-locals:
			// One of the threads found a block, abort all others
			select {
			case results <- result:
			default:
				ethash.config.Log.Warn("Sealing result is not read by miner", "mode", "local", "sealhash", ethash.SealHash(block.Header()))
			}
			close(abort)
		case <-ethash.update:
			// Thread count was changed on user request, restart
			close(abort)
			if err := ethash.Seal(chain, block, results, stop); err != nil {
				ethash.config.Log.Error("Failed to restart sealing after update", "err", err)
			}
		}
		// Wait for all miners to terminate and return the block
		pend.Wait()
	}()
	return nil
}

// mine is the actual proof-of-work miner that searches for a nonce starting from
// seed that results in correct final block difficulty.
func (ethash *Ethash) mine(block *types.Block, id int, seed uint64, abort chan struct{}, found chan *types.Block) {
	// Extract some data from the header
	var (
		header  = block.Header()
		hash    = ethash.SealHash(header).Bytes()
		target  = new(big.Int).Div(two256, header.Difficulty)
		number  = header.Number.Uint64()
		dataset = ethash.dataset(number, false)
	)
	// Start generating random nonces until we abort or find a good one
	var (
		attempts  = int64(0)
		nonce     = seed
		powBuffer = new(big.Int)
	)
	logger := ethash.config.Log.New("miner", id)
	logger.Trace("Started ethash search for new nonces", "seed", seed)
search:
	for {
		select {
		case <-abort:
			// Mining terminated, update stats and abort
			logger.Trace("Ethash nonce search aborted", "attempts", nonce-seed)
			ethash.hashrate.Mark(attempts)
			break search

		default:
			// We don't have to update hash rate on every nonce, so update after after 2^X nonces
			attempts++
			if (attempts % (1 << 15)) == 0 {
				ethash.hashrate.Mark(attempts)
				attempts = 0
			}
			// Compute the PoW value of this nonce
			digest, result := hashimotoFull(dataset.dataset, hash, nonce)
			if powBuffer.SetBytes(result).Cmp(target) <= 0 {
				// Correct nonce found, create a new header with it
				header = types.CopyHeader(header)
				header.Nonce = types.EncodeNonce(nonce)
				header.MixDigest = common.BytesToHash(digest)

				// Seal and return a block (if still needed)
				select {
				case found <- block.WithSeal(header):
					logger.Trace("Ethash nonce found and reported", "attempts", nonce-seed, "nonce", nonce)
				case <-abort:
					logger.Trace("Ethash nonce found but discarded", "attempts", nonce-seed, "nonce", nonce)
				}
				break search
			}
			nonce++
		}
	}
	// Datasets are unmapped in a finalizer. Ensure that the dataset stays live
	// during sealing so it's not unmapped while being read.
	runtime.KeepAlive(dataset)
}

// This is the timeout for HTTP requests to notify external miners.
const remoteSealerTimeout = 1 * time.Second

type remoteSealer struct {
	works        map[common.Hash]*types.Block
	rates        map[common.Hash]hashrate
	currentBlock *types.Block
	currentWork  [17]string
	notifyCtx    context.Context
	cancelNotify context.CancelFunc // cancels all notification requests
	reqWG        sync.WaitGroup     // tracks notification request goroutines

	ethash       *Ethash
	noverify     bool
	notifyURLs   []string
	results      chan<- *types.Block
	workCh       chan *sealTask   // Notification channel to push new work and relative result channel to remote sealer
	fetchWorkCh  chan *sealWork   // Channel used for remote sealer to fetch mining work
	submitWorkCh chan *mineResult // Channel used for remote sealer to submit their mining result
	fetchRateCh  chan chan uint64 // Channel used to gather submitted hash rate for local or remote sealer.
	submitRateCh chan *hashrate   // Channel used for remote sealer to submit their mining hashrate
	requestExit  chan struct{}
	exitCh       chan struct{}
}

// sealTask wraps a seal block with relative result channel for remote sealer thread.
type sealTask struct {
	block   *types.Block
	results chan<- *types.Block
}

// mineResult wraps the pow solution parameters for the specified block.
type mineResult struct {
	nonce     types.BlockNonce
	mixDigest common.Hash
	hash      common.Hash
	extra     []byte

	errc chan error
}

// hashrate wraps the hash rate submitted by the remote sealer.
type hashrate struct {
	id   common.Hash
	ping time.Time
	rate uint64

	done chan struct{}
}

// sealWork wraps a seal work package for remote sealer.
type sealWork struct {
	errc chan error
	res  chan [17]string
}

func startRemoteSealer(ethash *Ethash, urls []string, noverify bool) *remoteSealer {
	ctx, cancel := context.WithCancel(context.Background())
	s := &remoteSealer{
		ethash:       ethash,
		noverify:     noverify,
		notifyURLs:   urls,
		notifyCtx:    ctx,
		cancelNotify: cancel,
		works:        make(map[common.Hash]*types.Block),
		rates:        make(map[common.Hash]hashrate),
		workCh:       make(chan *sealTask),
		fetchWorkCh:  make(chan *sealWork),
		submitWorkCh: make(chan *mineResult),
		fetchRateCh:  make(chan chan uint64),
		submitRateCh: make(chan *hashrate),
		requestExit:  make(chan struct{}),
		exitCh:       make(chan struct{}),
	}
	go s.loop()
	return s
}

func (s *remoteSealer) loop() {
	defer func() {
		s.ethash.config.Log.Trace("Ethash remote sealer is exiting")
		s.cancelNotify()
		s.reqWG.Wait()
		close(s.exitCh)
	}()

	ticker := time.NewTicker(5 * time.Second)
	defer ticker.Stop()

	for {
		select {
		case work := <-s.workCh:
			// Update current work with new received block.
			// Note same work can be past twice, happens when changing CPU threads.
			s.results = work.results
			s.makeWork(work.block)
			s.notifyWork()

		case work := <-s.fetchWorkCh:
			// Return current mining work to remote miner.
			if s.currentBlock == nil {
				work.errc <- errNoMiningWork
			} else {
				work.res <- s.currentWork
			}

		case result := <-s.submitWorkCh:
			// Verify submitted PoW solution based on maintained mining blocks.
			if s.submitWork(result.nonce, result.mixDigest, result.hash, result.extra) {
				result.errc <- nil
			} else {
				result.errc <- errInvalidSealResult
			}

		case result := <-s.submitRateCh:
			// Trace remote sealer's hash rate by submitted value.
			s.rates[result.id] = hashrate{rate: result.rate, ping: time.Now()}
			close(result.done)

		case req := <-s.fetchRateCh:
			// Gather all hash rate submitted by remote sealer.
			var total uint64
			for _, rate := range s.rates {
				// this could overflow
				total += rate.rate
			}
			req <- total

		case <-ticker.C:
			// Clear stale submitted hash rate.
			for id, rate := range s.rates {
				if time.Since(rate.ping) > 10*time.Second {
					delete(s.rates, id)
				}
			}
			// Clear stale pending blocks
			if s.currentBlock != nil {
				for hash, block := range s.works {
					if block.NumberU64()+staleThreshold <= s.currentBlock.NumberU64() {
						delete(s.works, hash)
					}
				}
			}

		case <-s.requestExit:
			return
		}
	}
}

// makeWork creates a work package for external miner.
//
// The work package consists of 3 strings:
//   result[0], 32 bytes hex encoded current block header pow-hash
//   result[1], 32 bytes hex encoded seed hash used for DAG
//   result[2], 32 bytes hex encoded boundary condition ("target"), 2^256/difficulty
//   result[3], hex encoded block number
func (s *remoteSealer) makeWork(block *types.Block) {
<<<<<<< HEAD
	hash := s.ethash.SealHash(block.Header())
	epochLength := calcEpochLength(block.NumberU64(), s.ethash.config.ECIP1099Block)
	epoch := calcEpoch(block.NumberU64(), epochLength)
=======

	//var err error
	// hash is a hash of block header without extraData
	hash := s.ethash.SealHashNoExtra(block.Header())
>>>>>>> df941ffb
	s.currentWork[0] = hash.Hex()
	s.currentWork[1] = common.BytesToHash(SeedHash(epoch, epochLength)).Hex()
	s.currentWork[2] = common.BytesToHash(new(big.Int).Div(two256, block.Difficulty()).Bytes()).Hex()
	s.currentWork[3] = hexutil.EncodeBig(block.Number())

	s.currentWork[4] = block.Header().ParentHash.Hex()
	s.currentWork[5] = block.Header().UncleHash.Hex()
	s.currentWork[6] = block.Header().Coinbase.Hex()
	s.currentWork[7] = block.Header().Root.Hex()
	s.currentWork[8] = block.Header().TxHash.Hex()
	s.currentWork[9] = block.Header().ReceiptHash.Hex()

	if bs, e := block.Header().Bloom.MarshalText(); e == nil {
		s.currentWork[10] = string(bs) // decode use UnmarshalText
	} else {
		s.currentWork[10] = ""
	}

	s.currentWork[11] = "0x" + block.Header().Difficulty.Text(16)
	s.currentWork[12] = "0x" + block.Header().Number.Text(16)
	s.currentWork[13] = fmt.Sprintf("0x%x", block.Header().GasLimit)
	s.currentWork[14] = fmt.Sprintf("0x%x", block.Header().GasUsed)
	s.currentWork[15] = fmt.Sprintf("0x%x", block.Header().Time)

	if block.Header().BaseFee != nil {
		s.currentWork[16] = "0x" + block.Header().BaseFee.Text(16)
	} else {
		s.currentWork[16] = ""
	}

	// Trace the seal work fetched by remote sealer.
	s.currentBlock = block
	s.works[hash] = block
}

// notifyWork notifies all the specified mining endpoints of the availability of
// new work to be processed.
func (s *remoteSealer) notifyWork() {
	work := s.currentWork

	// Encode the JSON payload of the notification. When NotifyFull is set,
	// this is the complete block header, otherwise it is a JSON array.
	var blob []byte
	if s.ethash.config.NotifyFull {
		blob, _ = json.Marshal(s.currentBlock.Header())
	} else {
		blob, _ = json.Marshal(work)
	}

	s.reqWG.Add(len(s.notifyURLs))
	for _, url := range s.notifyURLs {
		go s.sendNotification(s.notifyCtx, url, blob, work)
	}
}

func (s *remoteSealer) sendNotification(ctx context.Context, url string, json []byte, work [17]string) {
	defer s.reqWG.Done()

	req, err := http.NewRequest("POST", url, bytes.NewReader(json))
	if err != nil {
		s.ethash.config.Log.Warn("Can't create remote miner notification", "err", err)
		return
	}
	ctx, cancel := context.WithTimeout(ctx, remoteSealerTimeout)
	defer cancel()
	req = req.WithContext(ctx)
	req.Header.Set("Content-Type", "application/json")

	resp, err := http.DefaultClient.Do(req)
	if err != nil {
		s.ethash.config.Log.Warn("Failed to notify remote miner", "err", err)
	} else {
		s.ethash.config.Log.Trace("Notified remote miner", "miner", url, "hash", work[0], "target", work[2])
		resp.Body.Close()
	}
}

// submitWork verifies the submitted pow solution, returning
// whether the solution was accepted or not (not can be both a bad pow as well as
// any other error, like no pending work or stale mining result).
func (s *remoteSealer) submitWork(nonce types.BlockNonce, mixDigest common.Hash, sealhash common.Hash, extra []byte) bool {
	if s.currentBlock == nil {
		s.ethash.config.Log.Error("Pending work without block", "sealhash", sealhash)
		return false
	}
	// Make sure the work submitted is present
	block := s.works[sealhash]
	if block == nil {
		s.ethash.config.Log.Warn("Work submitted but none pending", "sealhash", sealhash, "curnumber", s.currentBlock.NumberU64())
		return false
	}
	// Verify the correctness of submitted result.
	header := block.Header()
	header.Nonce = nonce
	header.MixDigest = mixDigest
	header.Extra = extra

	start := time.Now()
	if !s.noverify {
		if err := s.ethash.verifySeal(nil, header, true); err != nil {
			s.ethash.config.Log.Warn("Invalid proof-of-work submitted", "sealhash", sealhash, "elapsed", common.PrettyDuration(time.Since(start)), "err", err)
			return false
		}
	}
	// Make sure the result channel is assigned.
	if s.results == nil {
		s.ethash.config.Log.Warn("Ethash result channel is empty, submitted mining result is rejected")
		return false
	}
	s.ethash.config.Log.Trace("Verified correct proof-of-work", "sealhash", sealhash, "elapsed", common.PrettyDuration(time.Since(start)))

	// Solutions seems to be valid, return to the miner and notify acceptance.
	solution := block.WithSeal(header)

	// The submitted solution is within the scope of acceptance.
	if solution.NumberU64()+staleThreshold > s.currentBlock.NumberU64() {
		select {
		case s.results <- solution:
			s.ethash.config.Log.Debug("Work submitted is acceptable", "number", solution.NumberU64(), "sealhash", sealhash, "hash", solution.Hash())
			return true
		default:
			s.ethash.config.Log.Warn("Sealing result is not read by miner", "mode", "remote", "sealhash", sealhash)
			return false
		}
	}
	// The submitted block is too old to accept, drop it.
	s.ethash.config.Log.Warn("Work submitted is too old", "number", solution.NumberU64(), "sealhash", sealhash, "hash", solution.Hash())
	return false
}<|MERGE_RESOLUTION|>--- conflicted
+++ resolved
@@ -392,16 +392,11 @@
 //   result[2], 32 bytes hex encoded boundary condition ("target"), 2^256/difficulty
 //   result[3], hex encoded block number
 func (s *remoteSealer) makeWork(block *types.Block) {
-<<<<<<< HEAD
-	hash := s.ethash.SealHash(block.Header())
+
+	hash := s.ethash.SealHashNoExtra(block.Header())
 	epochLength := calcEpochLength(block.NumberU64(), s.ethash.config.ECIP1099Block)
 	epoch := calcEpoch(block.NumberU64(), epochLength)
-=======
-
-	//var err error
-	// hash is a hash of block header without extraData
-	hash := s.ethash.SealHashNoExtra(block.Header())
->>>>>>> df941ffb
+
 	s.currentWork[0] = hash.Hex()
 	s.currentWork[1] = common.BytesToHash(SeedHash(epoch, epochLength)).Hex()
 	s.currentWork[2] = common.BytesToHash(new(big.Int).Div(two256, block.Difficulty()).Bytes()).Hex()
