--- conflicted
+++ resolved
@@ -51,11 +51,7 @@
 	two256 = new(big.Int).Exp(big.NewInt(2), big.NewInt(256), big.NewInt(0))
 
 	// sharedEthash is a full instance that can be shared between multiple users.
-<<<<<<< HEAD
-	sharedEthash = New(Config{"", 3, 0, false, "", 1, 0, false, ModeNormal, nil, nil}, nil, false)
-=======
 	sharedEthash *Ethash
->>>>>>> 97d11b01
 
 	// algorithmRevision is the data structure version used for file naming.
 	algorithmRevision = 23
