--- conflicted
+++ resolved
@@ -404,33 +404,11 @@
 				signers[j], signers[k] = signers[k], signers[j]
 			}
 		}
-<<<<<<< HEAD
-		// Create the genesis block with the initial set of signers
+	}
+	// Create the genesis block with the initial set of signers
 		genesis := &genesisT.Genesis{
-			ExtraData: make([]byte, extraVanity+common.AddressLength*len(signers)+extraSeal),
+		ExtraData: make([]byte, extraVanity+common.AddressLength*len(signers)+extraSeal),
 			BaseFee:   big.NewInt(vars.InitialBaseFee),
-		}
-		for j, signer := range signers {
-			copy(genesis.ExtraData[extraVanity+j*common.AddressLength:], signer[:])
-		}
-		// Create a pristine blockchain with the genesis injected
-		db := rawdb.NewMemoryDatabase()
-		genesisBlock := core.MustCommitGenesis(db, genesis)
-
-		// Assemble a chain of headers from the cast votes
-		config := *params.TestChainConfig
-		config.Clique = &ctypes.CliqueConfig{
-			Period: 1,
-			Epoch:  tt.epoch,
-		}
-		engine := New(config.Clique, db)
-		engine.fakeDiff = true
-=======
-	}
-	// Create the genesis block with the initial set of signers
-	genesis := &core.Genesis{
-		ExtraData: make([]byte, extraVanity+common.AddressLength*len(signers)+extraSeal),
-		BaseFee:   big.NewInt(params.InitialBaseFee),
 	}
 	for j, signer := range signers {
 		copy(genesis.ExtraData[extraVanity+j*common.AddressLength:], signer[:])
@@ -438,12 +416,11 @@
 
 	// Assemble a chain of headers from the cast votes
 	config := *params.TestChainConfig
-	config.Clique = &params.CliqueConfig{
+		config.Clique = &ctypes.CliqueConfig{
 		Period: 1,
 		Epoch:  tt.epoch,
 	}
 	genesis.Config = &config
->>>>>>> 18b641b0
 
 	engine := New(config.Clique, rawdb.NewMemoryDatabase())
 	engine.fakeDiff = true
