--- conflicted
+++ resolved
@@ -48,13 +48,8 @@
 	)
 	genspec := &genesisT.Genesis{
 		ExtraData: make([]byte, extraVanity+common.AddressLength+extraSeal),
-<<<<<<< HEAD
 		Alloc: map[common.Address]genesisT.GenesisAccount{
-			addr: {Balance: big.NewInt(1)},
-=======
-		Alloc: map[common.Address]core.GenesisAccount{
 			addr: {Balance: big.NewInt(10000000000000000)},
->>>>>>> 12f0ff40
 		},
 		BaseFee: big.NewInt(params.InitialBaseFee),
 	}
@@ -73,11 +68,7 @@
 		// We want to simulate an empty middle block, having the same state as the
 		// first one. The last is needs a state change again to force a reorg.
 		if i != 1 {
-<<<<<<< HEAD
-			tx, err := types.SignTx(types.NewTransaction(block.TxNonce(addr), common.Address{0x00}, new(big.Int), vars.TxGas, nil, nil), signer, key)
-=======
 			tx, err := types.SignTx(types.NewTransaction(block.TxNonce(addr), common.Address{0x00}, new(big.Int), params.TxGas, block.BaseFee(), nil), signer, key)
->>>>>>> 12f0ff40
 			if err != nil {
 				panic(err)
 			}
