--- conflicted
+++ resolved
@@ -17,11 +17,8 @@
 package main
 
 import (
-<<<<<<< HEAD
 	"io/ioutil"
-=======
 	"math/big"
->>>>>>> de23cf91
 	"os"
 	"path/filepath"
 	"testing"
