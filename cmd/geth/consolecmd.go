// Copyright 2016 The go-ethereum Authors
// This file is part of go-ethereum.
//
// go-ethereum is free software: you can redistribute it and/or modify
// it under the terms of the GNU General Public License as published by
// the Free Software Foundation, either version 3 of the License, or
// (at your option) any later version.
//
// go-ethereum is distributed in the hope that it will be useful,
// but WITHOUT ANY WARRANTY; without even the implied warranty of
// MERCHANTABILITY or FITNESS FOR A PARTICULAR PURPOSE. See the
// GNU General Public License for more details.
//
// You should have received a copy of the GNU General Public License
// along with go-ethereum. If not, see <http://www.gnu.org/licenses/>.

package main

import (
	"fmt"
	"os"
	"path/filepath"
	"strings"

	"github.com/ethereum/go-ethereum/cmd/utils"
	"github.com/ethereum/go-ethereum/console"
	"github.com/ethereum/go-ethereum/node"
	"github.com/ethereum/go-ethereum/params/vars"
	"github.com/ethereum/go-ethereum/rpc"
	"gopkg.in/urfave/cli.v1"
)

var (
	consoleFlags = []cli.Flag{utils.JSpathFlag, utils.ExecFlag, utils.PreloadJSFlag}

	consoleCommand = cli.Command{
		Action:   utils.MigrateFlags(localConsole),
		Name:     "console",
		Usage:    "Start an interactive JavaScript environment",
		Flags:    append(append(nodeFlags, rpcFlags...), consoleFlags...),
		Category: "CONSOLE COMMANDS",
		Description: `
The Geth console is an interactive shell for the JavaScript runtime environment
which exposes a node admin interface as well as the Ðapp JavaScript API.
See https://geth.ethereum.org/docs/interface/javascript-console.`,
	}

	attachCommand = cli.Command{
		Action:    utils.MigrateFlags(remoteConsole),
		Name:      "attach",
		Usage:     "Start an interactive JavaScript environment (connect to node)",
		ArgsUsage: "[endpoint]",
		Flags:     append(consoleFlags, utils.DataDirFlag),
		Category:  "CONSOLE COMMANDS",
		Description: `
The Geth console is an interactive shell for the JavaScript runtime environment
which exposes a node admin interface as well as the Ðapp JavaScript API.
See https://geth.ethereum.org/docs/interface/javascript-console.
This command allows to open a console on a running geth node.`,
	}

	javascriptCommand = cli.Command{
		Action:    utils.MigrateFlags(ephemeralConsole),
		Name:      "js",
		Usage:     "Execute the specified JavaScript files",
		ArgsUsage: "<jsfile> [jsfile...]",
		Flags:     append(nodeFlags, consoleFlags...),
		Category:  "CONSOLE COMMANDS",
		Description: `
The JavaScript VM exposes a node admin interface as well as the Ðapp
JavaScript API. See https://geth.ethereum.org/docs/interface/javascript-console`,
	}
)

// localConsole starts a new geth node, attaching a JavaScript console to it at the
// same time.
func localConsole(ctx *cli.Context) error {
	// Create and start the node based on the CLI flags
	prepare(ctx)
	stack, backend := makeFullNode(ctx)
	startNode(ctx, stack, backend)
	defer stack.Close()

	// Attach to the newly started node and start the JavaScript console
	client, err := stack.Attach()
	if err != nil {
		utils.Fatalf("Failed to attach to the inproc geth: %v", err)
	}
	config := console.Config{
		DataDir: utils.MakeDataDir(ctx),
		DocRoot: ctx.GlobalString(utils.JSpathFlag.Name),
		Client:  client,
		Preload: utils.MakeConsolePreloads(ctx),
	}

	console, err := console.New(config)
	if err != nil {
		utils.Fatalf("Failed to start the JavaScript console: %v", err)
	}
	defer console.Stop(false)

	// If only a short execution was requested, evaluate and return
	if script := ctx.GlobalString(utils.ExecFlag.Name); script != "" {
		console.Evaluate(script)
		return nil
	}
	// Otherwise print the welcome screen and enter interactive mode
	console.Welcome()
	console.Interactive()

	return nil
}

// remoteConsole will connect to a remote geth instance, attaching a JavaScript
// console to it.
func remoteConsole(ctx *cli.Context) error {
	// Attach to a remotely running geth instance and start the JavaScript console
	endpoint := ctx.Args().First()
	if endpoint == "" {
		path := vars.DefaultDataDir()
		if ctx.GlobalIsSet(utils.DataDirFlag.Name) {
			path = ctx.GlobalString(utils.DataDirFlag.Name)
		}
		if path != "" {
			if ctx.GlobalBool(utils.RopstenFlag.Name) {
				// Maintain compatibility with older Geth configurations storing the
				// Ropsten database in `testnet` instead of `ropsten`.
				legacyPath := filepath.Join(path, "testnet")
				if _, err := os.Stat(legacyPath); !os.IsNotExist(err) {
					path = legacyPath
				} else {
					path = filepath.Join(path, "ropsten")
				}
			} else if ctx.GlobalBool(utils.RinkebyFlag.Name) {
				path = filepath.Join(path, "rinkeby")
			} else if ctx.GlobalBool(utils.KottiFlag.Name) {
				path = filepath.Join(path, "kotti")
			} else if ctx.GlobalBool(utils.ClassicFlag.Name) {
				path = filepath.Join(path, "classic")
			} else if ctx.GlobalBool(utils.MordorFlag.Name) {
				path = filepath.Join(path, "mordor")
			} else if ctx.GlobalBool(utils.GoerliFlag.Name) {
				path = filepath.Join(path, "goerli")
<<<<<<< HEAD
			} else if ctx.GlobalBool(utils.YoloV3Flag.Name) {
				path = filepath.Join(path, "yolo-v3")
			} else if ctx.GlobalBool(utils.MintMeFlag.Name) {
				path = filepath.Join(path, "mintme")
=======
			} else if ctx.GlobalBool(utils.CalaverasFlag.Name) {
				path = filepath.Join(path, "calaveras")
>>>>>>> 12f0ff40
			}
		}
		endpoint = fmt.Sprintf("%s/geth.ipc", path)
	}
	client, err := dialRPC(endpoint)
	if err != nil {
		utils.Fatalf("Unable to attach to remote geth: %v", err)
	}
	config := console.Config{
		DataDir: utils.MakeDataDir(ctx),
		DocRoot: ctx.GlobalString(utils.JSpathFlag.Name),
		Client:  client,
		Preload: utils.MakeConsolePreloads(ctx),
	}

	console, err := console.New(config)
	if err != nil {
		utils.Fatalf("Failed to start the JavaScript console: %v", err)
	}
	defer console.Stop(false)

	if script := ctx.GlobalString(utils.ExecFlag.Name); script != "" {
		console.Evaluate(script)
		return nil
	}

	// Otherwise print the welcome screen and enter interactive mode
	console.Welcome()
	console.Interactive()

	return nil
}

// dialRPC returns a RPC client which connects to the given endpoint.
// The check for empty endpoint implements the defaulting logic
// for "geth attach" with no argument.
func dialRPC(endpoint string) (*rpc.Client, error) {
	if endpoint == "" {
		endpoint = node.DefaultIPCEndpoint(databaseIdentifier)
	} else if strings.HasPrefix(endpoint, "rpc:") || strings.HasPrefix(endpoint, "ipc:") {
		// Backwards compatibility with geth < 1.5 which required
		// these prefixes.
		endpoint = endpoint[4:]
	}
	return rpc.Dial(endpoint)
}

// ephemeralConsole starts a new geth node, attaches an ephemeral JavaScript
// console to it, executes each of the files specified as arguments and tears
// everything down.
func ephemeralConsole(ctx *cli.Context) error {
	// Create and start the node based on the CLI flags
	stack, backend := makeFullNode(ctx)
	startNode(ctx, stack, backend)
	defer stack.Close()

	// Attach to the newly started node and start the JavaScript console
	client, err := stack.Attach()
	if err != nil {
		utils.Fatalf("Failed to attach to the inproc geth: %v", err)
	}
	config := console.Config{
		DataDir: utils.MakeDataDir(ctx),
		DocRoot: ctx.GlobalString(utils.JSpathFlag.Name),
		Client:  client,
		Preload: utils.MakeConsolePreloads(ctx),
	}

	console, err := console.New(config)
	if err != nil {
		utils.Fatalf("Failed to start the JavaScript console: %v", err)
	}
	defer console.Stop(false)

	// Evaluate each of the specified JavaScript files
	for _, file := range ctx.Args() {
		if err = console.Execute(file); err != nil {
			utils.Fatalf("Failed to execute %s: %v", file, err)
		}
	}

	go func() {
		stack.Wait()
		console.Stop(false)
	}()
	console.Stop(true)

	return nil
}<|MERGE_RESOLUTION|>--- conflicted
+++ resolved
@@ -141,15 +141,10 @@
 				path = filepath.Join(path, "mordor")
 			} else if ctx.GlobalBool(utils.GoerliFlag.Name) {
 				path = filepath.Join(path, "goerli")
-<<<<<<< HEAD
-			} else if ctx.GlobalBool(utils.YoloV3Flag.Name) {
-				path = filepath.Join(path, "yolo-v3")
+			} else if ctx.GlobalBool(utils.CalaverasFlag.Name) {
+				path = filepath.Join(path, "calaveras")
 			} else if ctx.GlobalBool(utils.MintMeFlag.Name) {
 				path = filepath.Join(path, "mintme")
-=======
-			} else if ctx.GlobalBool(utils.CalaverasFlag.Name) {
-				path = filepath.Join(path, "calaveras")
->>>>>>> 12f0ff40
 			}
 		}
 		endpoint = fmt.Sprintf("%s/geth.ipc", path)
