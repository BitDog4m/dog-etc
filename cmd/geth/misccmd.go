--- conflicted
+++ resolved
@@ -20,8 +20,10 @@
 	"fmt"
 	"os"
 	"runtime"
+	"strconv"
 	"strings"
 
+	"github.com/ethereum/go-ethereum/consensus/ethash"
 	"github.com/ethereum/go-ethereum/internal/version"
 	"github.com/ethereum/go-ethereum/params"
 	"github.com/urfave/cli/v2"
@@ -38,7 +40,6 @@
 		Usage: "Version to check",
 		Value: version.ClientName(clientIdentifier),
 	}
-<<<<<<< HEAD
 	makecacheCommand = &cli.Command{
 		Action:    makecache,
 		Name:      "makecache",
@@ -71,8 +72,6 @@
 Regular users do not need to execute it.
 `,
 	}
-=======
->>>>>>> e501b3b0
 	versionCommand = &cli.Command{
 		Action:    printVersion,
 		Name:      "version",
@@ -92,7 +91,7 @@
 		Usage:     "Checks (online) for known Geth security vulnerabilities",
 		ArgsUsage: "<versionstring (optional)>",
 		Description: `
-The version-check command fetches vulnerability-information from https://geth.ethereum.org/docs/vulnerabilities/vulnerabilities.json, 
+The version-check command fetches vulnerability-information from https://geth.ethereum.org/docs/vulnerabilities/vulnerabilities.json,
 and displays information about any security vulnerabilities that affect the currently executing version.
 `,
 	}
@@ -104,7 +103,6 @@
 	}
 )
 
-<<<<<<< HEAD
 // makecache generates an ethash verification cache into the provided folder.
 func makecache(ctx *cli.Context) error {
 	args := ctx.Args().Slice()
@@ -141,8 +139,6 @@
 	return nil
 }
 
-=======
->>>>>>> e501b3b0
 func printVersion(ctx *cli.Context) error {
 	git, _ := version.VCS()
 
