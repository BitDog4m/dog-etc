// Copyright 2014 The go-ethereum Authors
// This file is part of go-ethereum.
//
// go-ethereum is free software: you can redistribute it and/or modify
// it under the terms of the GNU General Public License as published by
// the Free Software Foundation, either version 3 of the License, or
// (at your option) any later version.
//
// go-ethereum is distributed in the hope that it will be useful,
// but WITHOUT ANY WARRANTY; without even the implied warranty of
// MERCHANTABILITY or FITNESS FOR A PARTICULAR PURPOSE. See the
// GNU General Public License for more details.
//
// You should have received a copy of the GNU General Public License
// along with go-ethereum. If not, see <http://www.gnu.org/licenses/>.

// geth is the official command-line client for Ethereum.
package main

import (
	"fmt"
	"os"
	"sort"
	"strconv"
	"strings"
	"time"

	"github.com/ethereum/go-ethereum/accounts"
	"github.com/ethereum/go-ethereum/accounts/keystore"
	"github.com/ethereum/go-ethereum/cmd/utils"
	"github.com/ethereum/go-ethereum/common"
	"github.com/ethereum/go-ethereum/console/prompt"
	"github.com/ethereum/go-ethereum/eth"
	"github.com/ethereum/go-ethereum/eth/downloader"
	"github.com/ethereum/go-ethereum/ethclient"
	"github.com/ethereum/go-ethereum/internal/debug"
	"github.com/ethereum/go-ethereum/internal/ethapi"
	"github.com/ethereum/go-ethereum/internal/flags"
	"github.com/ethereum/go-ethereum/log"
	"github.com/ethereum/go-ethereum/metrics"
	"github.com/ethereum/go-ethereum/node"

	// Force-load the tracer engines to trigger registration
	_ "github.com/ethereum/go-ethereum/eth/tracers/js"
	_ "github.com/ethereum/go-ethereum/eth/tracers/native"

	"github.com/urfave/cli/v2"
)

const (
	clientIdentifier   = "core" // Client identifier to advertise over the network
	databaseIdentifier = "geth" // Client identifier to be used by the database
)

var (
	// flags that configure the node
	nodeFlags = flags.Merge([]cli.Flag{
		utils.IdentityFlag,
		utils.UnlockedAccountFlag,
		utils.PasswordFileFlag,
		utils.BootnodesFlag,
		utils.MinFreeDiskSpaceFlag,
		utils.KeyStoreDirFlag,
		utils.ExternalSignerFlag,
		utils.NoUSBFlag,
		utils.USBFlag,
		utils.USBPathIDFlag,
		utils.SmartCardDaemonPathFlag,
		utils.OverrideShanghai,
		utils.EnablePersonal,
		utils.EthashCacheDirFlag,
		utils.EthashCachesInMemoryFlag,
		utils.EthashCachesOnDiskFlag,
		utils.EthashCachesLockMmapFlag,
		utils.EthashDatasetDirFlag,
		utils.EthashDatasetsInMemoryFlag,
		utils.EthashDatasetsOnDiskFlag,
		utils.EthashDatasetsLockMmapFlag,
		utils.TxPoolLocalsFlag,
		utils.TxPoolNoLocalsFlag,
		utils.TxPoolJournalFlag,
		utils.TxPoolRejournalFlag,
		utils.TxPoolPriceLimitFlag,
		utils.TxPoolPriceBumpFlag,
		utils.TxPoolAccountSlotsFlag,
		utils.TxPoolGlobalSlotsFlag,
		utils.TxPoolAccountQueueFlag,
		utils.TxPoolGlobalQueueFlag,
		utils.TxPoolLifetimeFlag,
		utils.SyncModeFlag,
		utils.SyncTargetFlag,
		utils.ExitWhenSyncedFlag,
		utils.GCModeFlag,
		utils.SnapshotFlag,
		utils.TxLookupLimitFlag,
		utils.LightServeFlag,
		utils.LightIngressFlag,
		utils.LightEgressFlag,
		utils.LightMaxPeersFlag,
		utils.LightNoPruneFlag,
		utils.LightKDFFlag,
		utils.UltraLightServersFlag,
		utils.UltraLightFractionFlag,
		utils.UltraLightOnlyAnnounceFlag,
		utils.LightNoSyncServeFlag,
		utils.EthRequiredBlocksFlag,
		utils.LegacyWhitelistFlag,
		utils.BloomFilterSizeFlag,
		utils.CacheFlag,
		utils.CacheDatabaseFlag,
		utils.CacheTrieFlag,
		utils.CacheTrieJournalFlag,
		utils.CacheTrieRejournalFlag,
		utils.CacheGCFlag,
		utils.CacheSnapshotFlag,
		utils.CacheNoPrefetchFlag,
		utils.CachePreimagesFlag,
		utils.CacheLogSizeFlag,
		utils.FDLimitFlag,
		utils.ListenPortFlag,
		utils.DiscoveryPortFlag,
		utils.MaxPeersFlag,
		utils.MaxPendingPeersFlag,
		utils.MiningEnabledFlag,
		utils.MinerThreadsFlag,
		utils.MinerNotifyFlag,
		utils.MinerGasLimitFlag,
		utils.MinerGasPriceFlag,
		utils.MinerEtherbaseFlag,
		utils.MinerExtraDataFlag,
		utils.MinerRecommitIntervalFlag,
		utils.MinerNoVerifyFlag,
		utils.MinerNewPayloadTimeout,
		utils.NATFlag,
		utils.NoDiscoverFlag,
		utils.DiscoveryV5Flag,
		utils.NetrestrictFlag,
		utils.NodeKeyFileFlag,
		utils.NodeKeyHexFlag,
		utils.DNSDiscoveryFlag,
		utils.EthProtocolsFlag,
		utils.DeveloperFlag,
		utils.DeveloperPeriodFlag,
		utils.DeveloperPoWFlag,
		utils.DeveloperGasLimitFlag,
		utils.VMEnableDebugFlag,
		utils.NetworkIdFlag,
		utils.EthStatsURLFlag,
		utils.FakePoWFlag,
		utils.FakePoWPoissonFlag,
		utils.NoCompactionFlag,
		utils.GpoBlocksFlag,
		utils.GpoPercentileFlag,
		utils.GpoMaxGasPriceFlag,
		utils.GpoIgnoreGasPriceFlag,
		utils.EWASMInterpreterFlag,
		utils.EVMInterpreterFlag,
		utils.MinerNotifyFullFlag,
		utils.ECBP1100Flag,
		utils.ECBP1100NoDisableFlag,
		configFileFlag,
	}, utils.NetworkFlags, utils.DatabasePathFlags)

	rpcFlags = []cli.Flag{
		utils.HTTPEnabledFlag,
		utils.HTTPListenAddrFlag,
		utils.HTTPPortFlag,
		utils.HTTPCORSDomainFlag,
		utils.AuthListenFlag,
		utils.AuthPortFlag,
		utils.AuthVirtualHostsFlag,
		utils.JWTSecretFlag,
		utils.HTTPVirtualHostsFlag,
		utils.GraphQLEnabledFlag,
		utils.GraphQLCORSDomainFlag,
		utils.GraphQLVirtualHostsFlag,
		utils.HTTPApiFlag,
		utils.HTTPPathPrefixFlag,
		utils.WSEnabledFlag,
		utils.WSListenAddrFlag,
		utils.WSPortFlag,
		utils.WSApiFlag,
		utils.WSAllowedOriginsFlag,
		utils.WSPathPrefixFlag,
		utils.IPCDisabledFlag,
		utils.IPCPathFlag,
		utils.InsecureUnlockAllowedFlag,
		utils.RPCGlobalGasCapFlag,
		utils.RPCGlobalEVMTimeoutFlag,
		utils.RPCGlobalTxFeeCapFlag,
		utils.AllowUnprotectedTxs,
	}

	metricsFlags = []cli.Flag{
		utils.MetricsEnabledFlag,
		utils.MetricsEnabledExpensiveFlag,
		utils.MetricsHTTPFlag,
		utils.MetricsPortFlag,
		utils.MetricsEnableInfluxDBFlag,
		utils.MetricsInfluxDBEndpointFlag,
		utils.MetricsInfluxDBDatabaseFlag,
		utils.MetricsInfluxDBUsernameFlag,
		utils.MetricsInfluxDBPasswordFlag,
		utils.MetricsInfluxDBTagsFlag,
		utils.MetricsEnableInfluxDBV2Flag,
		utils.MetricsInfluxDBTokenFlag,
		utils.MetricsInfluxDBBucketFlag,
		utils.MetricsInfluxDBOrganizationFlag,
	}
)

var app = flags.NewApp("the go-ethereum command line interface")

func init() {
	// Initialize the CLI app and start Geth
	app.Action = geth
<<<<<<< HEAD
	app.HideVersion = true // we have a command to print the version
	app.Copyright = "Copyright 2013-2023 The core-geth and go-ethereum Authors"
=======
	app.Copyright = "Copyright 2013-2023 The go-ethereum Authors"
>>>>>>> a38f4108
	app.Commands = []*cli.Command{
		// See chaincmd.go:
		initCommand,
		importCommand,
		exportCommand,
		importPreimagesCommand,
		exportPreimagesCommand,
		removedbCommand,
		dumpCommand,
		dumpGenesisCommand,
		// See accountcmd.go:
		accountCommand,
		walletCommand,
		// See consolecmd.go:
		consoleCommand,
		attachCommand,
		javascriptCommand,
		// See misccmd.go:
		makecacheCommand,
		makedagCommand,
		versionCommand,
		versionCheckCommand,
		licenseCommand,
		// See config.go
		dumpConfigCommand,
		// see dbcmd.go
		dbCommand,
		// See cmd/utils/flags_legacy.go
		utils.ShowDeprecated,
		// See snapshot.go
		snapshotCommand,
		// See verkle.go
		verkleCommand,
	}
	sort.Sort(cli.CommandsByName(app.Commands))

	app.Flags = flags.Merge(
		nodeFlags,
		rpcFlags,
		consoleFlags,
		debug.Flags,
		metricsFlags,
	)

	app.Before = func(ctx *cli.Context) error {
		flags.MigrateGlobalFlags(ctx)
		return debug.Setup(ctx)
	}
	app.After = func(ctx *cli.Context) error {
		debug.Exit()
		prompt.Stdin.Close() // Resets terminal mode.
		return nil
	}
}

func main() {
	if err := app.Run(os.Args); err != nil {
		fmt.Fprintln(os.Stderr, err)
		os.Exit(1)
	}
}

func checkMainnet(ctx *cli.Context) bool {
	isMainnet := false

	switch {
	case ctx.IsSet(utils.RinkebyFlag.Name):
		log.Info("Starting Geth on Rinkeby testnet...")

	case ctx.IsSet(utils.GoerliFlag.Name):
		log.Info("Starting Geth on Görli testnet...")

	case ctx.IsSet(utils.SepoliaFlag.Name):
		log.Info("Starting Geth on Sepolia testnet...")

	case ctx.IsSet(utils.DeveloperFlag.Name):
		log.Info("Starting Geth in ephemeral proof-of-authority network dev mode...")
		log.Warn(`You are running Geth in --dev mode. Please note the following:

  1. This mode is only intended for fast, iterative development without assumptions on
     security or persistence.
  2. The database is created in memory unless specified otherwise. Therefore, shutting down
     your computer or losing power will wipe your entire block data and chain state for
     your dev environment.
  3. A random, pre-allocated developer account will be available and unlocked as
     eth.coinbase, which can be used for testing. The random dev account is temporary,
     stored on a ramdisk, and will be lost if your machine is restarted.
  4. Mining is enabled by default. However, the client will only seal blocks if transactions
     are pending in the mempool. The miner's minimum accepted gas price is 1.
  5. Networking is disabled; there is no listen-address, the maximum number of peers is set
     to 0, and discovery is disabled.
`)

	case ctx.IsSet(utils.DeveloperPoWFlag.Name):
		log.Info("Starting Geth in ephemeral proof-of-work network dev mode...")
		log.Warn(`You are running Geth in --dev.pow mode. Please note the following:

  1. This mode is only intended for fast, iterative development without assumptions on
     security or persistence.
  2. The database is created in memory unless specified otherwise. Therefore, shutting down
     your computer or losing power will wipe your entire block data and chain state for
     your dev environment.
  3. A random, pre-allocated developer account will be available and unlocked as
     eth.coinbase, which can be used for testing. The random dev account is temporary,
     stored on a ramdisk, and will be lost if your machine is restarted.
  4. Mining is enabled by default. The miner's minimum accepted gas price is 1.
  5. Networking is disabled; there is no listen-address, the maximum number of peers is set
     to 0, and discovery is disabled.
`)

	case ctx.IsSet(utils.ClassicFlag.Name):
		log.Info("Starting Geth on Ethereum Classic...")

	case ctx.IsSet(utils.MordorFlag.Name):
		log.Info("Starting Geth on Mordor testnet...")

	case ctx.IsSet(utils.KottiFlag.Name):
		log.Info("Starting Geth on Kotti testnet...")

	case ctx.IsSet(utils.MintMeFlag.Name):
		log.Info("Starting Geth on MintMe.com Coin mainnet...")

	case !ctx.IsSet(utils.NetworkIdFlag.Name):
		log.Info("Starting Geth on Ethereum mainnet...")
		isMainnet = true
	}

	return isMainnet
}

// prepare manipulates memory cache allowance and setups metric system.
// This function should be called before launching devp2p stack.
func prepare(ctx *cli.Context) {
	// If we're running a known preset, log it for convenience.

	isMainnet := checkMainnet(ctx)

	// If we're a full node on mainnet without --cache specified, bump default cache allowance
	if ctx.String(utils.SyncModeFlag.Name) != "light" && !ctx.IsSet(utils.CacheFlag.Name) && !ctx.IsSet(utils.NetworkIdFlag.Name) {
		// Make sure we're not on any supported preconfigured testnet either
		if isMainnet {
			// Nope, we're really on mainnet. Bump that cache up!
			log.Info("Bumping default cache on mainnet", "provided", ctx.Int(utils.CacheFlag.Name), "updated", 4096)
			ctx.Set(utils.CacheFlag.Name, strconv.Itoa(4096))
		}
	}
	// If we're running a light client on any network, drop the cache to some meaningfully low amount
	if ctx.String(utils.SyncModeFlag.Name) == "light" && !ctx.IsSet(utils.CacheFlag.Name) {
		log.Info("Dropping default light client cache", "provided", ctx.Int(utils.CacheFlag.Name), "updated", 128)
		ctx.Set(utils.CacheFlag.Name, strconv.Itoa(128))
	}

	// Start metrics export if enabled
	utils.SetupMetrics(ctx)

	// Start system runtime metrics collection
	go metrics.CollectProcessMetrics(3 * time.Second)
}

// geth is the main entry point into the system if no special subcommand is run.
// It creates a default node based on the command line arguments and runs it in
// blocking mode, waiting for it to be shut down.
func geth(ctx *cli.Context) error {
	if args := ctx.Args().Slice(); len(args) > 0 {
		return fmt.Errorf("invalid command: %q", args[0])
	}

	prepare(ctx)
	stack, backend := makeFullNode(ctx)
	defer stack.Close()

	startNode(ctx, stack, backend, false)
	stack.Wait()
	return nil
}

// startNode boots up the system node and all registered protocols, after which
// it unlocks any requested accounts, and starts the RPC/IPC interfaces and the
// miner.
func startNode(ctx *cli.Context, stack *node.Node, backend ethapi.Backend, isConsole bool) {
	debug.Memsize.Add("node", stack)

	// Start up the node itself
	utils.StartNode(ctx, stack, isConsole)

	// Unlock any account specifically requested
	unlockAccounts(ctx, stack)

	// Register wallet event handlers to open and auto-derive wallets
	events := make(chan accounts.WalletEvent, 16)
	stack.AccountManager().Subscribe(events)

	// Create a client to interact with local geth node.
	rpcClient, err := stack.Attach()
	if err != nil {
		utils.Fatalf("Failed to attach to self: %v", err)
	}
	ethClient := ethclient.NewClient(rpcClient)

	go func() {
		// Open any wallets already attached
		for _, wallet := range stack.AccountManager().Wallets() {
			if err := wallet.Open(""); err != nil {
				log.Warn("Failed to open wallet", "url", wallet.URL(), "err", err)
			}
		}
		// Listen for wallet event till termination
		for event := range events {
			switch event.Kind {
			case accounts.WalletArrived:
				if err := event.Wallet.Open(""); err != nil {
					log.Warn("New wallet appeared, failed to open", "url", event.Wallet.URL(), "err", err)
				}
			case accounts.WalletOpened:
				status, _ := event.Wallet.Status()
				log.Info("New wallet appeared", "url", event.Wallet.URL(), "status", status)

				var derivationPaths []accounts.DerivationPath
				if event.Wallet.URL().Scheme == "ledger" {
					derivationPaths = append(derivationPaths, accounts.LegacyLedgerBaseDerivationPath)
				}
				derivationPaths = append(derivationPaths, accounts.DefaultBaseDerivationPath)

				event.Wallet.SelfDerive(derivationPaths, ethClient)

			case accounts.WalletDropped:
				log.Info("Old wallet dropped", "url", event.Wallet.URL())
				event.Wallet.Close()
			}
		}
	}()

	// Spawn a standalone goroutine for status synchronization monitoring,
	// close the node when synchronization is complete if user required.
	if ctx.Bool(utils.ExitWhenSyncedFlag.Name) {
		go func() {
			sub := stack.EventMux().Subscribe(downloader.DoneEvent{})
			defer sub.Unsubscribe()
			for {
				event := <-sub.Chan()
				if event == nil {
					continue
				}
				done, ok := event.Data.(downloader.DoneEvent)
				if !ok {
					continue
				}
				if timestamp := time.Unix(int64(done.Latest.Time), 0); time.Since(timestamp) < 10*time.Minute {
					log.Info("Synchronisation completed", "latestnum", done.Latest.Number, "latesthash", done.Latest.Hash(),
						"age", common.PrettyAge(timestamp))
					stack.Close()
				}
			}
		}()
	}

	// Start auxiliary services if enabled
	isDeveloperMode := ctx.Bool(utils.DeveloperFlag.Name) || ctx.Bool(utils.DeveloperPoWFlag.Name)
	if ctx.Bool(utils.MiningEnabledFlag.Name) || isDeveloperMode {
		// Mining only makes sense if a full Ethereum node is running
		if ctx.String(utils.SyncModeFlag.Name) == "light" {
			utils.Fatalf("Light clients do not support mining")
		}
		ethBackend, ok := backend.(*eth.EthAPIBackend)
		if !ok {
			utils.Fatalf("Ethereum service not running")
		}
		// Set the gas price to the limits from the CLI and start mining
		gasprice := flags.GlobalBig(ctx, utils.MinerGasPriceFlag.Name)
		ethBackend.TxPool().SetGasPrice(gasprice)
		// start mining
		threads := ctx.Int(utils.MinerThreadsFlag.Name)
		if err := ethBackend.StartMining(threads); err != nil {
			utils.Fatalf("Failed to start mining: %v", err)
		}
	}
}

// unlockAccounts unlocks any account specifically requested.
func unlockAccounts(ctx *cli.Context, stack *node.Node) {
	var unlocks []string
	inputs := strings.Split(ctx.String(utils.UnlockedAccountFlag.Name), ",")
	for _, input := range inputs {
		if trimmed := strings.TrimSpace(input); trimmed != "" {
			unlocks = append(unlocks, trimmed)
		}
	}
	// Short circuit if there is no account to unlock.
	if len(unlocks) == 0 {
		return
	}
	// If insecure account unlocking is not allowed if node's APIs are exposed to external.
	// Print warning log to user and skip unlocking.
	if !stack.Config().InsecureUnlockAllowed && stack.Config().ExtRPCEnabled() {
		utils.Fatalf("Account unlock with HTTP access is forbidden!")
	}
	ks := stack.AccountManager().Backends(keystore.KeyStoreType)[0].(*keystore.KeyStore)
	passwords := utils.MakePasswordList(ctx)
	for i, account := range unlocks {
		unlockAccount(ks, account, i, passwords)
	}
}<|MERGE_RESOLUTION|>--- conflicted
+++ resolved
@@ -214,12 +214,7 @@
 func init() {
 	// Initialize the CLI app and start Geth
 	app.Action = geth
-<<<<<<< HEAD
-	app.HideVersion = true // we have a command to print the version
 	app.Copyright = "Copyright 2013-2023 The core-geth and go-ethereum Authors"
-=======
-	app.Copyright = "Copyright 2013-2023 The go-ethereum Authors"
->>>>>>> a38f4108
 	app.Commands = []*cli.Command{
 		// See chaincmd.go:
 		initCommand,
