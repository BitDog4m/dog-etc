--- conflicted
+++ resolved
@@ -153,14 +153,11 @@
 		utils.SepoliaFlag,
 		utils.RinkebyFlag,
 		utils.GoerliFlag,
-<<<<<<< HEAD
 		utils.MintMeFlag,
 		utils.ClassicFlag,
 		utils.MordorFlag,
 		utils.KottiFlag,
-=======
 		utils.KilnFlag,
->>>>>>> 25c9b49f
 		utils.VMEnableDebugFlag,
 		utils.NetworkIdFlag,
 		utils.EthStatsURLFlag,
