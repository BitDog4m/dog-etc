// Copyright 2017 The go-ethereum Authors
// This file is part of go-ethereum.
//
// go-ethereum is free software: you can redistribute it and/or modify
// it under the terms of the GNU General Public License as published by
// the Free Software Foundation, either version 3 of the License, or
// (at your option) any later version.
//
// go-ethereum is distributed in the hope that it will be useful,
// but WITHOUT ANY WARRANTY; without even the implied warranty of
// MERCHANTABILITY or FITNESS FOR A PARTICULAR PURPOSE. See the
// GNU General Public License for more details.
//
// You should have received a copy of the GNU General Public License
// along with go-ethereum. If not, see <http://www.gnu.org/licenses/>.

package main

import (
	"encoding/json"
	"errors"
	"fmt"
	"os"

	"github.com/ethereum/go-ethereum/cmd/utils"
	"github.com/ethereum/go-ethereum/common"
	"github.com/ethereum/go-ethereum/core/state"
	"github.com/ethereum/go-ethereum/core/vm"
	"github.com/ethereum/go-ethereum/eth/tracers/logger"
	"github.com/ethereum/go-ethereum/internal/flags"
	"github.com/ethereum/go-ethereum/log"
	"github.com/ethereum/go-ethereum/tests"
	"github.com/urfave/cli/v2"
)

var stateTestCommand = &cli.Command{
	Action:    stateTestCmd,
	Name:      "statetest",
	Usage:     "executes the given state tests",
	ArgsUsage: "<file>",
	Flags: []cli.Flag{
		stateTestForkFlag,
		stateTestEVMCEWASMFlag,
		utils.EVMInterpreterFlag,
	},
	Category: flags.DevCategory,
}

var stateTestEVMCEWASMFlag = &cli.StringFlag{
	Name:     "evmc.ewasm",
	Usage:    "EVMC EWASM configuration",
	Category: flags.DevCategory,
}

var stateTestForkFlag = &cli.StringFlag{
	Name:     "fork",
	Usage:    "Fork to use for the test",
	Category: flags.DevCategory,
}

// StatetestResult contains the execution status after running a state test, any
// error that might have occurred and a dump of the final state if requested.
type StatetestResult struct {
	Name  string       `json:"name"`
	Pass  bool         `json:"pass"`
	Root  *common.Hash `json:"stateRoot,omitempty"`
	Fork  string       `json:"fork"`
	Error string       `json:"error,omitempty"`
	State *state.Dump  `json:"state,omitempty"`
}

func stateTestCmd(ctx *cli.Context) error {
	if len(ctx.Args().First()) == 0 {
		return errors.New("path-to-test argument required")
	}
	// Configure the go-ethereum logger
	glogger := log.NewGlogHandler(log.StreamHandler(os.Stderr, log.TerminalFormat(false)))
	glogger.Verbosity(log.Lvl(ctx.Int(VerbosityFlag.Name)))
	log.Root().SetHandler(glogger)

	if s := ctx.String(stateTestEVMCEWASMFlag.Name); s != "" {
		log.Info("Running tests with %s=%s", "evmc.ewasm", s)
		vm.InitEVMCEwasm(s)
	}

	// Configure the EVM logger
	config := &logger.Config{
		EnableMemory:     !ctx.Bool(DisableMemoryFlag.Name),
		DisableStack:     ctx.Bool(DisableStackFlag.Name),
		DisableStorage:   ctx.Bool(DisableStorageFlag.Name),
		EnableReturnData: !ctx.Bool(DisableReturnDataFlag.Name),
	}
	var (
		tracer   vm.EVMLogger
		debugger *logger.StructLogger
	)
	switch {
	case ctx.Bool(MachineFlag.Name):
		tracer = logger.NewJSONLogger(config, os.Stderr)

	case ctx.Bool(DebugFlag.Name):
		debugger = logger.NewStructLogger(config)
		tracer = debugger

	default:
		debugger = logger.NewStructLogger(config)
	}
	// Load the test content from the input file
	src, err := os.ReadFile(ctx.Args().First())
	if err != nil {
		return err
	}
	var tests map[string]tests.StateTest
	if err = json.Unmarshal(src, &tests); err != nil {
		return err
	}
	// Iterate over all the tests, run them and aggregate the results
	cfg := vm.Config{
<<<<<<< HEAD
		Tracer:           tracer,
		Debug:            ctx.Bool(DebugFlag.Name) || ctx.Bool(MachineFlag.Name),
		EWASMInterpreter: ctx.String(stateTestEVMCEWASMFlag.Name),
		EVMInterpreter:   ctx.String(utils.EVMInterpreterFlag.Name),
=======
		Tracer: tracer,
>>>>>>> ea9e62ca
	}

	if cfg.EVMInterpreter != "" {
		vm.InitEVMCEVM(cfg.EVMInterpreter)
	}
	if cfg.EWASMInterpreter != "" {
		vm.InitEVMCEwasm(cfg.EWASMInterpreter)
	}

	results := make([]StatetestResult, 0, len(tests))
	for key, test := range tests {
		for _, st := range test.Subtests(nil) {
			if ctx.String(stateTestForkFlag.Name) != "" && ctx.String(stateTestForkFlag.Name) != st.Fork {
				continue
			}
			// Run the test and aggregate the result
			result := &StatetestResult{Name: key, Fork: st.Fork, Pass: true}
			_, s, err := test.Run(st, cfg, false)
			// print state root for evmlab tracing
			if s != nil {
				root := s.IntermediateRoot(false)
				result.Root = &root
				if ctx.Bool(MachineFlag.Name) {
					fmt.Fprintf(os.Stderr, "{\"stateRoot\": \"%#x\"}\n", root)
				}
			}
			if err != nil {
				// Test failed, mark as so and dump any state to aid debugging
				result.Pass, result.Error = false, err.Error()
				if ctx.Bool(DumpFlag.Name) && s != nil {
					dump := s.RawDump(nil)
					result.State = &dump
				}
			}

			results = append(results, *result)

			// Print any structured logs collected
			if ctx.Bool(DebugFlag.Name) {
				if debugger != nil {
					fmt.Fprintln(os.Stderr, "#### TRACE ####")
					logger.WriteTrace(os.Stderr, debugger.StructLogs())
				}
			}
		}
	}
	out, _ := json.MarshalIndent(results, "", "  ")
	fmt.Println(string(out))
	return nil
}<|MERGE_RESOLUTION|>--- conflicted
+++ resolved
@@ -116,14 +116,9 @@
 	}
 	// Iterate over all the tests, run them and aggregate the results
 	cfg := vm.Config{
-<<<<<<< HEAD
 		Tracer:           tracer,
-		Debug:            ctx.Bool(DebugFlag.Name) || ctx.Bool(MachineFlag.Name),
 		EWASMInterpreter: ctx.String(stateTestEVMCEWASMFlag.Name),
 		EVMInterpreter:   ctx.String(utils.EVMInterpreterFlag.Name),
-=======
-		Tracer: tracer,
->>>>>>> ea9e62ca
 	}
 
 	if cfg.EVMInterpreter != "" {
