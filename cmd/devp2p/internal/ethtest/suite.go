// Copyright 2020 The go-ethereum Authors
// This file is part of the go-ethereum library.
//
// The go-ethereum library is free software: you can redistribute it and/or modify
// it under the terms of the GNU Lesser General Public License as published by
// the Free Software Foundation, either version 3 of the License, or
// (at your option) any later version.
//
// The go-ethereum library is distributed in the hope that it will be useful,
// but WITHOUT ANY WARRANTY; without even the implied warranty of
// MERCHANTABILITY or FITNESS FOR A PARTICULAR PURPOSE. See the
// GNU Lesser General Public License for more details.
//
// You should have received a copy of the GNU Lesser General Public License
// along with the go-ethereum library. If not, see <http://www.gnu.org/licenses/>.

package ethtest

import (
	"fmt"
	"net"
	"strings"
	"time"

	"github.com/davecgh/go-spew/spew"
	"github.com/ethereum/go-ethereum/core/types"
	"github.com/ethereum/go-ethereum/crypto"
	"github.com/ethereum/go-ethereum/eth/protocols/eth"
	"github.com/ethereum/go-ethereum/internal/utesting"
	"github.com/ethereum/go-ethereum/p2p"
	"github.com/ethereum/go-ethereum/p2p/enode"
	"github.com/ethereum/go-ethereum/p2p/rlpx"
	"github.com/stretchr/testify/assert"
)

var pretty = spew.ConfigState{
	Indent:                  "  ",
	DisableCapacities:       true,
	DisablePointerAddresses: true,
	SortKeys:                true,
}

var timeout = 20 * time.Second

// Suite represents a structure used to test the eth
// protocol of a node(s).
type Suite struct {
	Dest *enode.Node

	chain     *Chain
	fullChain *Chain
}

// NewSuite creates and returns a new eth-test suite that can
// be used to test the given node against the given blockchain
// data.
func NewSuite(dest *enode.Node, chainfile string, genesisfile string) (*Suite, error) {
	chain, err := loadChain(chainfile, genesisfile)
	if err != nil {
		return nil, err
	}
	return &Suite{
		Dest:      dest,
		chain:     chain.Shorten(1000),
		fullChain: chain,
	}, nil
}

func (s *Suite) AllEthTests() []utesting.Test {
	return []utesting.Test{
		// status
		{Name: "Status", Fn: s.TestStatus},
		{Name: "Status_66", Fn: s.TestStatus_66},
		// get block headers
		{Name: "GetBlockHeaders", Fn: s.TestGetBlockHeaders},
		{Name: "GetBlockHeaders_66", Fn: s.TestGetBlockHeaders_66},
		{Name: "TestSimultaneousRequests_66", Fn: s.TestSimultaneousRequests_66},
		{Name: "TestSameRequestID_66", Fn: s.TestSameRequestID_66},
		{Name: "TestZeroRequestID_66", Fn: s.TestZeroRequestID_66},
		// get block bodies
		{Name: "GetBlockBodies", Fn: s.TestGetBlockBodies},
		{Name: "GetBlockBodies_66", Fn: s.TestGetBlockBodies_66},
		// broadcast
		{Name: "Broadcast", Fn: s.TestBroadcast},
		{Name: "Broadcast_66", Fn: s.TestBroadcast_66},
		{Name: "TestLargeAnnounce", Fn: s.TestLargeAnnounce},
		{Name: "TestLargeAnnounce_66", Fn: s.TestLargeAnnounce_66},
		{Name: "TestOldAnnounce", Fn: s.TestOldAnnounce},
		{Name: "TestOldAnnounce_66", Fn: s.TestOldAnnounce_66},
		// malicious handshakes + status
		{Name: "TestMaliciousHandshake", Fn: s.TestMaliciousHandshake},
		{Name: "TestMaliciousStatus", Fn: s.TestMaliciousStatus},
		{Name: "TestMaliciousHandshake_66", Fn: s.TestMaliciousHandshake_66},
		{Name: "TestMaliciousStatus_66", Fn: s.TestMaliciousStatus},
		// test transactions
		{Name: "TestTransactions", Fn: s.TestTransaction},
		{Name: "TestTransactions_66", Fn: s.TestTransaction_66},
		{Name: "TestMaliciousTransactions", Fn: s.TestMaliciousTx},
		{Name: "TestMaliciousTransactions_66", Fn: s.TestMaliciousTx_66},
	}
}

func (s *Suite) EthTests() []utesting.Test {
	return []utesting.Test{
		{Name: "Status", Fn: s.TestStatus},
		{Name: "GetBlockHeaders", Fn: s.TestGetBlockHeaders},
		{Name: "GetBlockBodies", Fn: s.TestGetBlockBodies},
		{Name: "Broadcast", Fn: s.TestBroadcast},
		{Name: "TestLargeAnnounce", Fn: s.TestLargeAnnounce},
		{Name: "TestMaliciousHandshake", Fn: s.TestMaliciousHandshake},
		{Name: "TestMaliciousStatus", Fn: s.TestMaliciousStatus},
		{Name: "TestMaliciousStatus_66", Fn: s.TestMaliciousStatus},
		{Name: "TestTransactions", Fn: s.TestTransaction},
		{Name: "TestMaliciousTransactions", Fn: s.TestMaliciousTx},
	}
}

func (s *Suite) Eth66Tests() []utesting.Test {
	return []utesting.Test{
		// only proceed with eth66 test suite if node supports eth 66 protocol
		{Name: "Status_66", Fn: s.TestStatus_66},
		{Name: "GetBlockHeaders_66", Fn: s.TestGetBlockHeaders_66},
		{Name: "TestSimultaneousRequests_66", Fn: s.TestSimultaneousRequests_66},
		{Name: "TestSameRequestID_66", Fn: s.TestSameRequestID_66},
		{Name: "TestZeroRequestID_66", Fn: s.TestZeroRequestID_66},
		{Name: "GetBlockBodies_66", Fn: s.TestGetBlockBodies_66},
		{Name: "Broadcast_66", Fn: s.TestBroadcast_66},
		{Name: "TestLargeAnnounce_66", Fn: s.TestLargeAnnounce_66},
		{Name: "TestMaliciousHandshake_66", Fn: s.TestMaliciousHandshake_66},
		{Name: "TestTransactions_66", Fn: s.TestTransaction_66},
		{Name: "TestMaliciousTransactions_66", Fn: s.TestMaliciousTx_66},
	}
}

// TestStatus attempts to connect to the given node and exchange
// a status message with it, and then check to make sure
// the chain head is correct.
func (s *Suite) TestStatus(t *utesting.T) {
	conn, err := s.dial()
	if err != nil {
		t.Fatalf("could not dial: %v", err)
	}
	// get protoHandshake
	conn.handshake(t)
	// get status
	switch msg := conn.statusExchange(t, s.chain, nil).(type) {
	case *Status:
		t.Logf("got status message: %s", pretty.Sdump(msg))
	default:
		t.Fatalf("unexpected: %s", pretty.Sdump(msg))
	}
}

// TestMaliciousStatus sends a status package with a large total difficulty.
func (s *Suite) TestMaliciousStatus(t *utesting.T) {
	conn, err := s.dial()
	if err != nil {
		t.Fatalf("could not dial: %v", err)
	}
	// get protoHandshake
	conn.handshake(t)
	status := &Status{
<<<<<<< HEAD
		ProtocolVersion: uint32(conn.ethProtocolVersion),
		NetworkID:       s.chain.chainConfig.GetChainID().Uint64(),
=======
		ProtocolVersion: uint32(conn.negotiatedProtoVersion),
		NetworkID:       s.chain.chainConfig.ChainID.Uint64(),
>>>>>>> 97d11b01
		TD:              largeNumber(2),
		Head:            s.chain.blocks[s.chain.Len()-1].Hash(),
		Genesis:         s.chain.blocks[0].Hash(),
		ForkID:          s.chain.ForkID(),
	}
	// get status
	switch msg := conn.statusExchange(t, s.chain, status).(type) {
	case *Status:
		t.Logf("%+v\n", msg)
	default:
		t.Fatalf("expected status, got: %#v ", msg)
	}
	// wait for disconnect
	switch msg := conn.ReadAndServe(s.chain, timeout).(type) {
	case *Disconnect:
	case *Error:
		return
	default:
		t.Fatalf("expected disconnect, got: %s", pretty.Sdump(msg))
	}
}

// TestGetBlockHeaders tests whether the given node can respond to
// a `GetBlockHeaders` request and that the response is accurate.
func (s *Suite) TestGetBlockHeaders(t *utesting.T) {
	conn, err := s.dial()
	if err != nil {
		t.Fatalf("could not dial: %v", err)
	}

	conn.handshake(t)
	conn.statusExchange(t, s.chain, nil)

	// get block headers
	req := &GetBlockHeaders{
		Origin: eth.HashOrNumber{
			Hash: s.chain.blocks[1].Hash(),
		},
		Amount:  2,
		Skip:    1,
		Reverse: false,
	}

	if err := conn.Write(req); err != nil {
		t.Fatalf("could not write to connection: %v", err)
	}

	switch msg := conn.ReadAndServe(s.chain, timeout).(type) {
	case *BlockHeaders:
		headers := *msg
		for _, header := range headers {
			num := header.Number.Uint64()
			t.Logf("received header (%d): %s", num, pretty.Sdump(header.Hash()))
			assert.Equal(t, s.chain.blocks[int(num)].Header(), header)
		}
	default:
		t.Fatalf("unexpected: %s", pretty.Sdump(msg))
	}
}

// TestGetBlockBodies tests whether the given node can respond to
// a `GetBlockBodies` request and that the response is accurate.
func (s *Suite) TestGetBlockBodies(t *utesting.T) {
	conn, err := s.dial()
	if err != nil {
		t.Fatalf("could not dial: %v", err)
	}

	conn.handshake(t)
	conn.statusExchange(t, s.chain, nil)
	// create block bodies request
	req := &GetBlockBodies{
		s.chain.blocks[54].Hash(),
		s.chain.blocks[75].Hash(),
	}
	if err := conn.Write(req); err != nil {
		t.Fatalf("could not write to connection: %v", err)
	}

	switch msg := conn.ReadAndServe(s.chain, timeout).(type) {
	case *BlockBodies:
		t.Logf("received %d block bodies", len(*msg))
	default:
		t.Fatalf("unexpected: %s", pretty.Sdump(msg))
	}
}

// TestBroadcast tests whether a block announcement is correctly
// propagated to the given node's peer(s).
func (s *Suite) TestBroadcast(t *utesting.T) {
	sendConn, receiveConn := s.setupConnection(t), s.setupConnection(t)
	nextBlock := len(s.chain.blocks)
	blockAnnouncement := &NewBlock{
		Block: s.fullChain.blocks[nextBlock],
		TD:    s.fullChain.TD(nextBlock + 1),
	}
	s.testAnnounce(t, sendConn, receiveConn, blockAnnouncement)
	// update test suite chain
	s.chain.blocks = append(s.chain.blocks, s.fullChain.blocks[nextBlock])
	// wait for client to update its chain
	if err := receiveConn.waitForBlock(s.chain.Head()); err != nil {
		t.Fatal(err)
	}
}

// TestMaliciousHandshake tries to send malicious data during the handshake.
func (s *Suite) TestMaliciousHandshake(t *utesting.T) {
	conn, err := s.dial()
	if err != nil {
		t.Fatalf("could not dial: %v", err)
	}
	// write hello to client
	pub0 := crypto.FromECDSAPub(&conn.ourKey.PublicKey)[1:]
	handshakes := []*Hello{
		{
			Version: 5,
			Caps: []p2p.Cap{
				{Name: largeString(2), Version: 64},
			},
			ID: pub0,
		},
		{
			Version: 5,
			Caps: []p2p.Cap{
				{Name: "eth", Version: 64},
				{Name: "eth", Version: 65},
			},
			ID: append(pub0, byte(0)),
		},
		{
			Version: 5,
			Caps: []p2p.Cap{
				{Name: "eth", Version: 64},
				{Name: "eth", Version: 65},
			},
			ID: append(pub0, pub0...),
		},
		{
			Version: 5,
			Caps: []p2p.Cap{
				{Name: "eth", Version: 64},
				{Name: "eth", Version: 65},
			},
			ID: largeBuffer(2),
		},
		{
			Version: 5,
			Caps: []p2p.Cap{
				{Name: largeString(2), Version: 64},
			},
			ID: largeBuffer(2),
		},
	}
	for i, handshake := range handshakes {
		t.Logf("Testing malicious handshake %v\n", i)
		// Init the handshake
		if err := conn.Write(handshake); err != nil {
			t.Fatalf("could not write to connection: %v", err)
		}
		// check that the peer disconnected
		timeout := 20 * time.Second
		// Discard one hello
		for i := 0; i < 2; i++ {
			switch msg := conn.ReadAndServe(s.chain, timeout).(type) {
			case *Disconnect:
			case *Error:
			case *Hello:
				// Hello's are send concurrently, so ignore them
				continue
			default:
				t.Fatalf("unexpected: %s", pretty.Sdump(msg))
			}
		}
		// Dial for the next round
		conn, err = s.dial()
		if err != nil {
			t.Fatalf("could not dial: %v", err)
		}
	}
}

// TestLargeAnnounce tests the announcement mechanism with a large block.
func (s *Suite) TestLargeAnnounce(t *utesting.T) {
	nextBlock := len(s.chain.blocks)
	blocks := []*NewBlock{
		{
			Block: largeBlock(),
			TD:    s.fullChain.TD(nextBlock + 1),
		},
		{
			Block: s.fullChain.blocks[nextBlock],
			TD:    largeNumber(2),
		},
		{
			Block: largeBlock(),
			TD:    largeNumber(2),
		},
		{
			Block: s.fullChain.blocks[nextBlock],
			TD:    s.fullChain.TD(nextBlock + 1),
		},
	}

	for i, blockAnnouncement := range blocks[0:3] {
		t.Logf("Testing malicious announcement: %v\n", i)
		sendConn := s.setupConnection(t)
		if err := sendConn.Write(blockAnnouncement); err != nil {
			t.Fatalf("could not write to connection: %v", err)
		}
		// Invalid announcement, check that peer disconnected
		switch msg := sendConn.ReadAndServe(s.chain, timeout).(type) {
		case *Disconnect:
		case *Error:
			break
		default:
			t.Fatalf("unexpected: %s wanted disconnect", pretty.Sdump(msg))
		}
	}
	// Test the last block as a valid block
	sendConn := s.setupConnection(t)
	receiveConn := s.setupConnection(t)
	s.testAnnounce(t, sendConn, receiveConn, blocks[3])
	// update test suite chain
	s.chain.blocks = append(s.chain.blocks, s.fullChain.blocks[nextBlock])
	// wait for client to update its chain
	if err := receiveConn.waitForBlock(s.fullChain.blocks[nextBlock]); err != nil {
		t.Fatal(err)
	}
}

func (s *Suite) TestOldAnnounce(t *utesting.T) {
	s.oldAnnounce(t, s.setupConnection(t), s.setupConnection(t))
}

func (s *Suite) oldAnnounce(t *utesting.T, sendConn, receiveConn *Conn) {
	oldBlockAnnounce := &NewBlock{
		Block: s.chain.blocks[len(s.chain.blocks)/2],
		TD:    s.chain.blocks[len(s.chain.blocks)/2].Difficulty(),
	}

	if err := sendConn.Write(oldBlockAnnounce); err != nil {
		t.Fatalf("could not write to connection: %v", err)
	}

	switch msg := receiveConn.ReadAndServe(s.chain, timeout*2).(type) {
	case *NewBlock:
		t.Fatalf("unexpected: block propagated: %s", pretty.Sdump(msg))
	case *NewBlockHashes:
		t.Fatalf("unexpected: block announced: %s", pretty.Sdump(msg))
	case *Error:
		errMsg := *msg
		// check to make sure error is timeout (propagation didn't come through == test successful)
		if !strings.Contains(errMsg.String(), "timeout") {
			t.Fatalf("unexpected error: %v", pretty.Sdump(msg))
		}
	default:
		t.Fatalf("unexpected: %s", pretty.Sdump(msg))
	}
}

func (s *Suite) testAnnounce(t *utesting.T, sendConn, receiveConn *Conn, blockAnnouncement *NewBlock) {
	// Announce the block.
	if err := sendConn.Write(blockAnnouncement); err != nil {
		t.Fatalf("could not write to connection: %v", err)
	}
	s.waitAnnounce(t, receiveConn, blockAnnouncement)
}

func (s *Suite) waitAnnounce(t *utesting.T, conn *Conn, blockAnnouncement *NewBlock) {
	timeout := 20 * time.Second
	switch msg := conn.ReadAndServe(s.chain, timeout).(type) {
	case *NewBlock:
		t.Logf("received NewBlock message: %s", pretty.Sdump(msg.Block))
		assert.Equal(t,
			blockAnnouncement.Block.Header(), msg.Block.Header(),
			"wrong block header in announcement",
		)
		assert.Equal(t,
			blockAnnouncement.TD, msg.TD,
			"wrong TD in announcement",
		)
	case *NewBlockHashes:
		message := *msg
		t.Logf("received NewBlockHashes message: %s", pretty.Sdump(message))
		assert.Equal(t, blockAnnouncement.Block.Hash(), message[0].Hash,
			"wrong block hash in announcement",
		)
	default:
		t.Fatalf("unexpected: %s", pretty.Sdump(msg))
	}
}

func (s *Suite) setupConnection(t *utesting.T) *Conn {
	// create conn
	sendConn, err := s.dial()
	if err != nil {
		t.Fatalf("could not dial: %v", err)
	}
	sendConn.handshake(t)
	sendConn.statusExchange(t, s.chain, nil)
	return sendConn
}

// dial attempts to dial the given node and perform a handshake,
// returning the created Conn if successful.
func (s *Suite) dial() (*Conn, error) {
	var conn Conn
	// dial
	fd, err := net.Dial("tcp", fmt.Sprintf("%v:%d", s.Dest.IP(), s.Dest.TCP()))
	if err != nil {
		return nil, err
	}
	conn.Conn = rlpx.NewConn(fd, s.Dest.Pubkey())
	// do encHandshake
	conn.ourKey, _ = crypto.GenerateKey()
	_, err = conn.Handshake(conn.ourKey)
	if err != nil {
		return nil, err
	}
	// set default p2p capabilities
	conn.caps = []p2p.Cap{
		{Name: "eth", Version: 64},
		{Name: "eth", Version: 65},
	}
	conn.ourHighestProtoVersion = 65
	return &conn, nil
}

func (s *Suite) TestTransaction(t *utesting.T) {
	tests := []*types.Transaction{
		getNextTxFromChain(t, s),
		unknownTx(t, s),
	}
	for i, tx := range tests {
		t.Logf("Testing tx propagation: %v\n", i)
		sendSuccessfulTx(t, s, tx)
	}
}

func (s *Suite) TestMaliciousTx(t *utesting.T) {
	tests := []*types.Transaction{
		getOldTxFromChain(t, s),
		invalidNonceTx(t, s),
		hugeAmount(t, s),
		hugeGasPrice(t, s),
		hugeData(t, s),
	}
	for i, tx := range tests {
		t.Logf("Testing malicious tx propagation: %v\n", i)
		sendFailingTx(t, s, tx)
	}
}<|MERGE_RESOLUTION|>--- conflicted
+++ resolved
@@ -160,13 +160,8 @@
 	// get protoHandshake
 	conn.handshake(t)
 	status := &Status{
-<<<<<<< HEAD
-		ProtocolVersion: uint32(conn.ethProtocolVersion),
+		ProtocolVersion: uint32(conn.negotiatedProtoVersion),
 		NetworkID:       s.chain.chainConfig.GetChainID().Uint64(),
-=======
-		ProtocolVersion: uint32(conn.negotiatedProtoVersion),
-		NetworkID:       s.chain.chainConfig.ChainID.Uint64(),
->>>>>>> 97d11b01
 		TD:              largeNumber(2),
 		Head:            s.chain.blocks[s.chain.Len()-1].Hash(),
 		Genesis:         s.chain.blocks[0].Hash(),
