// Copyright 2016 The go-ethereum Authors
// This file is part of the go-ethereum library.
//
// The go-ethereum library is free software: you can redistribute it and/or modify
// it under the terms of the GNU Lesser General Public License as published by
// the Free Software Foundation, either version 3 of the License, or
// (at your option) any later version.
//
// The go-ethereum library is distributed in the hope that it will be useful,
// but WITHOUT ANY WARRANTY; without even the implied warranty of
// MERCHANTABILITY or FITNESS FOR A PARTICULAR PURPOSE. See the
// GNU Lesser General Public License for more details.
//
// You should have received a copy of the GNU Lesser General Public License
// along with the go-ethereum library. If not, see <http://www.gnu.org/licenses/>.

package core

import (
	"math/big"
	"testing"

	"github.com/ethereum/go-ethereum/consensus/ethash"
	"github.com/ethereum/go-ethereum/core/rawdb"
	"github.com/ethereum/go-ethereum/core/vm"
	"github.com/ethereum/go-ethereum/params"
	"github.com/ethereum/go-ethereum/params/types/genesisT"
	"github.com/ethereum/go-ethereum/params/vars"
)

// Tests that DAO-fork enabled clients can properly filter out fork-commencing
// blocks based on their extradata fields.
func TestDAOForkRangeExtradata(t *testing.T) {
	forkBlock := big.NewInt(32)

	// Generate a common prefix for both pro-forkers and non-forkers
	db := rawdb.NewMemoryDatabase()
<<<<<<< HEAD
	gspec := new(genesisT.Genesis)
	genesis := MustCommitGenesis(db, gspec)
=======
	gspec := &Genesis{BaseFee: big.NewInt(params.InitialBaseFee)}
	genesis := gspec.MustCommit(db)
>>>>>>> 12f0ff40
	prefix, _ := GenerateChain(params.TestChainConfig, genesis, ethash.NewFaker(), db, int(forkBlock.Int64()-1), func(i int, gen *BlockGen) {})

	// Create the concurrent, conflicting two nodes
	proDb := rawdb.NewMemoryDatabase()
	MustCommitGenesis(proDb, gspec)

	proConf := *params.TestChainConfig
	proConf.DAOForkBlock = forkBlock
	proConf.DAOForkSupport = true

	proBc, _ := NewBlockChain(proDb, nil, &proConf, ethash.NewFaker(), vm.Config{}, nil, nil)
	defer proBc.Stop()

	conDb := rawdb.NewMemoryDatabase()
	MustCommitGenesis(conDb, gspec)

	conConf := *params.TestChainConfig
	conConf.DAOForkBlock = forkBlock
	conConf.DAOForkSupport = false

	conBc, _ := NewBlockChain(conDb, nil, &conConf, ethash.NewFaker(), vm.Config{}, nil, nil)
	defer conBc.Stop()

	if _, err := proBc.InsertChain(prefix); err != nil {
		t.Fatalf("pro-fork: failed to import chain prefix: %v", err)
	}
	if _, err := conBc.InsertChain(prefix); err != nil {
		t.Fatalf("con-fork: failed to import chain prefix: %v", err)
	}
	// Try to expand both pro-fork and non-fork chains iteratively with other camp's blocks
	for i := int64(0); i < vars.DAOForkExtraRange.Int64(); i++ {
		// Create a pro-fork block, and try to feed into the no-fork chain
		db = rawdb.NewMemoryDatabase()
		MustCommitGenesis(db, gspec)
		bc, _ := NewBlockChain(db, nil, &conConf, ethash.NewFaker(), vm.Config{}, nil, nil)
		defer bc.Stop()

		blocks := conBc.GetBlocksFromHash(conBc.CurrentBlock().Hash(), int(conBc.CurrentBlock().NumberU64()))
		for j := 0; j < len(blocks)/2; j++ {
			blocks[j], blocks[len(blocks)-1-j] = blocks[len(blocks)-1-j], blocks[j]
		}
		if _, err := bc.InsertChain(blocks); err != nil {
			t.Fatalf("failed to import contra-fork chain for expansion: %v", err)
		}
		if err := bc.stateCache.TrieDB().Commit(bc.CurrentHeader().Root, true, nil); err != nil {
			t.Fatalf("failed to commit contra-fork head for expansion: %v", err)
		}

		// Commented out (@meowsbits)
		// This test requires that contra-fork chains are dao-fork aware; that they CARE about the dao fork
		// block.
		// Uncommented, this test will fail because the contra-fork chain WILL accept blocks with DAO-fork extra data
		// in the headers. This is ok. The extra-data check is redundant: the manipulated state (see ApplyDAOFork)
		// will cause state inconsistencies between the incompatible clients and thus the incompatible blocks will
		// still be incompatible.
		// So why is the header extra check even there anyways?
		//blocks, _ = GenerateChain(&proConf, conBc.CurrentBlock(), ethash.NewFaker(), db, 1, func(i int, gen *BlockGen) {})
		//if _, err := conBc.InsertChain(blocks); err == nil {
		//	t.Fatalf("contra-fork chain accepted pro-fork block: %v", blocks[0])
		//}

		// Create a proper no-fork block for the contra-forker
		blocks, _ = GenerateChain(&conConf, conBc.CurrentBlock(), ethash.NewFaker(), db, 1, func(i int, gen *BlockGen) {})
		if _, err := conBc.InsertChain(blocks); err != nil {
			t.Fatalf("contra-fork chain didn't accepted no-fork block: %v", err)
		}
		// Create a no-fork block, and try to feed into the pro-fork chain
		db = rawdb.NewMemoryDatabase()
		MustCommitGenesis(db, gspec)
		bc, _ = NewBlockChain(db, nil, &proConf, ethash.NewFaker(), vm.Config{}, nil, nil)
		defer bc.Stop()

		blocks = proBc.GetBlocksFromHash(proBc.CurrentBlock().Hash(), int(proBc.CurrentBlock().NumberU64()))
		for j := 0; j < len(blocks)/2; j++ {
			blocks[j], blocks[len(blocks)-1-j] = blocks[len(blocks)-1-j], blocks[j]
		}
		if _, err := bc.InsertChain(blocks); err != nil {
			t.Fatalf("failed to import pro-fork chain for expansion: %v", err)
		}
		if err := bc.stateCache.TrieDB().Commit(bc.CurrentHeader().Root, true, nil); err != nil {
			t.Fatalf("failed to commit pro-fork head for expansion: %v", err)
		}
		blocks, _ = GenerateChain(&conConf, proBc.CurrentBlock(), ethash.NewFaker(), db, 1, func(i int, gen *BlockGen) {})
		if _, err := proBc.InsertChain(blocks); err == nil {
			t.Fatalf("pro-fork chain accepted contra-fork block: %v", blocks[0])
		}
		// Create a proper pro-fork block for the pro-forker
		blocks, _ = GenerateChain(&proConf, proBc.CurrentBlock(), ethash.NewFaker(), db, 1, func(i int, gen *BlockGen) {})
		if _, err := proBc.InsertChain(blocks); err != nil {
			t.Fatalf("pro-fork chain didn't accepted pro-fork block: %v", err)
		}
	}
	// Verify that contra-forkers accept pro-fork extra-datas after forking finishes
	db = rawdb.NewMemoryDatabase()
	MustCommitGenesis(db, gspec)
	bc, _ := NewBlockChain(db, nil, &conConf, ethash.NewFaker(), vm.Config{}, nil, nil)
	defer bc.Stop()

	blocks := conBc.GetBlocksFromHash(conBc.CurrentBlock().Hash(), int(conBc.CurrentBlock().NumberU64()))
	for j := 0; j < len(blocks)/2; j++ {
		blocks[j], blocks[len(blocks)-1-j] = blocks[len(blocks)-1-j], blocks[j]
	}
	if _, err := bc.InsertChain(blocks); err != nil {
		t.Fatalf("failed to import contra-fork chain for expansion: %v", err)
	}
	if err := bc.stateCache.TrieDB().Commit(bc.CurrentHeader().Root, true, nil); err != nil {
		t.Fatalf("failed to commit contra-fork head for expansion: %v", err)
	}
	blocks, _ = GenerateChain(&proConf, conBc.CurrentBlock(), ethash.NewFaker(), db, 1, func(i int, gen *BlockGen) {})
	if _, err := conBc.InsertChain(blocks); err != nil {
		t.Fatalf("contra-fork chain didn't accept pro-fork block post-fork: %v", err)
	}
	// Verify that pro-forkers accept contra-fork extra-datas after forking finishes
	db = rawdb.NewMemoryDatabase()
	MustCommitGenesis(db, gspec)
	bc, _ = NewBlockChain(db, nil, &proConf, ethash.NewFaker(), vm.Config{}, nil, nil)
	defer bc.Stop()

	blocks = proBc.GetBlocksFromHash(proBc.CurrentBlock().Hash(), int(proBc.CurrentBlock().NumberU64()))
	for j := 0; j < len(blocks)/2; j++ {
		blocks[j], blocks[len(blocks)-1-j] = blocks[len(blocks)-1-j], blocks[j]
	}
	if _, err := bc.InsertChain(blocks); err != nil {
		t.Fatalf("failed to import pro-fork chain for expansion: %v", err)
	}
	if err := bc.stateCache.TrieDB().Commit(bc.CurrentHeader().Root, true, nil); err != nil {
		t.Fatalf("failed to commit pro-fork head for expansion: %v", err)
	}
	blocks, _ = GenerateChain(&conConf, proBc.CurrentBlock(), ethash.NewFaker(), db, 1, func(i int, gen *BlockGen) {})
	if _, err := proBc.InsertChain(blocks); err != nil {
		t.Fatalf("pro-fork chain didn't accept contra-fork block post-fork: %v", err)
	}
}<|MERGE_RESOLUTION|>--- conflicted
+++ resolved
@@ -35,13 +35,8 @@
 
 	// Generate a common prefix for both pro-forkers and non-forkers
 	db := rawdb.NewMemoryDatabase()
-<<<<<<< HEAD
-	gspec := new(genesisT.Genesis)
-	genesis := MustCommitGenesis(db, gspec)
-=======
 	gspec := &Genesis{BaseFee: big.NewInt(params.InitialBaseFee)}
 	genesis := gspec.MustCommit(db)
->>>>>>> 12f0ff40
 	prefix, _ := GenerateChain(params.TestChainConfig, genesis, ethash.NewFaker(), db, int(forkBlock.Int64()-1), func(i int, gen *BlockGen) {})
 
 	// Create the concurrent, conflicting two nodes
