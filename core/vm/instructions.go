--- conflicted
+++ resolved
@@ -19,12 +19,9 @@
 import (
 	"github.com/ethereum/go-ethereum/common"
 	"github.com/ethereum/go-ethereum/core/types"
-<<<<<<< HEAD
+	"github.com/ethereum/go-ethereum/params"
 	"github.com/ethereum/go-ethereum/params/vars"
-=======
-	"github.com/ethereum/go-ethereum/params"
 	"github.com/holiman/uint256"
->>>>>>> 02cea233
 	"golang.org/x/crypto/sha3"
 )
 
@@ -617,13 +614,8 @@
 	// homestead we must check for CodeStoreOutOfGasError (homestead only
 	// rule) and treat as an error, if the ruleset is frontier we must
 	// ignore this error and pretend the operation was successful.
-<<<<<<< HEAD
 	if interpreter.evm.ChainConfig().IsEnabled(interpreter.evm.chainConfig.GetEIP2Transition, interpreter.evm.BlockNumber) && suberr == ErrCodeStoreOutOfGas {
-		callContext.stack.push(interpreter.intPool.getZero())
-=======
-	if interpreter.evm.chainRules.IsHomestead && suberr == ErrCodeStoreOutOfGas {
 		stackvalue.Clear()
->>>>>>> 02cea233
 	} else if suberr != nil && suberr != ErrCodeStoreOutOfGas {
 		stackvalue.Clear()
 	} else {
@@ -681,13 +673,8 @@
 	// Get the arguments from the memory.
 	args := callContext.memory.GetPtr(int64(inOffset.Uint64()), int64(inSize.Uint64()))
 
-<<<<<<< HEAD
-	if value.Sign() != 0 {
+	if !value.IsZero() {
 		gas += vars.CallStipend
-=======
-	if !value.IsZero() {
-		gas += params.CallStipend
->>>>>>> 02cea233
 	}
 	ret, returnGas, err := interpreter.evm.Call(callContext.contract, toAddr, args, gas, value.ToBig())
 	if err != nil {
@@ -716,13 +703,8 @@
 	// Get arguments from the memory.
 	args := callContext.memory.GetPtr(int64(inOffset.Uint64()), int64(inSize.Uint64()))
 
-<<<<<<< HEAD
-	if value.Sign() != 0 {
+	if !value.IsZero() {
 		gas += vars.CallStipend
-=======
-	if !value.IsZero() {
-		gas += params.CallStipend
->>>>>>> 02cea233
 	}
 	ret, returnGas, err := interpreter.evm.CallCode(callContext.contract, toAddr, args, gas, value.ToBig())
 	if err != nil {
