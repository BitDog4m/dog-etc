--- conflicted
+++ resolved
@@ -111,67 +111,6 @@
 	preimageHitCounter = metrics.NewRegisteredCounter("db/preimage/hits", nil)
 )
 
-<<<<<<< HEAD
-const (
-
-	// FreezerRemoteHeaderTable indicates the name of the freezer header table.
-	// This is an exported value for remote freezer servers to use if they want.
-	// It is equivalent to the corresponding private value,
-	// and exists only to minimize code differentiation from the built-in freezer implementation.
-	FreezerRemoteHeaderTable = freezerHeaderTable
-
-	// FreezerRemoteHashTable indicates the name of the freezer canonical hash table.
-	// This is an exported value for remote freezer servers to use if they want.
-	// It is equivalent to the corresponding private value,
-	// and exists only to minimize code differentiation from the built-in freezer implementation.
-	FreezerRemoteHashTable = freezerHashTable
-
-	// FreezerRemoteBodiesTable indicates the name of the freezer block body table.
-	// This is an exported value for remote freezer servers to use if they want.
-	// It is equivalent to the corresponding private value,
-	// and exists only to minimize code differentiation from the built-in freezer implementation.
-	FreezerRemoteBodiesTable = freezerBodiesTable
-
-	// FreezerRemoteReceiptTable indicates the name of the freezer receipts table.
-	// This is an exported value for remote freezer servers to use if they want.
-	// It is equivalent to the corresponding private value,
-	// and exists only to minimize code differentiation from the built-in freezer implementation.
-	FreezerRemoteReceiptTable = freezerReceiptTable
-
-	// FreezerRemoteDifficultyTable indicates the name of the freezer total difficulty table.
-	// This is an exported value for remote freezer servers to use if they want.
-	// It is equivalent to the corresponding private value,
-	// and exists only to minimize code differentiation from the built-in freezer implementation.
-	FreezerRemoteDifficultyTable = freezerDifficultyTable
-
-	// freezerHeaderTable indicates the name of the freezer header table.
-	freezerHeaderTable = "headers"
-
-	// freezerHashTable indicates the name of the freezer canonical hash table.
-	freezerHashTable = "hashes"
-
-	// freezerBodiesTable indicates the name of the freezer block body table.
-	freezerBodiesTable = "bodies"
-
-	// freezerReceiptTable indicates the name of the freezer receipts table.
-	freezerReceiptTable = "receipts"
-
-	// freezerDifficultyTable indicates the name of the freezer total difficulty table.
-	freezerDifficultyTable = "diffs"
-)
-
-// FreezerNoSnappy configures whether compression is disabled for the ancient-tables.
-// Hashes and difficulties don't compress well.
-var FreezerNoSnappy = map[string]bool{
-	freezerHeaderTable:     false,
-	freezerHashTable:       true,
-	freezerBodiesTable:     false,
-	freezerReceiptTable:    false,
-	freezerDifficultyTable: true,
-}
-
-=======
->>>>>>> d901d853
 // LegacyTxLookupEntry is the legacy TxLookupEntry definition with some unnecessary
 // fields.
 type LegacyTxLookupEntry struct {
@@ -276,8 +215,8 @@
 	return false, nil
 }
 
-// ConfigKey = configPrefix + hash
-func ConfigKey(hash common.Hash) []byte {
+// configKey = configPrefix + hash
+func configKey(hash common.Hash) []byte {
 	return append(configPrefix, hash.Bytes()...)
 }
 
