// Copyright 2015 The go-ethereum Authors
// This file is part of the go-ethereum library.
//
// The go-ethereum library is free software: you can redistribute it and/or modify
// it under the terms of the GNU Lesser General Public License as published by
// the Free Software Foundation, either version 3 of the License, or
// (at your option) any later version.
//
// The go-ethereum library is distributed in the hope that it will be useful,
// but WITHOUT ANY WARRANTY; without even the implied warranty of
// MERCHANTABILITY or FITNESS FOR A PARTICULAR PURPOSE. See the
// GNU Lesser General Public License for more details.
//
// You should have received a copy of the GNU Lesser General Public License
// along with the go-ethereum library. If not, see <http://www.gnu.org/licenses/>.

package core

import (
	"fmt"

	"github.com/ethereum/go-ethereum/consensus"
	"github.com/ethereum/go-ethereum/core/state"
	"github.com/ethereum/go-ethereum/core/types"
	"github.com/ethereum/go-ethereum/params/types/ctypes"
	"github.com/ethereum/go-ethereum/params/vars"
	"github.com/ethereum/go-ethereum/trie"
)

// BlockValidator is responsible for validating block headers, uncles and
// processed state.
//
// BlockValidator implements Validator.
type BlockValidator struct {
	config ctypes.ChainConfigurator // Chain configuration options
	bc     *BlockChain              // Canonical block chain
	engine consensus.Engine         // Consensus engine used for validating
}

// NewBlockValidator returns a new block validator which is safe for re-use
func NewBlockValidator(config ctypes.ChainConfigurator, blockchain *BlockChain, engine consensus.Engine) *BlockValidator {
	validator := &BlockValidator{
		config: config,
		engine: engine,
		bc:     blockchain,
	}
	return validator
}

// ValidateBody validates the given block's uncles and verifies the block
// header's transaction and uncle roots. The headers are assumed to be already
// validated at this point.
func (v *BlockValidator) ValidateBody(block *types.Block) error {
	// Check whether the block's known, and if not, that it's linkable
	if v.bc.HasBlockAndState(block.Hash(), block.NumberU64()) {
		return ErrKnownBlock
	}
	// Header validity is known at this point, check the uncles and transactions
	header := block.Header()
	if err := v.engine.VerifyUncles(v.bc, block); err != nil {
		return err
	}
	if hash := types.CalcUncleHash(block.Uncles()); hash != header.UncleHash {
		return fmt.Errorf("uncle root hash mismatch: have %x, want %x", hash, header.UncleHash)
	}
	if hash := types.DeriveSha(block.Transactions(), trie.NewStackTrie(nil)); hash != header.TxHash {
		return fmt.Errorf("transaction root hash mismatch: have %x, want %x", hash, header.TxHash)
	}
	if !v.bc.HasBlockAndState(block.ParentHash(), block.NumberU64()-1) {
		if !v.bc.HasBlock(block.ParentHash(), block.NumberU64()-1) {
			return consensus.ErrUnknownAncestor
		}
		return consensus.ErrPrunedAncestor
	}
	return nil
}

// ValidateState validates the various changes that happen after a state
// transition, such as amount of used gas, the receipt roots and the state root
// itself. ValidateState returns a database batch if the validation was a success
// otherwise nil and an error is returned.
func (v *BlockValidator) ValidateState(block *types.Block, statedb *state.StateDB, receipts types.Receipts, usedGas uint64) error {
	header := block.Header()
	if block.GasUsed() != usedGas {
		return fmt.Errorf("invalid gas used (remote: %d local: %d)", block.GasUsed(), usedGas)
	}
	// Validate the received block's bloom with the one derived from the generated receipts.
	// For valid blocks this should always validate to true.
	rbloom := types.CreateBloom(receipts)
	if rbloom != header.Bloom {
		return fmt.Errorf("invalid bloom (remote: %x  local: %x)", header.Bloom, rbloom)
	}
	// Tre receipt Trie's root (R = (Tr [[H1, R1], ... [Hn, Rn]]))
	receiptSha := types.DeriveSha(receipts, trie.NewStackTrie(nil))
	if receiptSha != header.ReceiptHash {
		return fmt.Errorf("invalid receipt root hash (remote: %x local: %x)", header.ReceiptHash, receiptSha)
	}
	// Validate the state root against the received state root and throw
	if root := statedb.IntermediateRoot(v.config.IsEnabled(v.config.GetEIP161dTransition, header.Number)); header.Root != root {
		// an error if they don't match.
		return fmt.Errorf("invalid merkle root (remote: %x local: %x)", header.Root, root)
	}
	return nil
}

// CalcGasLimit computes the gas limit of the next block after parent. It aims
<<<<<<< HEAD
// to keep the baseline gas above the provided floor, and increase it towards the
// ceil if the blocks are full. If the ceil is exceeded, it will always decrease
// the gas allowance.
func CalcGasLimit(parent *types.Block, gasFloor, gasCeil uint64) uint64 {
	// contrib = (parentGasUsed * 3 / 2) / 1024
	contrib := (parent.GasUsed() + parent.GasUsed()/2) / vars.GasLimitBoundDivisor

	// decay = parentGasLimit / 1024 -1
	decay := parent.GasLimit()/vars.GasLimitBoundDivisor - 1

	/*
		strategy: gasLimit of block-to-mine is set based on parent's
		gasUsed value.  if parentGasUsed > parentGasLimit * (2/3) then we
		increase it, otherwise lower it (or leave it unchanged if it's right
		at that usage) the amount increased/decreased depends on how far away
		from parentGasLimit * (2/3) parentGasUsed is.
	*/
	limit := parent.GasLimit() - decay + contrib
	if limit < vars.MinGasLimit {
		limit = vars.MinGasLimit
=======
// to keep the baseline gas close to the provided target, and increase it towards
// the target if the baseline gas is lower.
func CalcGasLimit(parentGasLimit, desiredLimit uint64) uint64 {
	delta := parentGasLimit/params.GasLimitBoundDivisor - 1
	limit := parentGasLimit
	if desiredLimit < params.MinGasLimit {
		desiredLimit = params.MinGasLimit
>>>>>>> 12f0ff40
	}
	// If we're outside our allowed gas range, we try to hone towards them
	if limit < desiredLimit {
		limit = parentGasLimit + delta
		if limit > desiredLimit {
			limit = desiredLimit
		}
		return limit
	}
	if limit > desiredLimit {
		limit = parentGasLimit - delta
		if limit < desiredLimit {
			limit = desiredLimit
		}
	}
	return limit
}<|MERGE_RESOLUTION|>--- conflicted
+++ resolved
@@ -104,28 +104,6 @@
 }
 
 // CalcGasLimit computes the gas limit of the next block after parent. It aims
-<<<<<<< HEAD
-// to keep the baseline gas above the provided floor, and increase it towards the
-// ceil if the blocks are full. If the ceil is exceeded, it will always decrease
-// the gas allowance.
-func CalcGasLimit(parent *types.Block, gasFloor, gasCeil uint64) uint64 {
-	// contrib = (parentGasUsed * 3 / 2) / 1024
-	contrib := (parent.GasUsed() + parent.GasUsed()/2) / vars.GasLimitBoundDivisor
-
-	// decay = parentGasLimit / 1024 -1
-	decay := parent.GasLimit()/vars.GasLimitBoundDivisor - 1
-
-	/*
-		strategy: gasLimit of block-to-mine is set based on parent's
-		gasUsed value.  if parentGasUsed > parentGasLimit * (2/3) then we
-		increase it, otherwise lower it (or leave it unchanged if it's right
-		at that usage) the amount increased/decreased depends on how far away
-		from parentGasLimit * (2/3) parentGasUsed is.
-	*/
-	limit := parent.GasLimit() - decay + contrib
-	if limit < vars.MinGasLimit {
-		limit = vars.MinGasLimit
-=======
 // to keep the baseline gas close to the provided target, and increase it towards
 // the target if the baseline gas is lower.
 func CalcGasLimit(parentGasLimit, desiredLimit uint64) uint64 {
@@ -133,7 +111,6 @@
 	limit := parentGasLimit
 	if desiredLimit < params.MinGasLimit {
 		desiredLimit = params.MinGasLimit
->>>>>>> 12f0ff40
 	}
 	// If we're outside our allowed gas range, we try to hone towards them
 	if limit < desiredLimit {
