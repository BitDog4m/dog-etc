// Copyright 2020 The go-ethereum Authors
// This file is part of the go-ethereum library.
//
// The go-ethereum library is free software: you can redistribute it and/or modify
// it under the terms of the GNU Lesser General Public License as published by
// the Free Software Foundation, either version 3 of the License, or
// (at your option) any later version.
//
// The go-ethereum library is distributed in the hope that it will be useful,
// but WITHOUT ANY WARRANTY; without even the implied warranty of
// MERCHANTABILITY or FITNESS FOR A PARTICULAR PURPOSE. See the
// GNU Lesser General Public License for more details.
//
// You should have received a copy of the GNU Lesser General Public License
// along with the go-ethereum library. If not, see <http://www.gnu.org/licenses/>.

package core

import (
	"errors"
	"fmt"
	"math/big"
	"testing"
	"time"

	"github.com/ethereum/go-ethereum/consensus"
	"github.com/ethereum/go-ethereum/consensus/ethash"
	"github.com/ethereum/go-ethereum/core/rawdb"
	"github.com/ethereum/go-ethereum/core/types"
	"github.com/ethereum/go-ethereum/params"
<<<<<<< HEAD
	"github.com/ethereum/go-ethereum/params/types/genesisT"
	"github.com/ethereum/go-ethereum/params/vars"
=======
	"github.com/ethereum/go-ethereum/trie"
>>>>>>> 18b641b0
)

func verifyUnbrokenCanonchain(hc *HeaderChain) error {
	h := hc.CurrentHeader()
	for {
		canonHash := rawdb.ReadCanonicalHash(hc.chainDb, h.Number.Uint64())
		if exp := h.Hash(); canonHash != exp {
			return fmt.Errorf("Canon hash chain broken, block %d got %x, expected %x",
				h.Number, canonHash[:8], exp[:8])
		}
		// Verify that we have the TD
		if td := rawdb.ReadTd(hc.chainDb, canonHash, h.Number.Uint64()); td == nil {
			return fmt.Errorf("Canon TD missing at block %d", h.Number)
		}
		if h.Number.Uint64() == 0 {
			break
		}
		h = hc.GetHeader(h.ParentHash, h.Number.Uint64()-1)
	}
	return nil
}

func testInsert(t *testing.T, hc *HeaderChain, chain []*types.Header, wantStatus WriteStatus, wantErr error, forker *ForkChoice) {
	t.Helper()

	status, err := hc.InsertHeaderChain(chain, time.Now(), forker)
	if status != wantStatus {
		t.Errorf("wrong write status from InsertHeaderChain: got %v, want %v", status, wantStatus)
	}
	// Always verify that the header chain is unbroken
	if err := verifyUnbrokenCanonchain(hc); err != nil {
		t.Fatal(err)
	}
	if !errors.Is(err, wantErr) {
		t.Fatalf("unexpected error from InsertHeaderChain: %v", err)
	}
}

// This test checks status reporting of InsertHeaderChain.
func TestHeaderInsertion(t *testing.T) {
	var (
<<<<<<< HEAD
		db      = rawdb.NewMemoryDatabase()
		gspec   = &genesisT.Genesis{BaseFee: big.NewInt(vars.InitialBaseFee)}
		genesis = MustCommitGenesis(db, gspec)
=======
		db    = rawdb.NewMemoryDatabase()
		gspec = &Genesis{BaseFee: big.NewInt(params.InitialBaseFee), Config: params.AllEthashProtocolChanges}
>>>>>>> 18b641b0
	)
	gspec.Commit(db, trie.NewDatabase(db))
	hc, err := NewHeaderChain(db, gspec.Config, ethash.NewFaker(), func() bool { return false })
	if err != nil {
		t.Fatal(err)
	}
	// chain A: G->A1->A2...A128
	genDb, chainA := makeHeaderChainWithGenesis(gspec, 128, ethash.NewFaker(), 10)
	// chain B: G->A1->B1...B128
	chainB := makeHeaderChain(gspec.Config, chainA[0], 128, ethash.NewFaker(), genDb, 10)

	forker := NewForkChoice(hc, nil)
	// Inserting 64 headers on an empty chain, expecting
	// 1 callbacks, 1 canon-status, 0 sidestatus,
	testInsert(t, hc, chainA[:64], CanonStatTy, nil, forker)

	// Inserting 64 identical headers, expecting
	// 0 callbacks, 0 canon-status, 0 sidestatus,
	testInsert(t, hc, chainA[:64], NonStatTy, nil, forker)

	// Inserting the same some old, some new headers
	// 1 callbacks, 1 canon, 0 side
	testInsert(t, hc, chainA[32:96], CanonStatTy, nil, forker)

	// Inserting side blocks, but not overtaking the canon chain
	testInsert(t, hc, chainB[0:32], SideStatTy, nil, forker)

	// Inserting more side blocks, but we don't have the parent
	testInsert(t, hc, chainB[34:36], NonStatTy, consensus.ErrUnknownAncestor, forker)

	// Inserting more sideblocks, overtaking the canon chain
	testInsert(t, hc, chainB[32:97], CanonStatTy, nil, forker)

	// Inserting more A-headers, taking back the canonicality
	testInsert(t, hc, chainA[90:100], CanonStatTy, nil, forker)

	// And B becomes canon again
	testInsert(t, hc, chainB[97:107], CanonStatTy, nil, forker)

	// And B becomes even longer
	testInsert(t, hc, chainB[107:128], CanonStatTy, nil, forker)
}<|MERGE_RESOLUTION|>--- conflicted
+++ resolved
@@ -28,12 +28,9 @@
 	"github.com/ethereum/go-ethereum/core/rawdb"
 	"github.com/ethereum/go-ethereum/core/types"
 	"github.com/ethereum/go-ethereum/params"
-<<<<<<< HEAD
 	"github.com/ethereum/go-ethereum/params/types/genesisT"
 	"github.com/ethereum/go-ethereum/params/vars"
-=======
 	"github.com/ethereum/go-ethereum/trie"
->>>>>>> 18b641b0
 )
 
 func verifyUnbrokenCanonchain(hc *HeaderChain) error {
@@ -75,16 +72,11 @@
 // This test checks status reporting of InsertHeaderChain.
 func TestHeaderInsertion(t *testing.T) {
 	var (
-<<<<<<< HEAD
-		db      = rawdb.NewMemoryDatabase()
-		gspec   = &genesisT.Genesis{BaseFee: big.NewInt(vars.InitialBaseFee)}
-		genesis = MustCommitGenesis(db, gspec)
-=======
 		db    = rawdb.NewMemoryDatabase()
-		gspec = &Genesis{BaseFee: big.NewInt(params.InitialBaseFee), Config: params.AllEthashProtocolChanges}
->>>>>>> 18b641b0
+		gspec = &genesisT.Genesis{BaseFee: big.NewInt(vars.InitialBaseFee), Config: params.AllEthashProtocolChanges}
 	)
-	gspec.Commit(db, trie.NewDatabase(db))
+	CommitGenesis(gspec, db, trie.NewDatabase(db))
+
 	hc, err := NewHeaderChain(db, gspec.Config, ethash.NewFaker(), func() bool { return false })
 	if err != nil {
 		t.Fatal(err)
