// Copyright 2014 The go-ethereum Authors
// This file is part of the go-ethereum library.
//
// The go-ethereum library is free software: you can redistribute it and/or modify
// it under the terms of the GNU Lesser General Public License as published by
// the Free Software Foundation, either version 3 of the License, or
// (at your option) any later version.
//
// The go-ethereum library is distributed in the hope that it will be useful,
// but WITHOUT ANY WARRANTY; without even the implied warranty of
// MERCHANTABILITY or FITNESS FOR A PARTICULAR PURPOSE. See the
// GNU Lesser General Public License for more details.
//
// You should have received a copy of the GNU Lesser General Public License
// along with the go-ethereum library. If not, see <http://www.gnu.org/licenses/>.

package core

import (
	"fmt"
	"io/ioutil"
	"math/big"
	"math/rand"
	"os"
	"sync"
	"testing"
	"time"

	"github.com/ethereum/go-ethereum/common"
	"github.com/ethereum/go-ethereum/consensus"
	"github.com/ethereum/go-ethereum/consensus/ethash"
	"github.com/ethereum/go-ethereum/core/rawdb"
	"github.com/ethereum/go-ethereum/core/state"
	"github.com/ethereum/go-ethereum/core/types"
	"github.com/ethereum/go-ethereum/core/vm"
	"github.com/ethereum/go-ethereum/crypto"
	"github.com/ethereum/go-ethereum/ethdb"
	"github.com/ethereum/go-ethereum/params"
	"github.com/ethereum/go-ethereum/params/types/genesisT"
	"github.com/ethereum/go-ethereum/params/types/goethereum"
	"github.com/ethereum/go-ethereum/params/vars"
)

// So we can deterministically seed different blockchains
var (
	canonicalSeed = 1
	forkSeed      = 2
)

// newCanonical creates a chain database, and injects a deterministic canonical
// chain. Depending on the full flag, if creates either a full block chain or a
// header only chain.
func newCanonical(engine consensus.Engine, n int, full bool) (ethdb.Database, *BlockChain, error) {
	var (
		db      = rawdb.NewMemoryDatabase()
		genesis = MustCommitGenesis(db, new(genesisT.Genesis))
	)

	// Initialize a fresh chain with only a genesis block
	blockchain, _ := NewBlockChain(db, nil, params.AllEthashProtocolChanges, engine, vm.Config{}, nil)
	// Create and inject the requested chain
	if n == 0 {
		return db, blockchain, nil
	}
	if full {
		// Full block-chain requested
		blocks := makeBlockChain(genesis, n, engine, db, canonicalSeed)
		_, err := blockchain.InsertChain(blocks)
		return db, blockchain, err
	}
	// Header-only chain requested
	headers := makeHeaderChain(genesis.Header(), n, engine, db, canonicalSeed)
	_, err := blockchain.InsertHeaderChain(headers, 1)
	return db, blockchain, err
}

// Test fork of length N starting from block i
func testFork(t *testing.T, blockchain *BlockChain, i, n int, full bool, comparator func(td1, td2 *big.Int)) {
	// Copy old chain up to #i into a new db
	db, blockchain2, err := newCanonical(ethash.NewFaker(), i, full)
	if err != nil {
		t.Fatal("could not make new canonical in testFork", err)
	}
	defer blockchain2.Stop()

	// Assert the chains have the same header/block at #i
	var hash1, hash2 common.Hash
	if full {
		hash1 = blockchain.GetBlockByNumber(uint64(i)).Hash()
		hash2 = blockchain2.GetBlockByNumber(uint64(i)).Hash()
	} else {
		hash1 = blockchain.GetHeaderByNumber(uint64(i)).Hash()
		hash2 = blockchain2.GetHeaderByNumber(uint64(i)).Hash()
	}
	if hash1 != hash2 {
		t.Errorf("chain content mismatch at %d: have hash %v, want hash %v", i, hash2, hash1)
	}
	// Extend the newly created chain
	var (
		blockChainB  []*types.Block
		headerChainB []*types.Header
	)
	if full {
		blockChainB = makeBlockChain(blockchain2.CurrentBlock(), n, ethash.NewFaker(), db, forkSeed)
		if _, err := blockchain2.InsertChain(blockChainB); err != nil {
			t.Fatalf("failed to insert forking chain: %v", err)
		}
	} else {
		headerChainB = makeHeaderChain(blockchain2.CurrentHeader(), n, ethash.NewFaker(), db, forkSeed)
		if _, err := blockchain2.InsertHeaderChain(headerChainB, 1); err != nil {
			t.Fatalf("failed to insert forking chain: %v", err)
		}
	}
	// Sanity check that the forked chain can be imported into the original
	var tdPre, tdPost *big.Int

	if full {
		tdPre = blockchain.GetTdByHash(blockchain.CurrentBlock().Hash())
		if err := testBlockChainImport(blockChainB, blockchain); err != nil {
			t.Fatalf("failed to import forked block chain: %v", err)
		}
		tdPost = blockchain.GetTdByHash(blockChainB[len(blockChainB)-1].Hash())
	} else {
		tdPre = blockchain.GetTdByHash(blockchain.CurrentHeader().Hash())
		if err := testHeaderChainImport(headerChainB, blockchain); err != nil {
			t.Fatalf("failed to import forked header chain: %v", err)
		}
		tdPost = blockchain.GetTdByHash(headerChainB[len(headerChainB)-1].Hash())
	}
	// Compare the total difficulties of the chains
	comparator(tdPre, tdPost)
}

// testBlockChainImport tries to process a chain of blocks, writing them into
// the database if successful.
func testBlockChainImport(chain types.Blocks, blockchain *BlockChain) error {
	for _, block := range chain {
		// Try and process the block
		err := blockchain.engine.VerifyHeader(blockchain, block.Header(), true)
		if err == nil {
			err = blockchain.validator.ValidateBody(block)
		}
		if err != nil {
			if err == ErrKnownBlock {
				continue
			}
			return err
		}
		statedb, err := state.New(blockchain.GetBlockByHash(block.ParentHash()).Root(), blockchain.stateCache, nil)
		if err != nil {
			return err
		}
		receipts, _, usedGas, err := blockchain.processor.Process(block, statedb, vm.Config{})
		if err != nil {
			blockchain.reportBlock(block, receipts, err)
			return err
		}
		err = blockchain.validator.ValidateState(block, statedb, receipts, usedGas)
		if err != nil {
			blockchain.reportBlock(block, receipts, err)
			return err
		}
		blockchain.chainmu.Lock()
		rawdb.WriteTd(blockchain.db, block.Hash(), block.NumberU64(), new(big.Int).Add(block.Difficulty(), blockchain.GetTdByHash(block.ParentHash())))
		rawdb.WriteBlock(blockchain.db, block)
		statedb.Commit(false)
		blockchain.chainmu.Unlock()
	}
	return nil
}

// testHeaderChainImport tries to process a chain of header, writing them into
// the database if successful.
func testHeaderChainImport(chain []*types.Header, blockchain *BlockChain) error {
	for _, header := range chain {
		// Try and validate the header
		if err := blockchain.engine.VerifyHeader(blockchain, header, false); err != nil {
			return err
		}
		// Manually insert the header into the database, but don't reorganise (allows subsequent testing)
		blockchain.chainmu.Lock()
		rawdb.WriteTd(blockchain.db, header.Hash(), header.Number.Uint64(), new(big.Int).Add(header.Difficulty, blockchain.GetTdByHash(header.ParentHash)))
		rawdb.WriteHeader(blockchain.db, header)
		blockchain.chainmu.Unlock()
	}
	return nil
}

func TestLastBlock(t *testing.T) {
	_, blockchain, err := newCanonical(ethash.NewFaker(), 0, true)
	if err != nil {
		t.Fatalf("failed to create pristine chain: %v", err)
	}
	defer blockchain.Stop()

	blocks := makeBlockChain(blockchain.CurrentBlock(), 1, ethash.NewFullFaker(), blockchain.db, 0)
	if _, err := blockchain.InsertChain(blocks); err != nil {
		t.Fatalf("Failed to insert block: %v", err)
	}
	if blocks[len(blocks)-1].Hash() != rawdb.ReadHeadBlockHash(blockchain.db) {
		t.Fatalf("Write/Get HeadBlockHash failed")
	}
}

// Tests that given a starting canonical chain of a given size, it can be extended
// with various length chains.
func TestExtendCanonicalHeaders(t *testing.T) { testExtendCanonical(t, false) }
func TestExtendCanonicalBlocks(t *testing.T)  { testExtendCanonical(t, true) }

func testExtendCanonical(t *testing.T, full bool) {
	length := 5

	// Make first chain starting from genesis
	_, processor, err := newCanonical(ethash.NewFaker(), length, full)
	if err != nil {
		t.Fatalf("failed to make new canonical chain: %v", err)
	}
	defer processor.Stop()

	// Define the difficulty comparator
	better := func(td1, td2 *big.Int) {
		if td2.Cmp(td1) <= 0 {
			t.Errorf("total difficulty mismatch: have %v, expected more than %v", td2, td1)
		}
	}
	// Start fork from current height
	testFork(t, processor, length, 1, full, better)
	testFork(t, processor, length, 2, full, better)
	testFork(t, processor, length, 5, full, better)
	testFork(t, processor, length, 10, full, better)
}

// Tests that given a starting canonical chain of a given size, creating shorter
// forks do not take canonical ownership.
func TestShorterForkHeaders(t *testing.T) { testShorterFork(t, false) }
func TestShorterForkBlocks(t *testing.T)  { testShorterFork(t, true) }

func testShorterFork(t *testing.T, full bool) {
	length := 10

	// Make first chain starting from genesis
	_, processor, err := newCanonical(ethash.NewFaker(), length, full)
	if err != nil {
		t.Fatalf("failed to make new canonical chain: %v", err)
	}
	defer processor.Stop()

	// Define the difficulty comparator
	worse := func(td1, td2 *big.Int) {
		if td2.Cmp(td1) >= 0 {
			t.Errorf("total difficulty mismatch: have %v, expected less than %v", td2, td1)
		}
	}
	// Sum of numbers must be less than `length` for this to be a shorter fork
	testFork(t, processor, 0, 3, full, worse)
	testFork(t, processor, 0, 7, full, worse)
	testFork(t, processor, 1, 1, full, worse)
	testFork(t, processor, 1, 7, full, worse)
	testFork(t, processor, 5, 3, full, worse)
	testFork(t, processor, 5, 4, full, worse)
}

// Tests that given a starting canonical chain of a given size, creating longer
// forks do take canonical ownership.
func TestLongerForkHeaders(t *testing.T) { testLongerFork(t, false) }
func TestLongerForkBlocks(t *testing.T)  { testLongerFork(t, true) }

func testLongerFork(t *testing.T, full bool) {
	length := 10

	// Make first chain starting from genesis
	_, processor, err := newCanonical(ethash.NewFaker(), length, full)
	if err != nil {
		t.Fatalf("failed to make new canonical chain: %v", err)
	}
	defer processor.Stop()

	// Define the difficulty comparator
	better := func(td1, td2 *big.Int) {
		if td2.Cmp(td1) <= 0 {
			t.Errorf("total difficulty mismatch: have %v, expected more than %v", td2, td1)
		}
	}
	// Sum of numbers must be greater than `length` for this to be a longer fork
	testFork(t, processor, 0, 11, full, better)
	testFork(t, processor, 0, 15, full, better)
	testFork(t, processor, 1, 10, full, better)
	testFork(t, processor, 1, 12, full, better)
	testFork(t, processor, 5, 6, full, better)
	testFork(t, processor, 5, 8, full, better)
}

// Tests that given a starting canonical chain of a given size, creating equal
// forks do take canonical ownership.
func TestEqualForkHeaders(t *testing.T) { testEqualFork(t, false) }
func TestEqualForkBlocks(t *testing.T)  { testEqualFork(t, true) }

func testEqualFork(t *testing.T, full bool) {
	length := 10

	// Make first chain starting from genesis
	_, processor, err := newCanonical(ethash.NewFaker(), length, full)
	if err != nil {
		t.Fatalf("failed to make new canonical chain: %v", err)
	}
	defer processor.Stop()

	// Define the difficulty comparator
	equal := func(td1, td2 *big.Int) {
		if td2.Cmp(td1) != 0 {
			t.Errorf("total difficulty mismatch: have %v, want %v", td2, td1)
		}
	}
	// Sum of numbers must be equal to `length` for this to be an equal fork
	testFork(t, processor, 0, 10, full, equal)
	testFork(t, processor, 1, 9, full, equal)
	testFork(t, processor, 2, 8, full, equal)
	testFork(t, processor, 5, 5, full, equal)
	testFork(t, processor, 6, 4, full, equal)
	testFork(t, processor, 9, 1, full, equal)
}

// Tests that chains missing links do not get accepted by the processor.
func TestBrokenHeaderChain(t *testing.T) { testBrokenChain(t, false) }
func TestBrokenBlockChain(t *testing.T)  { testBrokenChain(t, true) }

func testBrokenChain(t *testing.T, full bool) {
	// Make chain starting from genesis
	db, blockchain, err := newCanonical(ethash.NewFaker(), 10, full)
	if err != nil {
		t.Fatalf("failed to make new canonical chain: %v", err)
	}
	defer blockchain.Stop()

	// Create a forked chain, and try to insert with a missing link
	if full {
		chain := makeBlockChain(blockchain.CurrentBlock(), 5, ethash.NewFaker(), db, forkSeed)[1:]
		if err := testBlockChainImport(chain, blockchain); err == nil {
			t.Errorf("broken block chain not reported")
		}
	} else {
		chain := makeHeaderChain(blockchain.CurrentHeader(), 5, ethash.NewFaker(), db, forkSeed)[1:]
		if err := testHeaderChainImport(chain, blockchain); err == nil {
			t.Errorf("broken header chain not reported")
		}
	}
}

// Tests that reorganising a long difficult chain after a short easy one
// overwrites the canonical numbers and links in the database.
func TestReorgLongHeaders(t *testing.T) { testReorgLong(t, false) }
func TestReorgLongBlocks(t *testing.T)  { testReorgLong(t, true) }

func testReorgLong(t *testing.T, full bool) {
	testReorg(t, []int64{0, 0, -9}, []int64{0, 0, 0, -9}, 393280, full)
}

// Tests that reorganising a short difficult chain after a long easy one
// overwrites the canonical numbers and links in the database.
func TestReorgShortHeaders(t *testing.T) { testReorgShort(t, false) }
func TestReorgShortBlocks(t *testing.T)  { testReorgShort(t, true) }

func testReorgShort(t *testing.T, full bool) {
	// Create a long easy chain vs. a short heavy one. Due to difficulty adjustment
	// we need a fairly long chain of blocks with different difficulties for a short
	// one to become heavyer than a long one. The 96 is an empirical value.
	easy := make([]int64, 96)
	for i := 0; i < len(easy); i++ {
		easy[i] = 60
	}
	diff := make([]int64, len(easy)-1)
	for i := 0; i < len(diff); i++ {
		diff[i] = -9
	}
	testReorg(t, easy, diff, 12615120, full)
}

func testReorg(t *testing.T, first, second []int64, td int64, full bool) {
	// Create a pristine chain and database
	db, blockchain, err := newCanonical(ethash.NewFaker(), 0, full)
	if err != nil {
		t.Fatalf("failed to create pristine chain: %v", err)
	}
	defer blockchain.Stop()

	// Insert an easy and a difficult chain afterwards
	easyBlocks, _ := GenerateChain(params.TestChainConfig, blockchain.CurrentBlock(), ethash.NewFaker(), db, len(first), func(i int, b *BlockGen) {
		b.OffsetTime(first[i])
	})
	diffBlocks, _ := GenerateChain(params.TestChainConfig, blockchain.CurrentBlock(), ethash.NewFaker(), db, len(second), func(i int, b *BlockGen) {
		b.OffsetTime(second[i])
	})
	if full {
		if _, err := blockchain.InsertChain(easyBlocks); err != nil {
			t.Fatalf("failed to insert easy chain: %v", err)
		}
		if _, err := blockchain.InsertChain(diffBlocks); err != nil {
			t.Fatalf("failed to insert difficult chain: %v", err)
		}
	} else {
		easyHeaders := make([]*types.Header, len(easyBlocks))
		for i, block := range easyBlocks {
			easyHeaders[i] = block.Header()
		}
		diffHeaders := make([]*types.Header, len(diffBlocks))
		for i, block := range diffBlocks {
			diffHeaders[i] = block.Header()
		}
		if _, err := blockchain.InsertHeaderChain(easyHeaders, 1); err != nil {
			t.Fatalf("failed to insert easy chain: %v", err)
		}
		if _, err := blockchain.InsertHeaderChain(diffHeaders, 1); err != nil {
			t.Fatalf("failed to insert difficult chain: %v", err)
		}
	}
	// Check that the chain is valid number and link wise
	if full {
		prev := blockchain.CurrentBlock()
		for block := blockchain.GetBlockByNumber(blockchain.CurrentBlock().NumberU64() - 1); block.NumberU64() != 0; prev, block = block, blockchain.GetBlockByNumber(block.NumberU64()-1) {
			if prev.ParentHash() != block.Hash() {
				t.Errorf("parent block hash mismatch: have %x, want %x", prev.ParentHash(), block.Hash())
			}
		}
	} else {
		prev := blockchain.CurrentHeader()
		for header := blockchain.GetHeaderByNumber(blockchain.CurrentHeader().Number.Uint64() - 1); header.Number.Uint64() != 0; prev, header = header, blockchain.GetHeaderByNumber(header.Number.Uint64()-1) {
			if prev.ParentHash != header.Hash() {
				t.Errorf("parent header hash mismatch: have %x, want %x", prev.ParentHash, header.Hash())
			}
		}
	}
	// Make sure the chain total difficulty is the correct one
	want := new(big.Int).Add(blockchain.genesisBlock.Difficulty(), big.NewInt(td))
	if full {
		if have := blockchain.GetTdByHash(blockchain.CurrentBlock().Hash()); have.Cmp(want) != 0 {
			t.Errorf("total difficulty mismatch: have %v, want %v", have, want)
		}
	} else {
		if have := blockchain.GetTdByHash(blockchain.CurrentHeader().Hash()); have.Cmp(want) != 0 {
			t.Errorf("total difficulty mismatch: have %v, want %v", have, want)
		}
	}
}

// Tests that the insertion functions detect banned hashes.
func TestBadHeaderHashes(t *testing.T) { testBadHashes(t, false) }
func TestBadBlockHashes(t *testing.T)  { testBadHashes(t, true) }

func testBadHashes(t *testing.T, full bool) {
	// Create a pristine chain and database
	db, blockchain, err := newCanonical(ethash.NewFaker(), 0, full)
	if err != nil {
		t.Fatalf("failed to create pristine chain: %v", err)
	}
	defer blockchain.Stop()

	// Create a chain, ban a hash and try to import
	if full {
		blocks := makeBlockChain(blockchain.CurrentBlock(), 3, ethash.NewFaker(), db, 10)

		BadHashes[blocks[2].Header().Hash()] = true
		defer func() { delete(BadHashes, blocks[2].Header().Hash()) }()

		_, err = blockchain.InsertChain(blocks)
	} else {
		headers := makeHeaderChain(blockchain.CurrentHeader(), 3, ethash.NewFaker(), db, 10)

		BadHashes[headers[2].Hash()] = true
		defer func() { delete(BadHashes, headers[2].Hash()) }()

		_, err = blockchain.InsertHeaderChain(headers, 1)
	}
	if err != ErrBlacklistedHash {
		t.Errorf("error mismatch: have: %v, want: %v", err, ErrBlacklistedHash)
	}
}

// Tests that bad hashes are detected on boot, and the chain rolled back to a
// good state prior to the bad hash.
func TestReorgBadHeaderHashes(t *testing.T) { testReorgBadHashes(t, false) }
func TestReorgBadBlockHashes(t *testing.T)  { testReorgBadHashes(t, true) }

func testReorgBadHashes(t *testing.T, full bool) {
	// Create a pristine chain and database
	db, blockchain, err := newCanonical(ethash.NewFaker(), 0, full)
	if err != nil {
		t.Fatalf("failed to create pristine chain: %v", err)
	}
	// Create a chain, import and ban afterwards
	headers := makeHeaderChain(blockchain.CurrentHeader(), 4, ethash.NewFaker(), db, 10)
	blocks := makeBlockChain(blockchain.CurrentBlock(), 4, ethash.NewFaker(), db, 10)

	if full {
		if _, err = blockchain.InsertChain(blocks); err != nil {
			t.Errorf("failed to import blocks: %v", err)
		}
		if blockchain.CurrentBlock().Hash() != blocks[3].Hash() {
			t.Errorf("last block hash mismatch: have: %x, want %x", blockchain.CurrentBlock().Hash(), blocks[3].Header().Hash())
		}
		BadHashes[blocks[3].Header().Hash()] = true
		defer func() { delete(BadHashes, blocks[3].Header().Hash()) }()
	} else {
		if _, err = blockchain.InsertHeaderChain(headers, 1); err != nil {
			t.Errorf("failed to import headers: %v", err)
		}
		if blockchain.CurrentHeader().Hash() != headers[3].Hash() {
			t.Errorf("last header hash mismatch: have: %x, want %x", blockchain.CurrentHeader().Hash(), headers[3].Hash())
		}
		BadHashes[headers[3].Hash()] = true
		defer func() { delete(BadHashes, headers[3].Hash()) }()
	}
	blockchain.Stop()

	// Create a new BlockChain and check that it rolled back the state.
	ncm, err := NewBlockChain(blockchain.db, nil, blockchain.chainConfig, ethash.NewFaker(), vm.Config{}, nil)
	if err != nil {
		t.Fatalf("failed to create new chain manager: %v", err)
	}
	if full {
		if ncm.CurrentBlock().Hash() != blocks[2].Header().Hash() {
			t.Errorf("last block hash mismatch: have: %x, want %x", ncm.CurrentBlock().Hash(), blocks[2].Header().Hash())
		}
		if blocks[2].Header().GasLimit != ncm.GasLimit() {
			t.Errorf("last  block gasLimit mismatch: have: %d, want %d", ncm.GasLimit(), blocks[2].Header().GasLimit)
		}
	} else {
		if ncm.CurrentHeader().Hash() != headers[2].Hash() {
			t.Errorf("last header hash mismatch: have: %x, want %x", ncm.CurrentHeader().Hash(), headers[2].Hash())
		}
	}
	ncm.Stop()
}

// Tests chain insertions in the face of one entity containing an invalid nonce.
func TestHeadersInsertNonceError(t *testing.T) { testInsertNonceError(t, false) }
func TestBlocksInsertNonceError(t *testing.T)  { testInsertNonceError(t, true) }

func testInsertNonceError(t *testing.T, full bool) {
	for i := 1; i < 25 && !t.Failed(); i++ {
		// Create a pristine chain and database
		db, blockchain, err := newCanonical(ethash.NewFaker(), 0, full)
		if err != nil {
			t.Fatalf("failed to create pristine chain: %v", err)
		}
		defer blockchain.Stop()

		// Create and insert a chain with a failing nonce
		var (
			failAt  int
			failRes int
			failNum uint64
		)
		if full {
			blocks := makeBlockChain(blockchain.CurrentBlock(), i, ethash.NewFaker(), db, 0)

			failAt = rand.Int() % len(blocks)
			failNum = blocks[failAt].NumberU64()

			blockchain.engine = ethash.NewFakeFailer(failNum)
			failRes, err = blockchain.InsertChain(blocks)
		} else {
			headers := makeHeaderChain(blockchain.CurrentHeader(), i, ethash.NewFaker(), db, 0)

			failAt = rand.Int() % len(headers)
			failNum = headers[failAt].Number.Uint64()

			blockchain.engine = ethash.NewFakeFailer(failNum)
			blockchain.hc.engine = blockchain.engine
			failRes, err = blockchain.InsertHeaderChain(headers, 1)
		}
		// Check that the returned error indicates the failure
		if failRes != failAt {
			t.Errorf("test %d: failure (%v) index mismatch: have %d, want %d", i, err, failRes, failAt)
		}
		// Check that all blocks after the failing block have been inserted
		for j := 0; j < i-failAt; j++ {
			if full {
				if block := blockchain.GetBlockByNumber(failNum + uint64(j)); block != nil {
					t.Errorf("test %d: invalid block in chain: %v", i, block)
				}
			} else {
				if header := blockchain.GetHeaderByNumber(failNum + uint64(j)); header != nil {
					t.Errorf("test %d: invalid header in chain: %v", i, header)
				}
			}
		}
	}
}

// Tests that fast importing a block chain produces the same chain data as the
// classical full block processing.
func TestFastVsFullChains(t *testing.T) {
	// Configure and generate a sample block chain
	var (
		gendb   = rawdb.NewMemoryDatabase()
		key, _  = crypto.HexToECDSA("b71c71a67e1177ad4e901695e1b4b9ee17ae16c6668d313eac2f96dbcda3f291")
		address = crypto.PubkeyToAddress(key.PublicKey)
		funds   = big.NewInt(1000000000)
		gspec   = &genesisT.Genesis{
			Config: params.TestChainConfig,
			Alloc:  genesisT.GenesisAlloc{address: {Balance: funds}},
		}
		genesis = MustCommitGenesis(gendb, gspec)
		signer  = types.NewEIP155Signer(gspec.Config.GetChainID())
	)
	blocks, receipts := GenerateChain(gspec.Config, genesis, ethash.NewFaker(), gendb, 1024, func(i int, block *BlockGen) {
		block.SetCoinbase(common.Address{0x00})

		// If the block number is multiple of 3, send a few bonus transactions to the miner
		if i%3 == 2 {
			for j := 0; j < i%4+1; j++ {
				tx, err := types.SignTx(types.NewTransaction(block.TxNonce(address), common.Address{0x00}, big.NewInt(1000), vars.TxGas, nil, nil), signer, key)
				if err != nil {
					panic(err)
				}
				block.AddTx(tx)
			}
		}
		// If the block number is a multiple of 5, add a few bonus uncles to the block
		if i%5 == 5 {
			block.AddUncle(&types.Header{ParentHash: block.PrevBlock(i - 1).Hash(), Number: big.NewInt(int64(i - 1))})
		}
	})
	// Import the chain as an archive node for the comparison baseline
	archiveDb := rawdb.NewMemoryDatabase()
	MustCommitGenesis(archiveDb, gspec)
	archive, _ := NewBlockChain(archiveDb, nil, gspec.Config, ethash.NewFaker(), vm.Config{}, nil)
	defer archive.Stop()

	if n, err := archive.InsertChain(blocks); err != nil {
		t.Fatalf("failed to process block %d: %v", n, err)
	}
	// Fast import the chain as a non-archive node to test
	fastDb := rawdb.NewMemoryDatabase()
	MustCommitGenesis(fastDb, gspec)
	fast, _ := NewBlockChain(fastDb, nil, gspec.Config, ethash.NewFaker(), vm.Config{}, nil)
	defer fast.Stop()

	headers := make([]*types.Header, len(blocks))
	for i, block := range blocks {
		headers[i] = block.Header()
	}
	if n, err := fast.InsertHeaderChain(headers, 1); err != nil {
		t.Fatalf("failed to insert header %d: %v", n, err)
	}
	if n, err := fast.InsertReceiptChain(blocks, receipts, 0); err != nil {
		t.Fatalf("failed to insert receipt %d: %v", n, err)
	}
	// Freezer style fast import the chain.
	frdir, err := ioutil.TempDir("", "")
	if err != nil {
		t.Fatalf("failed to create temp freezer dir: %v", err)
	}
	defer os.Remove(frdir)
	ancientDb, err := rawdb.NewDatabaseWithFreezer(rawdb.NewMemoryDatabase(), frdir, "")
	if err != nil {
		t.Fatalf("failed to create temp freezer db: %v", err)
	}
	MustCommitGenesis(ancientDb, gspec)
	ancient, _ := NewBlockChain(ancientDb, nil, gspec.Config, ethash.NewFaker(), vm.Config{}, nil)
	defer ancient.Stop()

	if n, err := ancient.InsertHeaderChain(headers, 1); err != nil {
		t.Fatalf("failed to insert header %d: %v", n, err)
	}
	if n, err := ancient.InsertReceiptChain(blocks, receipts, uint64(len(blocks)/2)); err != nil {
		t.Fatalf("failed to insert receipt %d: %v", n, err)
	}
	// Iterate over all chain data components, and cross reference
	for i := 0; i < len(blocks); i++ {
		num, hash := blocks[i].NumberU64(), blocks[i].Hash()

		if ftd, atd := fast.GetTdByHash(hash), archive.GetTdByHash(hash); ftd.Cmp(atd) != 0 {
			t.Errorf("block #%d [%x]: td mismatch: fastdb %v, archivedb %v", num, hash, ftd, atd)
		}
		if antd, artd := ancient.GetTdByHash(hash), archive.GetTdByHash(hash); antd.Cmp(artd) != 0 {
			t.Errorf("block #%d [%x]: td mismatch: ancientdb %v, archivedb %v", num, hash, antd, artd)
		}
		if fheader, aheader := fast.GetHeaderByHash(hash), archive.GetHeaderByHash(hash); fheader.Hash() != aheader.Hash() {
			t.Errorf("block #%d [%x]: header mismatch: fastdb %v, archivedb %v", num, hash, fheader, aheader)
		}
		if anheader, arheader := ancient.GetHeaderByHash(hash), archive.GetHeaderByHash(hash); anheader.Hash() != arheader.Hash() {
			t.Errorf("block #%d [%x]: header mismatch: ancientdb %v, archivedb %v", num, hash, anheader, arheader)
		}
		if fblock, arblock, anblock := fast.GetBlockByHash(hash), archive.GetBlockByHash(hash), ancient.GetBlockByHash(hash); fblock.Hash() != arblock.Hash() || anblock.Hash() != arblock.Hash() {
			t.Errorf("block #%d [%x]: block mismatch: fastdb %v, ancientdb %v, archivedb %v", num, hash, fblock, anblock, arblock)
		} else if types.DeriveSha(fblock.Transactions()) != types.DeriveSha(arblock.Transactions()) || types.DeriveSha(anblock.Transactions()) != types.DeriveSha(arblock.Transactions()) {
			t.Errorf("block #%d [%x]: transactions mismatch: fastdb %v, ancientdb %v, archivedb %v", num, hash, fblock.Transactions(), anblock.Transactions(), arblock.Transactions())
		} else if types.CalcUncleHash(fblock.Uncles()) != types.CalcUncleHash(arblock.Uncles()) || types.CalcUncleHash(anblock.Uncles()) != types.CalcUncleHash(arblock.Uncles()) {
			t.Errorf("block #%d [%x]: uncles mismatch: fastdb %v, ancientdb %v, archivedb %v", num, hash, fblock.Uncles(), anblock, arblock.Uncles())
		}
		if freceipts, anreceipts, areceipts := rawdb.ReadReceipts(fastDb, hash, *rawdb.ReadHeaderNumber(fastDb, hash), fast.Config()), rawdb.ReadReceipts(ancientDb, hash, *rawdb.ReadHeaderNumber(ancientDb, hash), fast.Config()), rawdb.ReadReceipts(archiveDb, hash, *rawdb.ReadHeaderNumber(archiveDb, hash), fast.Config()); types.DeriveSha(freceipts) != types.DeriveSha(areceipts) {
			t.Errorf("block #%d [%x]: receipts mismatch: fastdb %v, ancientdb %v, archivedb %v", num, hash, freceipts, anreceipts, areceipts)
		}
	}
	// Check that the canonical chains are the same between the databases
	for i := 0; i < len(blocks)+1; i++ {
		if fhash, ahash := rawdb.ReadCanonicalHash(fastDb, uint64(i)), rawdb.ReadCanonicalHash(archiveDb, uint64(i)); fhash != ahash {
			t.Errorf("block #%d: canonical hash mismatch: fastdb %v, archivedb %v", i, fhash, ahash)
		}
		if anhash, arhash := rawdb.ReadCanonicalHash(ancientDb, uint64(i)), rawdb.ReadCanonicalHash(archiveDb, uint64(i)); anhash != arhash {
			t.Errorf("block #%d: canonical hash mismatch: ancientdb %v, archivedb %v", i, anhash, arhash)
		}
	}
}

// Tests that various import methods move the chain head pointers to the correct
// positions.
func TestLightVsFastVsFullChainHeads(t *testing.T) {
	// Configure and generate a sample block chain
	var (
		gendb   = rawdb.NewMemoryDatabase()
		key, _  = crypto.HexToECDSA("b71c71a67e1177ad4e901695e1b4b9ee17ae16c6668d313eac2f96dbcda3f291")
		address = crypto.PubkeyToAddress(key.PublicKey)
		funds   = big.NewInt(1000000000)
		gspec   = &genesisT.Genesis{Config: params.TestChainConfig, Alloc: genesisT.GenesisAlloc{address: {Balance: funds}}}
		genesis = MustCommitGenesis(gendb, gspec)
	)
	height := uint64(1024)
	blocks, receipts := GenerateChain(gspec.Config, genesis, ethash.NewFaker(), gendb, int(height), nil)

	// makeDb creates a db instance for testing.
	makeDb := func() (ethdb.Database, func()) {
		dir, err := ioutil.TempDir("", "")
		if err != nil {
			t.Fatalf("failed to create temp freezer dir: %v", err)
		}
		defer os.Remove(dir)
		db, err := rawdb.NewDatabaseWithFreezer(rawdb.NewMemoryDatabase(), dir, "")
		if err != nil {
			t.Fatalf("failed to create temp freezer db: %v", err)
		}
		MustCommitGenesis(db, gspec)
		return db, func() { os.RemoveAll(dir) }
	}
	// Configure a subchain to roll back
	remove := []common.Hash{}
	for _, block := range blocks[height/2:] {
		remove = append(remove, block.Hash())
	}
	// Create a small assertion method to check the three heads
	assert := func(t *testing.T, kind string, chain *BlockChain, header uint64, fast uint64, block uint64) {
		if num := chain.CurrentBlock().NumberU64(); num != block {
			t.Errorf("%s head block mismatch: have #%v, want #%v", kind, num, block)
		}
		if num := chain.CurrentFastBlock().NumberU64(); num != fast {
			t.Errorf("%s head fast-block mismatch: have #%v, want #%v", kind, num, fast)
		}
		if num := chain.CurrentHeader().Number.Uint64(); num != header {
			t.Errorf("%s head header mismatch: have #%v, want #%v", kind, num, header)
		}
	}
	// Import the chain as an archive node and ensure all pointers are updated
	archiveDb, delfn := makeDb()
	defer delfn()
	archive, _ := NewBlockChain(archiveDb, nil, gspec.Config, ethash.NewFaker(), vm.Config{}, nil)
	if n, err := archive.InsertChain(blocks); err != nil {
		t.Fatalf("failed to process block %d: %v", n, err)
	}
	defer archive.Stop()

	assert(t, "archive", archive, height, height, height)
	archive.Rollback(remove)
	assert(t, "archive", archive, height/2, height/2, height/2)

	// Import the chain as a non-archive node and ensure all pointers are updated
	fastDb, delfn := makeDb()
	defer delfn()
	fast, _ := NewBlockChain(fastDb, nil, gspec.Config, ethash.NewFaker(), vm.Config{}, nil)
	defer fast.Stop()

	headers := make([]*types.Header, len(blocks))
	for i, block := range blocks {
		headers[i] = block.Header()
	}
	if n, err := fast.InsertHeaderChain(headers, 1); err != nil {
		t.Fatalf("failed to insert header %d: %v", n, err)
	}
	if n, err := fast.InsertReceiptChain(blocks, receipts, 0); err != nil {
		t.Fatalf("failed to insert receipt %d: %v", n, err)
	}
	assert(t, "fast", fast, height, height, 0)
	fast.Rollback(remove)
	assert(t, "fast", fast, height/2, height/2, 0)

	// Import the chain as a ancient-first node and ensure all pointers are updated
	ancientDb, delfn := makeDb()
	defer delfn()
	ancient, _ := NewBlockChain(ancientDb, nil, gspec.Config, ethash.NewFaker(), vm.Config{}, nil)
	defer ancient.Stop()

	if n, err := ancient.InsertHeaderChain(headers, 1); err != nil {
		t.Fatalf("failed to insert header %d: %v", n, err)
	}
	if n, err := ancient.InsertReceiptChain(blocks, receipts, uint64(3*len(blocks)/4)); err != nil {
		t.Fatalf("failed to insert receipt %d: %v", n, err)
	}
	assert(t, "ancient", ancient, height, height, 0)
	ancient.Rollback(remove)
	assert(t, "ancient", ancient, height/2, height/2, 0)
	if frozen, err := ancientDb.Ancients(); err != nil || frozen != height/2+1 {
		t.Fatalf("failed to truncate ancient store, want %v, have %v", height/2+1, frozen)
	}

	// Import the chain as a light node and ensure all pointers are updated
	lightDb, delfn := makeDb()
	defer delfn()
	light, _ := NewBlockChain(lightDb, nil, gspec.Config, ethash.NewFaker(), vm.Config{}, nil)
	if n, err := light.InsertHeaderChain(headers, 1); err != nil {
		t.Fatalf("failed to insert header %d: %v", n, err)
	}
	defer light.Stop()

	assert(t, "light", light, height, 0, 0)
	light.Rollback(remove)
	assert(t, "light", light, height/2, 0, 0)
}

// Tests that chain reorganisations handle transaction removals and reinsertions.
func TestChainTxReorgs(t *testing.T) {
	var (
		key1, _ = crypto.HexToECDSA("b71c71a67e1177ad4e901695e1b4b9ee17ae16c6668d313eac2f96dbcda3f291")
		key2, _ = crypto.HexToECDSA("8a1f9a8f95be41cd7ccb6168179afb4504aefe388d1e14474d32c45c72ce7b7a")
		key3, _ = crypto.HexToECDSA("49a7b37aa6f6645917e7b807e9d1c00d4fa71f18343b0d4122a4d2df64dd6fee")
		addr1   = crypto.PubkeyToAddress(key1.PublicKey)
		addr2   = crypto.PubkeyToAddress(key2.PublicKey)
		addr3   = crypto.PubkeyToAddress(key3.PublicKey)
		db      = rawdb.NewMemoryDatabase()
		gspec   = &genesisT.Genesis{
			Config:   params.TestChainConfig,
			GasLimit: 3141592,
			Alloc: genesisT.GenesisAlloc{
				addr1: {Balance: big.NewInt(1000000)},
				addr2: {Balance: big.NewInt(1000000)},
				addr3: {Balance: big.NewInt(1000000)},
			},
		}
		genesis = MustCommitGenesis(db, gspec)
		signer  = types.NewEIP155Signer(gspec.Config.GetChainID())
	)

	// Create two transactions shared between the chains:
	//  - postponed: transaction included at a later block in the forked chain
	//  - swapped: transaction included at the same block number in the forked chain
	postponed, _ := types.SignTx(types.NewTransaction(0, addr1, big.NewInt(1000), vars.TxGas, nil, nil), signer, key1)
	swapped, _ := types.SignTx(types.NewTransaction(1, addr1, big.NewInt(1000), vars.TxGas, nil, nil), signer, key1)

	// Create two transactions that will be dropped by the forked chain:
	//  - pastDrop: transaction dropped retroactively from a past block
	//  - freshDrop: transaction dropped exactly at the block where the reorg is detected
	var pastDrop, freshDrop *types.Transaction

	// Create three transactions that will be added in the forked chain:
	//  - pastAdd:   transaction added before the reorganization is detected
	//  - freshAdd:  transaction added at the exact block the reorg is detected
	//  - futureAdd: transaction added after the reorg has already finished
	var pastAdd, freshAdd, futureAdd *types.Transaction

	chain, _ := GenerateChain(gspec.Config, genesis, ethash.NewFaker(), db, 3, func(i int, gen *BlockGen) {
		switch i {
		case 0:
			pastDrop, _ = types.SignTx(types.NewTransaction(gen.TxNonce(addr2), addr2, big.NewInt(1000), vars.TxGas, nil, nil), signer, key2)

			gen.AddTx(pastDrop)  // This transaction will be dropped in the fork from below the split point
			gen.AddTx(postponed) // This transaction will be postponed till block #3 in the fork

		case 2:
			freshDrop, _ = types.SignTx(types.NewTransaction(gen.TxNonce(addr2), addr2, big.NewInt(1000), vars.TxGas, nil, nil), signer, key2)

			gen.AddTx(freshDrop) // This transaction will be dropped in the fork from exactly at the split point
			gen.AddTx(swapped)   // This transaction will be swapped out at the exact height

			gen.OffsetTime(9) // Lower the block difficulty to simulate a weaker chain
		}
	})
	// Import the chain. This runs all block validation rules.
	blockchain, _ := NewBlockChain(db, nil, gspec.Config, ethash.NewFaker(), vm.Config{}, nil)
	if i, err := blockchain.InsertChain(chain); err != nil {
		t.Fatalf("failed to insert original chain[%d]: %v", i, err)
	}
	defer blockchain.Stop()

	// overwrite the old chain
	chain, _ = GenerateChain(gspec.Config, genesis, ethash.NewFaker(), db, 5, func(i int, gen *BlockGen) {
		switch i {
		case 0:
			pastAdd, _ = types.SignTx(types.NewTransaction(gen.TxNonce(addr3), addr3, big.NewInt(1000), vars.TxGas, nil, nil), signer, key3)
			gen.AddTx(pastAdd) // This transaction needs to be injected during reorg

		case 2:
			gen.AddTx(postponed) // This transaction was postponed from block #1 in the original chain
			gen.AddTx(swapped)   // This transaction was swapped from the exact current spot in the original chain

			freshAdd, _ = types.SignTx(types.NewTransaction(gen.TxNonce(addr3), addr3, big.NewInt(1000), vars.TxGas, nil, nil), signer, key3)
			gen.AddTx(freshAdd) // This transaction will be added exactly at reorg time

		case 3:
			futureAdd, _ = types.SignTx(types.NewTransaction(gen.TxNonce(addr3), addr3, big.NewInt(1000), vars.TxGas, nil, nil), signer, key3)
			gen.AddTx(futureAdd) // This transaction will be added after a full reorg
		}
	})
	if _, err := blockchain.InsertChain(chain); err != nil {
		t.Fatalf("failed to insert forked chain: %v", err)
	}

	// removed tx
	for i, tx := range (types.Transactions{pastDrop, freshDrop}) {
		if txn, _, _, _ := rawdb.ReadTransaction(db, tx.Hash()); txn != nil {
			t.Errorf("drop %d: tx %v found while shouldn't have been", i, txn)
		}
		if rcpt, _, _, _ := rawdb.ReadReceipt(db, tx.Hash(), blockchain.Config()); rcpt != nil {
			t.Errorf("drop %d: receipt %v found while shouldn't have been", i, rcpt)
		}
	}
	// added tx
	for i, tx := range (types.Transactions{pastAdd, freshAdd, futureAdd}) {
		if txn, _, _, _ := rawdb.ReadTransaction(db, tx.Hash()); txn == nil {
			t.Errorf("add %d: expected tx to be found", i)
		}
		if rcpt, _, _, _ := rawdb.ReadReceipt(db, tx.Hash(), blockchain.Config()); rcpt == nil {
			t.Errorf("add %d: expected receipt to be found", i)
		}
	}
	// shared tx
	for i, tx := range (types.Transactions{postponed, swapped}) {
		if txn, _, _, _ := rawdb.ReadTransaction(db, tx.Hash()); txn == nil {
			t.Errorf("share %d: expected tx to be found", i)
		}
		if rcpt, _, _, _ := rawdb.ReadReceipt(db, tx.Hash(), blockchain.Config()); rcpt == nil {
			t.Errorf("share %d: expected receipt to be found", i)
		}
	}
}

func TestLogReorgs(t *testing.T) {
	var (
		key1, _ = crypto.HexToECDSA("b71c71a67e1177ad4e901695e1b4b9ee17ae16c6668d313eac2f96dbcda3f291")
		addr1   = crypto.PubkeyToAddress(key1.PublicKey)
		db      = rawdb.NewMemoryDatabase()
		// this code generates a log
		code    = common.Hex2Bytes("60606040525b7f24ec1d3ff24c2f6ff210738839dbc339cd45a5294d85c79361016243157aae7b60405180905060405180910390a15b600a8060416000396000f360606040526008565b00")
		gspec   = &genesisT.Genesis{Config: params.TestChainConfig, Alloc: genesisT.GenesisAlloc{addr1: {Balance: big.NewInt(10000000000000)}}}
		genesis = MustCommitGenesis(db, gspec)
		signer  = types.NewEIP155Signer(gspec.Config.GetChainID())
	)

	blockchain, _ := NewBlockChain(db, nil, gspec.Config, ethash.NewFaker(), vm.Config{}, nil)
	defer blockchain.Stop()

	rmLogsCh := make(chan RemovedLogsEvent)
	blockchain.SubscribeRemovedLogsEvent(rmLogsCh)
	chain, _ := GenerateChain(params.TestChainConfig, genesis, ethash.NewFaker(), db, 2, func(i int, gen *BlockGen) {
		if i == 1 {
			tx, err := types.SignTx(types.NewContractCreation(gen.TxNonce(addr1), new(big.Int), 1000000, new(big.Int), code), signer, key1)
			if err != nil {
				t.Fatalf("failed to create tx: %v", err)
			}
			gen.AddTx(tx)
		}
	})
	if _, err := blockchain.InsertChain(chain); err != nil {
		t.Fatalf("failed to insert chain: %v", err)
	}

	chain, _ = GenerateChain(params.TestChainConfig, genesis, ethash.NewFaker(), db, 3, func(i int, gen *BlockGen) {})
	done := make(chan struct{})
	go func() {
		ev := <-rmLogsCh
		if len(ev.Logs) == 0 {
			t.Error("expected logs")
		}
		close(done)
	}()
	if _, err := blockchain.InsertChain(chain); err != nil {
		t.Fatalf("failed to insert forked chain: %v", err)
	}
	timeout := time.NewTimer(1 * time.Second)
	defer timeout.Stop()
	select {
	case <-done:
	case <-timeout.C:
		t.Fatal("Timeout. There is no RemovedLogsEvent has been sent.")
	}
}

// This EVM code generates a log when the contract is created.
var logCode = common.Hex2Bytes("60606040525b7f24ec1d3ff24c2f6ff210738839dbc339cd45a5294d85c79361016243157aae7b60405180905060405180910390a15b600a8060416000396000f360606040526008565b00")

// This test checks that log events and RemovedLogsEvent are sent
// when the chain reorganizes.
func TestLogRebirth(t *testing.T) {
	var (
<<<<<<< HEAD
		key1, _ = crypto.HexToECDSA("b71c71a67e1177ad4e901695e1b4b9ee17ae16c6668d313eac2f96dbcda3f291")
		addr1   = crypto.PubkeyToAddress(key1.PublicKey)
		db      = rawdb.NewMemoryDatabase()

		// this code generates a log
		code        = common.Hex2Bytes("60606040525b7f24ec1d3ff24c2f6ff210738839dbc339cd45a5294d85c79361016243157aae7b60405180905060405180910390a15b600a8060416000396000f360606040526008565b00")
		gspec       = &genesisT.Genesis{Config: params.TestChainConfig, Alloc: genesisT.GenesisAlloc{addr1: {Balance: big.NewInt(10000000000000)}}}
		genesis     = MustCommitGenesis(db, gspec)
		signer      = types.NewEIP155Signer(gspec.Config.GetChainID())
		newLogCh    = make(chan bool)
		removeLogCh = make(chan bool)
=======
		key1, _       = crypto.HexToECDSA("b71c71a67e1177ad4e901695e1b4b9ee17ae16c6668d313eac2f96dbcda3f291")
		addr1         = crypto.PubkeyToAddress(key1.PublicKey)
		db            = rawdb.NewMemoryDatabase()
		gspec         = &Genesis{Config: params.TestChainConfig, Alloc: GenesisAlloc{addr1: {Balance: big.NewInt(10000000000000)}}}
		genesis       = gspec.MustCommit(db)
		signer        = types.NewEIP155Signer(gspec.Config.ChainID)
		engine        = ethash.NewFaker()
		blockchain, _ = NewBlockChain(db, nil, gspec.Config, engine, vm.Config{}, nil)
>>>>>>> 44a3b8c0
	)
	defer blockchain.Stop()

	// The event channels.
	newLogCh := make(chan []*types.Log, 10)
	rmLogsCh := make(chan RemovedLogsEvent, 10)
	blockchain.SubscribeLogsEvent(newLogCh)
	blockchain.SubscribeRemovedLogsEvent(rmLogsCh)

	// This chain contains a single log.
	chain, _ := GenerateChain(params.TestChainConfig, genesis, engine, db, 2, func(i int, gen *BlockGen) {
		if i == 1 {
			tx, err := types.SignTx(types.NewContractCreation(gen.TxNonce(addr1), new(big.Int), 1000000, new(big.Int), logCode), signer, key1)
			if err != nil {
				t.Fatalf("failed to create tx: %v", err)
			}
			gen.AddTx(tx)
		}
	})
	if _, err := blockchain.InsertChain(chain); err != nil {
		t.Fatalf("failed to insert chain: %v", err)
	}
	checkLogEvents(t, newLogCh, rmLogsCh, 1, 0)

	// Generate long reorg chain containing another log. Inserting the
	// chain removes one log and adds one.
	forkChain, _ := GenerateChain(params.TestChainConfig, genesis, engine, db, 2, func(i int, gen *BlockGen) {
		if i == 1 {
			tx, err := types.SignTx(types.NewContractCreation(gen.TxNonce(addr1), new(big.Int), 1000000, new(big.Int), logCode), signer, key1)
			if err != nil {
				t.Fatalf("failed to create tx: %v", err)
			}
			gen.AddTx(tx)
			gen.OffsetTime(-9) // higher block difficulty
		}
	})
	if _, err := blockchain.InsertChain(forkChain); err != nil {
		t.Fatalf("failed to insert forked chain: %v", err)
	}
	checkLogEvents(t, newLogCh, rmLogsCh, 1, 1)

	// This chain segment is rooted in the original chain, but doesn't contain any logs.
	// When inserting it, the canonical chain switches away from forkChain and re-emits
	// the log event for the old chain, as well as a RemovedLogsEvent for forkChain.
	newBlocks, _ := GenerateChain(params.TestChainConfig, chain[len(chain)-1], engine, db, 1, func(i int, gen *BlockGen) {})
	if _, err := blockchain.InsertChain(newBlocks); err != nil {
		t.Fatalf("failed to insert forked chain: %v", err)
	}
	checkLogEvents(t, newLogCh, rmLogsCh, 1, 1)
}

// This test is a variation of TestLogRebirth. It verifies that log events are emitted
// when a side chain containing log events overtakes the canonical chain.
func TestSideLogRebirth(t *testing.T) {
	var (
<<<<<<< HEAD
		key1, _ = crypto.HexToECDSA("b71c71a67e1177ad4e901695e1b4b9ee17ae16c6668d313eac2f96dbcda3f291")
		addr1   = crypto.PubkeyToAddress(key1.PublicKey)
		db      = rawdb.NewMemoryDatabase()

		// this code generates a log
		code     = common.Hex2Bytes("60606040525b7f24ec1d3ff24c2f6ff210738839dbc339cd45a5294d85c79361016243157aae7b60405180905060405180910390a15b600a8060416000396000f360606040526008565b00")
		gspec    = &genesisT.Genesis{Config: params.TestChainConfig, Alloc: genesisT.GenesisAlloc{addr1: {Balance: big.NewInt(10000000000000)}}}
		genesis  = MustCommitGenesis(db, gspec)
		signer   = types.NewEIP155Signer(gspec.Config.GetChainID())
		newLogCh = make(chan bool)
=======
		key1, _       = crypto.HexToECDSA("b71c71a67e1177ad4e901695e1b4b9ee17ae16c6668d313eac2f96dbcda3f291")
		addr1         = crypto.PubkeyToAddress(key1.PublicKey)
		db            = rawdb.NewMemoryDatabase()
		gspec         = &Genesis{Config: params.TestChainConfig, Alloc: GenesisAlloc{addr1: {Balance: big.NewInt(10000000000000)}}}
		genesis       = gspec.MustCommit(db)
		signer        = types.NewEIP155Signer(gspec.Config.ChainID)
		blockchain, _ = NewBlockChain(db, nil, gspec.Config, ethash.NewFaker(), vm.Config{}, nil)
>>>>>>> 44a3b8c0
	)
	defer blockchain.Stop()

	newLogCh := make(chan []*types.Log, 10)
	rmLogsCh := make(chan RemovedLogsEvent, 10)
	blockchain.SubscribeLogsEvent(newLogCh)
	blockchain.SubscribeRemovedLogsEvent(rmLogsCh)

	chain, _ := GenerateChain(params.TestChainConfig, genesis, ethash.NewFaker(), db, 2, func(i int, gen *BlockGen) {
		if i == 1 {
			gen.OffsetTime(-9) // higher block difficulty

		}
	})
	if _, err := blockchain.InsertChain(chain); err != nil {
		t.Fatalf("failed to insert forked chain: %v", err)
	}
	checkLogEvents(t, newLogCh, rmLogsCh, 0, 0)

	// Generate side chain with lower difficulty
	sideChain, _ := GenerateChain(params.TestChainConfig, genesis, ethash.NewFaker(), db, 2, func(i int, gen *BlockGen) {
		if i == 1 {
			tx, err := types.SignTx(types.NewContractCreation(gen.TxNonce(addr1), new(big.Int), 1000000, new(big.Int), logCode), signer, key1)
			if err != nil {
				t.Fatalf("failed to create tx: %v", err)
			}
			gen.AddTx(tx)
		}
	})
	if _, err := blockchain.InsertChain(sideChain); err != nil {
		t.Fatalf("failed to insert forked chain: %v", err)
	}
	checkLogEvents(t, newLogCh, rmLogsCh, 0, 0)

	// Generate a new block based on side chain.
	newBlocks, _ := GenerateChain(params.TestChainConfig, sideChain[len(sideChain)-1], ethash.NewFaker(), db, 1, func(i int, gen *BlockGen) {})
	if _, err := blockchain.InsertChain(newBlocks); err != nil {
		t.Fatalf("failed to insert forked chain: %v", err)
	}
	checkLogEvents(t, newLogCh, rmLogsCh, 1, 0)
}

func checkLogEvents(t *testing.T, logsCh <-chan []*types.Log, rmLogsCh <-chan RemovedLogsEvent, wantNew, wantRemoved int) {
	t.Helper()

	if len(logsCh) != wantNew {
		t.Fatalf("wrong number of log events: got %d, want %d", len(logsCh), wantNew)
	}
	if len(rmLogsCh) != wantRemoved {
		t.Fatalf("wrong number of removed log events: got %d, want %d", len(rmLogsCh), wantRemoved)
	}
	// Drain events.
	for i := 0; i < len(logsCh); i++ {
		<-logsCh
	}
	for i := 0; i < len(rmLogsCh); i++ {
		<-rmLogsCh
	}
}

func TestReorgSideEvent(t *testing.T) {
	var (
		db      = rawdb.NewMemoryDatabase()
		key1, _ = crypto.HexToECDSA("b71c71a67e1177ad4e901695e1b4b9ee17ae16c6668d313eac2f96dbcda3f291")
		addr1   = crypto.PubkeyToAddress(key1.PublicKey)
		gspec   = &genesisT.Genesis{
			Config: params.TestChainConfig,
			Alloc:  genesisT.GenesisAlloc{addr1: {Balance: big.NewInt(10000000000000)}},
		}
		genesis = MustCommitGenesis(db, gspec)
		signer  = types.NewEIP155Signer(gspec.Config.GetChainID())
	)

	blockchain, _ := NewBlockChain(db, nil, gspec.Config, ethash.NewFaker(), vm.Config{}, nil)
	defer blockchain.Stop()

	chain, _ := GenerateChain(gspec.Config, genesis, ethash.NewFaker(), db, 3, func(i int, gen *BlockGen) {})
	if _, err := blockchain.InsertChain(chain); err != nil {
		t.Fatalf("failed to insert chain: %v", err)
	}

	replacementBlocks, _ := GenerateChain(gspec.Config, genesis, ethash.NewFaker(), db, 4, func(i int, gen *BlockGen) {
		tx, err := types.SignTx(types.NewContractCreation(gen.TxNonce(addr1), new(big.Int), 1000000, new(big.Int), nil), signer, key1)
		if i == 2 {
			gen.OffsetTime(-9)
		}
		if err != nil {
			t.Fatalf("failed to create tx: %v", err)
		}
		gen.AddTx(tx)
	})
	chainSideCh := make(chan ChainSideEvent, 64)
	blockchain.SubscribeChainSideEvent(chainSideCh)
	if _, err := blockchain.InsertChain(replacementBlocks); err != nil {
		t.Fatalf("failed to insert chain: %v", err)
	}

	// first two block of the secondary chain are for a brief moment considered
	// side chains because up to that point the first one is considered the
	// heavier chain.
	expectedSideHashes := map[common.Hash]bool{
		replacementBlocks[0].Hash(): true,
		replacementBlocks[1].Hash(): true,
		chain[0].Hash():             true,
		chain[1].Hash():             true,
		chain[2].Hash():             true,
	}

	i := 0

	const timeoutDura = 10 * time.Second
	timeout := time.NewTimer(timeoutDura)
done:
	for {
		select {
		case ev := <-chainSideCh:
			block := ev.Block
			if _, ok := expectedSideHashes[block.Hash()]; !ok {
				t.Errorf("%d: didn't expect %x to be in side chain", i, block.Hash())
			}
			i++

			if i == len(expectedSideHashes) {
				timeout.Stop()

				break done
			}
			timeout.Reset(timeoutDura)

		case <-timeout.C:
			t.Fatal("Timeout. Possibly not all blocks were triggered for sideevent")
		}
	}

	// make sure no more events are fired
	select {
	case e := <-chainSideCh:
		t.Errorf("unexpected event fired: %v", e)
	case <-time.After(250 * time.Millisecond):
	}

}

// Tests if the canonical block can be fetched from the database during chain insertion.
func TestCanonicalBlockRetrieval(t *testing.T) {
	_, blockchain, err := newCanonical(ethash.NewFaker(), 0, true)
	if err != nil {
		t.Fatalf("failed to create pristine chain: %v", err)
	}
	defer blockchain.Stop()

	chain, _ := GenerateChain(blockchain.chainConfig, blockchain.genesisBlock, ethash.NewFaker(), blockchain.db, 10, func(i int, gen *BlockGen) {})

	var pend sync.WaitGroup
	pend.Add(len(chain))

	for i := range chain {
		go func(block *types.Block) {
			defer pend.Done()

			// try to retrieve a block by its canonical hash and see if the block data can be retrieved.
			for {
				ch := rawdb.ReadCanonicalHash(blockchain.db, block.NumberU64())
				if ch == (common.Hash{}) {
					continue // busy wait for canonical hash to be written
				}
				if ch != block.Hash() {
					t.Errorf("unknown canonical hash, want %s, got %s", block.Hash().Hex(), ch.Hex())
					return
				}
				fb := rawdb.ReadBlock(blockchain.db, ch, block.NumberU64())
				if fb == nil {
					t.Errorf("unable to retrieve block %d for canonical hash: %s", block.NumberU64(), ch.Hex())
					return
				}
				if fb.Hash() != block.Hash() {
					t.Errorf("invalid block hash for block %d, want %s, got %s", block.NumberU64(), block.Hash().Hex(), fb.Hash().Hex())
					return
				}
				return
			}
		}(chain[i])

		if _, err := blockchain.InsertChain(types.Blocks{chain[i]}); err != nil {
			t.Fatalf("failed to insert block %d: %v", i, err)
		}
	}
	pend.Wait()
}

func TestEIP155Transition(t *testing.T) {
	// Configure and generate a sample block chain
	var (
		db         = rawdb.NewMemoryDatabase()
		key, _     = crypto.HexToECDSA("b71c71a67e1177ad4e901695e1b4b9ee17ae16c6668d313eac2f96dbcda3f291")
		address    = crypto.PubkeyToAddress(key.PublicKey)
		funds      = big.NewInt(1000000000)
		deleteAddr = common.Address{1}
		gspec      = &genesisT.Genesis{
			Config: &goethereum.ChainConfig{
				ChainID:     big.NewInt(1),
				EIP150Block: big.NewInt(0),
				EIP155Block: big.NewInt(2), HomesteadBlock: new(big.Int),
			},
			Alloc: genesisT.GenesisAlloc{address: {Balance: funds}, deleteAddr: {Balance: new(big.Int)}},
		}
		genesis = MustCommitGenesis(db, gspec)
	)

	blockchain, _ := NewBlockChain(db, nil, gspec.Config, ethash.NewFaker(), vm.Config{}, nil)
	defer blockchain.Stop()

	blocks, _ := GenerateChain(gspec.Config, genesis, ethash.NewFaker(), db, 4, func(i int, block *BlockGen) {
		var (
			tx      *types.Transaction
			err     error
			basicTx = func(signer types.Signer) (*types.Transaction, error) {
				return types.SignTx(types.NewTransaction(block.TxNonce(address), common.Address{}, new(big.Int), 21000, new(big.Int), nil), signer, key)
			}
		)
		switch i {
		case 0:
			tx, err = basicTx(types.HomesteadSigner{})
			if err != nil {
				t.Fatal(err)
			}
			block.AddTx(tx)
		case 2:
			tx, err = basicTx(types.HomesteadSigner{})
			if err != nil {
				t.Fatal(err)
			}
			block.AddTx(tx)

			tx, err = basicTx(types.NewEIP155Signer(gspec.Config.GetChainID()))
			if err != nil {
				t.Fatal(err)
			}
			block.AddTx(tx)
		case 3:
			tx, err = basicTx(types.HomesteadSigner{})
			if err != nil {
				t.Fatal(err)
			}
			block.AddTx(tx)

			tx, err = basicTx(types.NewEIP155Signer(gspec.Config.GetChainID()))
			if err != nil {
				t.Fatal(err)
			}
			block.AddTx(tx)
		}
	})

	if _, err := blockchain.InsertChain(blocks); err != nil {
		t.Fatal(err)
	}
	block := blockchain.GetBlockByNumber(1)
	if block.Transactions()[0].Protected() {
		t.Error("Expected block[0].txs[0] to not be replay protected")
	}

	block = blockchain.GetBlockByNumber(3)
	if block.Transactions()[0].Protected() {
		t.Error("Expected block[3].txs[0] to not be replay protected")
	}
	if !block.Transactions()[1].Protected() {
		t.Error("Expected block[3].txs[1] to be replay protected")
	}
	if _, err := blockchain.InsertChain(blocks[4:]); err != nil {
		t.Fatal(err)
	}

	// generate an invalid chain id transaction
	config := &goethereum.ChainConfig{ChainID: big.NewInt(2), EIP150Block: big.NewInt(0), EIP155Block: big.NewInt(2), HomesteadBlock: new(big.Int)}
	blocks, _ = GenerateChain(config, blocks[len(blocks)-1], ethash.NewFaker(), db, 4, func(i int, block *BlockGen) {
		var (
			tx      *types.Transaction
			err     error
			basicTx = func(signer types.Signer) (*types.Transaction, error) {
				return types.SignTx(types.NewTransaction(block.TxNonce(address), common.Address{}, new(big.Int), 21000, new(big.Int), nil), signer, key)
			}
		)
		if i == 0 {
			tx, err = basicTx(types.NewEIP155Signer(big.NewInt(2)))
			if err != nil {
				t.Fatal(err)
			}
			block.AddTx(tx)
		}
	})
	_, err := blockchain.InsertChain(blocks)
	if err != types.ErrInvalidChainId {
		t.Error("expected error:", types.ErrInvalidChainId)
	}
}

func TestEIP161AccountRemoval(t *testing.T) {
	// Configure and generate a sample block chain
	var (
		db      = rawdb.NewMemoryDatabase()
		key, _  = crypto.HexToECDSA("b71c71a67e1177ad4e901695e1b4b9ee17ae16c6668d313eac2f96dbcda3f291")
		address = crypto.PubkeyToAddress(key.PublicKey)
		funds   = big.NewInt(1000000000)
		theAddr = common.Address{1}
		gspec   = &genesisT.Genesis{
			Config: &goethereum.ChainConfig{
				ChainID:        big.NewInt(1),
				HomesteadBlock: new(big.Int),
				EIP150Block:    new(big.Int),
				EIP155Block:    new(big.Int),
				EIP158Block:    big.NewInt(2),
			},
			Alloc: genesisT.GenesisAlloc{address: {Balance: funds}},
		}
		genesis = MustCommitGenesis(db, gspec)
	)
	blockchain, _ := NewBlockChain(db, nil, gspec.Config, ethash.NewFaker(), vm.Config{}, nil)
	defer blockchain.Stop()

	blocks, _ := GenerateChain(gspec.Config, genesis, ethash.NewFaker(), db, 3, func(i int, block *BlockGen) {
		var (
			tx     *types.Transaction
			err    error
			signer = types.NewEIP155Signer(gspec.Config.GetChainID())
		)
		switch i {
		case 0:
			tx, err = types.SignTx(types.NewTransaction(block.TxNonce(address), theAddr, new(big.Int), 21000, new(big.Int), nil), signer, key)
		case 1:
			tx, err = types.SignTx(types.NewTransaction(block.TxNonce(address), theAddr, new(big.Int), 21000, new(big.Int), nil), signer, key)
		case 2:
			tx, err = types.SignTx(types.NewTransaction(block.TxNonce(address), theAddr, new(big.Int), 21000, new(big.Int), nil), signer, key)
		}
		if err != nil {
			t.Fatal(err)
		}
		block.AddTx(tx)
	})
	// account must exist pre eip 161
	if _, err := blockchain.InsertChain(types.Blocks{blocks[0]}); err != nil {
		t.Fatal(err)
	}
	if st, _ := blockchain.State(); !st.Exist(theAddr) {
		t.Error("expected account to exist")
	}

	// account needs to be deleted post eip 161
	if _, err := blockchain.InsertChain(types.Blocks{blocks[1]}); err != nil {
		t.Fatal(err)
	}
	if st, _ := blockchain.State(); st.Exist(theAddr) {
		t.Error("account should not exist")
	}

	// account musn't be created post eip 161
	if _, err := blockchain.InsertChain(types.Blocks{blocks[2]}); err != nil {
		t.Fatal(err)
	}
	if st, _ := blockchain.State(); st.Exist(theAddr) {
		t.Error("account should not exist")
	}
}

// This is a regression test (i.e. as weird as it is, don't delete it ever), which
// tests that under weird reorg conditions the blockchain and its internal header-
// chain return the same latest block/header.
//
// https://github.com/ethereum/go-ethereum/pull/15941
func TestBlockchainHeaderchainReorgConsistency(t *testing.T) {
	// Generate a canonical chain to act as the main dataset
	engine := ethash.NewFaker()

	db := rawdb.NewMemoryDatabase()
	genesis := MustCommitGenesis(db, new(genesisT.Genesis))
	blocks, _ := GenerateChain(params.TestChainConfig, genesis, engine, db, 64, func(i int, b *BlockGen) { b.SetCoinbase(common.Address{1}) })

	// Generate a bunch of fork blocks, each side forking from the canonical chain
	forks := make([]*types.Block, len(blocks))
	for i := 0; i < len(forks); i++ {
		parent := genesis
		if i > 0 {
			parent = blocks[i-1]
		}
		fork, _ := GenerateChain(params.TestChainConfig, parent, engine, db, 1, func(i int, b *BlockGen) { b.SetCoinbase(common.Address{2}) })
		forks[i] = fork[0]
	}
	// Import the canonical and fork chain side by side, verifying the current block
	// and current header consistency
	diskdb := rawdb.NewMemoryDatabase()
	MustCommitGenesis(diskdb, new(genesisT.Genesis))

	chain, err := NewBlockChain(diskdb, nil, params.TestChainConfig, engine, vm.Config{}, nil)
	if err != nil {
		t.Fatalf("failed to create tester chain: %v", err)
	}
	for i := 0; i < len(blocks); i++ {
		if _, err := chain.InsertChain(blocks[i : i+1]); err != nil {
			t.Fatalf("block %d: failed to insert into chain: %v", i, err)
		}
		if chain.CurrentBlock().Hash() != chain.CurrentHeader().Hash() {
			t.Errorf("block %d: current block/header mismatch: block #%d [%x…], header #%d [%x…]", i, chain.CurrentBlock().Number(), chain.CurrentBlock().Hash().Bytes()[:4], chain.CurrentHeader().Number, chain.CurrentHeader().Hash().Bytes()[:4])
		}
		if _, err := chain.InsertChain(forks[i : i+1]); err != nil {
			t.Fatalf(" fork %d: failed to insert into chain: %v", i, err)
		}
		if chain.CurrentBlock().Hash() != chain.CurrentHeader().Hash() {
			t.Errorf(" fork %d: current block/header mismatch: block #%d [%x…], header #%d [%x…]", i, chain.CurrentBlock().Number(), chain.CurrentBlock().Hash().Bytes()[:4], chain.CurrentHeader().Number, chain.CurrentHeader().Hash().Bytes()[:4])
		}
	}
}

// Tests that importing small side forks doesn't leave junk in the trie database
// cache (which would eventually cause memory issues).
func TestTrieForkGC(t *testing.T) {
	// Generate a canonical chain to act as the main dataset
	engine := ethash.NewFaker()

	db := rawdb.NewMemoryDatabase()
	genesis := MustCommitGenesis(db, new(genesisT.Genesis))
	blocks, _ := GenerateChain(params.TestChainConfig, genesis, engine, db, 2*TriesInMemory, func(i int, b *BlockGen) { b.SetCoinbase(common.Address{1}) })

	// Generate a bunch of fork blocks, each side forking from the canonical chain
	forks := make([]*types.Block, len(blocks))
	for i := 0; i < len(forks); i++ {
		parent := genesis
		if i > 0 {
			parent = blocks[i-1]
		}
		fork, _ := GenerateChain(params.TestChainConfig, parent, engine, db, 1, func(i int, b *BlockGen) { b.SetCoinbase(common.Address{2}) })
		forks[i] = fork[0]
	}
	// Import the canonical and fork chain side by side, forcing the trie cache to cache both
	diskdb := rawdb.NewMemoryDatabase()
	MustCommitGenesis(diskdb, new(genesisT.Genesis))

	chain, err := NewBlockChain(diskdb, nil, params.TestChainConfig, engine, vm.Config{}, nil)
	if err != nil {
		t.Fatalf("failed to create tester chain: %v", err)
	}
	for i := 0; i < len(blocks); i++ {
		if _, err := chain.InsertChain(blocks[i : i+1]); err != nil {
			t.Fatalf("block %d: failed to insert into chain: %v", i, err)
		}
		if _, err := chain.InsertChain(forks[i : i+1]); err != nil {
			t.Fatalf("fork %d: failed to insert into chain: %v", i, err)
		}
	}
	// Dereference all the recent tries and ensure no past trie is left in
	for i := 0; i < TriesInMemory; i++ {
		chain.stateCache.TrieDB().Dereference(blocks[len(blocks)-1-i].Root())
		chain.stateCache.TrieDB().Dereference(forks[len(blocks)-1-i].Root())
	}
	if len(chain.stateCache.TrieDB().Nodes()) > 0 {
		t.Fatalf("stale tries still alive after garbase collection")
	}
}

// Tests that doing large reorgs works even if the state associated with the
// forking point is not available any more.
func TestLargeReorgTrieGC(t *testing.T) {
	// Generate the original common chain segment and the two competing forks
	engine := ethash.NewFaker()

	db := rawdb.NewMemoryDatabase()
	genesis := MustCommitGenesis(db, new(genesisT.Genesis))

	shared, _ := GenerateChain(params.TestChainConfig, genesis, engine, db, 64, func(i int, b *BlockGen) { b.SetCoinbase(common.Address{1}) })
	original, _ := GenerateChain(params.TestChainConfig, shared[len(shared)-1], engine, db, 2*TriesInMemory, func(i int, b *BlockGen) { b.SetCoinbase(common.Address{2}) })
	competitor, _ := GenerateChain(params.TestChainConfig, shared[len(shared)-1], engine, db, 2*TriesInMemory+1, func(i int, b *BlockGen) { b.SetCoinbase(common.Address{3}) })

	// Import the shared chain and the original canonical one
	diskdb := rawdb.NewMemoryDatabase()
	MustCommitGenesis(diskdb, new(genesisT.Genesis))

	chain, err := NewBlockChain(diskdb, nil, params.TestChainConfig, engine, vm.Config{}, nil)
	if err != nil {
		t.Fatalf("failed to create tester chain: %v", err)
	}
	if _, err := chain.InsertChain(shared); err != nil {
		t.Fatalf("failed to insert shared chain: %v", err)
	}
	if _, err := chain.InsertChain(original); err != nil {
		t.Fatalf("failed to insert original chain: %v", err)
	}
	// Ensure that the state associated with the forking point is pruned away
	if node, _ := chain.stateCache.TrieDB().Node(shared[len(shared)-1].Root()); node != nil {
		t.Fatalf("common-but-old ancestor still cache")
	}
	// Import the competitor chain without exceeding the canonical's TD and ensure
	// we have not processed any of the blocks (protection against malicious blocks)
	if _, err := chain.InsertChain(competitor[:len(competitor)-2]); err != nil {
		t.Fatalf("failed to insert competitor chain: %v", err)
	}
	for i, block := range competitor[:len(competitor)-2] {
		if node, _ := chain.stateCache.TrieDB().Node(block.Root()); node != nil {
			t.Fatalf("competitor %d: low TD chain became processed", i)
		}
	}
	// Import the head of the competitor chain, triggering the reorg and ensure we
	// successfully reprocess all the stashed away blocks.
	if _, err := chain.InsertChain(competitor[len(competitor)-2:]); err != nil {
		t.Fatalf("failed to finalize competitor chain: %v", err)
	}
	for i, block := range competitor[:len(competitor)-TriesInMemory] {
		if node, _ := chain.stateCache.TrieDB().Node(block.Root()); node != nil {
			t.Fatalf("competitor %d: competing chain state missing", i)
		}
	}
}

func TestBlockchainRecovery(t *testing.T) {
	// Configure and generate a sample block chain
	var (
		gendb   = rawdb.NewMemoryDatabase()
		key, _  = crypto.HexToECDSA("b71c71a67e1177ad4e901695e1b4b9ee17ae16c6668d313eac2f96dbcda3f291")
		address = crypto.PubkeyToAddress(key.PublicKey)
		funds   = big.NewInt(1000000000)
		gspec   = &genesisT.Genesis{Config: params.TestChainConfig, Alloc: genesisT.GenesisAlloc{address: {Balance: funds}}}
		genesis = MustCommitGenesis(gendb, gspec)
	)
	height := uint64(1024)
	blocks, receipts := GenerateChain(gspec.Config, genesis, ethash.NewFaker(), gendb, int(height), nil)

	// Import the chain as a ancient-first node and ensure all pointers are updated
	frdir, err := ioutil.TempDir("", "")
	if err != nil {
		t.Fatalf("failed to create temp freezer dir: %v", err)
	}
	defer os.Remove(frdir)
	ancientDb, err := rawdb.NewDatabaseWithFreezer(rawdb.NewMemoryDatabase(), frdir, "")
	if err != nil {
		t.Fatalf("failed to create temp freezer db: %v", err)
	}
	MustCommitGenesis(ancientDb, gspec)
	ancient, _ := NewBlockChain(ancientDb, nil, gspec.Config, ethash.NewFaker(), vm.Config{}, nil)

	headers := make([]*types.Header, len(blocks))
	for i, block := range blocks {
		headers[i] = block.Header()
	}
	if n, err := ancient.InsertHeaderChain(headers, 1); err != nil {
		t.Fatalf("failed to insert header %d: %v", n, err)
	}
	if n, err := ancient.InsertReceiptChain(blocks, receipts, uint64(3*len(blocks)/4)); err != nil {
		t.Fatalf("failed to insert receipt %d: %v", n, err)
	}
	ancient.Stop()

	// Destroy head fast block manually
	midBlock := blocks[len(blocks)/2]
	rawdb.WriteHeadFastBlockHash(ancientDb, midBlock.Hash())

	// Reopen broken blockchain again
	ancient, _ = NewBlockChain(ancientDb, nil, gspec.Config, ethash.NewFaker(), vm.Config{}, nil)
	defer ancient.Stop()
	if num := ancient.CurrentBlock().NumberU64(); num != 0 {
		t.Errorf("head block mismatch: have #%v, want #%v", num, 0)
	}
	if num := ancient.CurrentFastBlock().NumberU64(); num != midBlock.NumberU64() {
		t.Errorf("head fast-block mismatch: have #%v, want #%v", num, midBlock.NumberU64())
	}
	if num := ancient.CurrentHeader().Number.Uint64(); num != midBlock.NumberU64() {
		t.Errorf("head header mismatch: have #%v, want #%v", num, midBlock.NumberU64())
	}
}

func TestIncompleteAncientReceiptChainInsertion(t *testing.T) {
	// Configure and generate a sample block chain
	var (
		gendb   = rawdb.NewMemoryDatabase()
		key, _  = crypto.HexToECDSA("b71c71a67e1177ad4e901695e1b4b9ee17ae16c6668d313eac2f96dbcda3f291")
		address = crypto.PubkeyToAddress(key.PublicKey)
		funds   = big.NewInt(1000000000)
		gspec   = &genesisT.Genesis{Config: params.TestChainConfig, Alloc: genesisT.GenesisAlloc{address: {Balance: funds}}}
		genesis = MustCommitGenesis(gendb, gspec)
	)
	height := uint64(1024)
	blocks, receipts := GenerateChain(gspec.Config, genesis, ethash.NewFaker(), gendb, int(height), nil)

	// Import the chain as a ancient-first node and ensure all pointers are updated
	frdir, err := ioutil.TempDir("", "")
	if err != nil {
		t.Fatalf("failed to create temp freezer dir: %v", err)
	}
	defer os.Remove(frdir)
	ancientDb, err := rawdb.NewDatabaseWithFreezer(rawdb.NewMemoryDatabase(), frdir, "")
	if err != nil {
		t.Fatalf("failed to create temp freezer db: %v", err)
	}
	MustCommitGenesis(ancientDb, gspec)
	ancient, _ := NewBlockChain(ancientDb, nil, gspec.Config, ethash.NewFaker(), vm.Config{}, nil)
	defer ancient.Stop()

	headers := make([]*types.Header, len(blocks))
	for i, block := range blocks {
		headers[i] = block.Header()
	}
	if n, err := ancient.InsertHeaderChain(headers, 1); err != nil {
		t.Fatalf("failed to insert header %d: %v", n, err)
	}
	// Abort ancient receipt chain insertion deliberately
	ancient.terminateInsert = func(hash common.Hash, number uint64) bool {
		return number == blocks[len(blocks)/2].NumberU64()
	}
	previousFastBlock := ancient.CurrentFastBlock()
	if n, err := ancient.InsertReceiptChain(blocks, receipts, uint64(3*len(blocks)/4)); err == nil {
		t.Fatalf("failed to insert receipt %d: %v", n, err)
	}
	if ancient.CurrentFastBlock().NumberU64() != previousFastBlock.NumberU64() {
		t.Fatalf("failed to rollback ancient data, want %d, have %d", previousFastBlock.NumberU64(), ancient.CurrentFastBlock().NumberU64())
	}
	if frozen, err := ancient.db.Ancients(); err != nil || frozen != 1 {
		t.Fatalf("failed to truncate ancient data")
	}
	ancient.terminateInsert = nil
	if n, err := ancient.InsertReceiptChain(blocks, receipts, uint64(3*len(blocks)/4)); err != nil {
		t.Fatalf("failed to insert receipt %d: %v", n, err)
	}
	if ancient.CurrentFastBlock().NumberU64() != blocks[len(blocks)-1].NumberU64() {
		t.Fatalf("failed to insert ancient recept chain after rollback")
	}
}

// Tests that importing a very large side fork, which is larger than the canon chain,
// but where the difficulty per block is kept low: this means that it will not
// overtake the 'canon' chain until after it's passed canon by about 200 blocks.
//
// Details at:
//  - https://github.com/ethereum/go-ethereum/issues/18977
//  - https://github.com/ethereum/go-ethereum/pull/18988
func TestLowDiffLongChain(t *testing.T) {
	// Generate a canonical chain to act as the main dataset
	engine := ethash.NewFaker()
	db := rawdb.NewMemoryDatabase()
	genesis := MustCommitGenesis(db, new(genesisT.Genesis))

	// We must use a pretty long chain to ensure that the fork doesn't overtake us
	// until after at least 128 blocks post tip
	blocks, _ := GenerateChain(params.TestChainConfig, genesis, engine, db, 6*TriesInMemory, func(i int, b *BlockGen) {
		b.SetCoinbase(common.Address{1})
		b.OffsetTime(-9)
	})

	// Import the canonical chain
	diskdb := rawdb.NewMemoryDatabase()
	MustCommitGenesis(diskdb, new(genesisT.Genesis))

	chain, err := NewBlockChain(diskdb, nil, params.TestChainConfig, engine, vm.Config{}, nil)
	if err != nil {
		t.Fatalf("failed to create tester chain: %v", err)
	}
	if n, err := chain.InsertChain(blocks); err != nil {
		t.Fatalf("block %d: failed to insert into chain: %v", n, err)
	}
	// Generate fork chain, starting from an early block
	parent := blocks[10]
	fork, _ := GenerateChain(params.TestChainConfig, parent, engine, db, 8*TriesInMemory, func(i int, b *BlockGen) {
		b.SetCoinbase(common.Address{2})
	})

	// And now import the fork
	if i, err := chain.InsertChain(fork); err != nil {
		t.Fatalf("block %d: failed to insert into chain: %v", i, err)
	}
	head := chain.CurrentBlock()
	if got := fork[len(fork)-1].Hash(); got != head.Hash() {
		t.Fatalf("head wrong, expected %x got %x", head.Hash(), got)
	}
	// Sanity check that all the canonical numbers are present
	header := chain.CurrentHeader()
	for number := head.NumberU64(); number > 0; number-- {
		if hash := chain.GetHeaderByNumber(number).Hash(); hash != header.Hash() {
			t.Fatalf("header %d: canonical hash mismatch: have %x, want %x", number, hash, header.Hash())
		}
		header = chain.GetHeader(header.ParentHash, number-1)
	}
}

// Tests that importing a sidechain (S), where
// - S is sidechain, containing blocks [Sn...Sm]
// - C is canon chain, containing blocks [G..Cn..Cm]
// - A common ancestor is placed at prune-point + blocksBetweenCommonAncestorAndPruneblock
// - The sidechain S is prepended with numCanonBlocksInSidechain blocks from the canon chain
func testSideImport(t *testing.T, numCanonBlocksInSidechain, blocksBetweenCommonAncestorAndPruneblock int) {

	// Generate a canonical chain to act as the main dataset
	engine := ethash.NewFaker()
	db := rawdb.NewMemoryDatabase()
	genesis := MustCommitGenesis(db, new(genesisT.Genesis))

	// Generate and import the canonical chain
	blocks, _ := GenerateChain(params.TestChainConfig, genesis, engine, db, 2*TriesInMemory, nil)
	diskdb := rawdb.NewMemoryDatabase()
	MustCommitGenesis(diskdb, new(genesisT.Genesis))
	chain, err := NewBlockChain(diskdb, nil, params.TestChainConfig, engine, vm.Config{}, nil)
	if err != nil {
		t.Fatalf("failed to create tester chain: %v", err)
	}
	if n, err := chain.InsertChain(blocks); err != nil {
		t.Fatalf("block %d: failed to insert into chain: %v", n, err)
	}

	lastPrunedIndex := len(blocks) - TriesInMemory - 1
	lastPrunedBlock := blocks[lastPrunedIndex]
	firstNonPrunedBlock := blocks[len(blocks)-TriesInMemory]

	// Verify pruning of lastPrunedBlock
	if chain.HasBlockAndState(lastPrunedBlock.Hash(), lastPrunedBlock.NumberU64()) {
		t.Errorf("Block %d not pruned", lastPrunedBlock.NumberU64())
	}
	// Verify firstNonPrunedBlock is not pruned
	if !chain.HasBlockAndState(firstNonPrunedBlock.Hash(), firstNonPrunedBlock.NumberU64()) {
		t.Errorf("Block %d pruned", firstNonPrunedBlock.NumberU64())
	}
	// Generate the sidechain
	// First block should be a known block, block after should be a pruned block. So
	// canon(pruned), side, side...

	// Generate fork chain, make it longer than canon
	parentIndex := lastPrunedIndex + blocksBetweenCommonAncestorAndPruneblock
	parent := blocks[parentIndex]
	fork, _ := GenerateChain(params.TestChainConfig, parent, engine, db, 2*TriesInMemory, func(i int, b *BlockGen) {
		b.SetCoinbase(common.Address{2})
	})
	// Prepend the parent(s)
	var sidechain []*types.Block
	for i := numCanonBlocksInSidechain; i > 0; i-- {
		sidechain = append(sidechain, blocks[parentIndex+1-i])
	}
	sidechain = append(sidechain, fork...)
	_, err = chain.InsertChain(sidechain)
	if err != nil {
		t.Errorf("Got error, %v", err)
	}
	head := chain.CurrentBlock()
	if got := fork[len(fork)-1].Hash(); got != head.Hash() {
		t.Fatalf("head wrong, expected %x got %x", head.Hash(), got)
	}
}

// Tests that importing a sidechain (S), where
// - S is sidechain, containing blocks [Sn...Sm]
// - C is canon chain, containing blocks [G..Cn..Cm]
// - The common ancestor Cc is pruned
// - The first block in S: Sn, is == Cn
// That is: the sidechain for import contains some blocks already present in canon chain.
// So the blocks are
// [ Cn, Cn+1, Cc, Sn+3 ... Sm]
//   ^    ^    ^  pruned
func TestPrunedImportSide(t *testing.T) {
	//glogger := log.NewGlogHandler(log.StreamHandler(os.Stdout, log.TerminalFormat(false)))
	//glogger.Verbosity(3)
	//log.Root().SetHandler(log.Handler(glogger))
	testSideImport(t, 3, 3)
	testSideImport(t, 3, -3)
	testSideImport(t, 10, 0)
	testSideImport(t, 1, 10)
	testSideImport(t, 1, -10)
}

func TestInsertKnownHeaders(t *testing.T)      { testInsertKnownChainData(t, "headers") }
func TestInsertKnownReceiptChain(t *testing.T) { testInsertKnownChainData(t, "receipts") }
func TestInsertKnownBlocks(t *testing.T)       { testInsertKnownChainData(t, "blocks") }

func testInsertKnownChainData(t *testing.T, typ string) {
	engine := ethash.NewFaker()

	db := rawdb.NewMemoryDatabase()
	genesis := MustCommitGenesis(db, new(genesisT.Genesis))

	blocks, receipts := GenerateChain(params.TestChainConfig, genesis, engine, db, 32, func(i int, b *BlockGen) { b.SetCoinbase(common.Address{1}) })
	// A longer chain but total difficulty is lower.
	blocks2, receipts2 := GenerateChain(params.TestChainConfig, blocks[len(blocks)-1], engine, db, 65, func(i int, b *BlockGen) { b.SetCoinbase(common.Address{1}) })
	// A shorter chain but total difficulty is higher.
	blocks3, receipts3 := GenerateChain(params.TestChainConfig, blocks[len(blocks)-1], engine, db, 64, func(i int, b *BlockGen) {
		b.SetCoinbase(common.Address{1})
		b.OffsetTime(-9) // A higher difficulty
	})
	// Import the shared chain and the original canonical one
	dir, err := ioutil.TempDir("", "")
	if err != nil {
		t.Fatalf("failed to create temp freezer dir: %v", err)
	}
	defer os.Remove(dir)
	chaindb, err := rawdb.NewDatabaseWithFreezer(rawdb.NewMemoryDatabase(), dir, "")
	if err != nil {
		t.Fatalf("failed to create temp freezer db: %v", err)
	}
	MustCommitGenesis(chaindb, new(genesisT.Genesis))
	defer os.RemoveAll(dir)

	chain, err := NewBlockChain(chaindb, nil, params.TestChainConfig, engine, vm.Config{}, nil)
	if err != nil {
		t.Fatalf("failed to create tester chain: %v", err)
	}

	var (
		inserter func(blocks []*types.Block, receipts []types.Receipts) error
		asserter func(t *testing.T, block *types.Block)
	)
	if typ == "headers" {
		inserter = func(blocks []*types.Block, receipts []types.Receipts) error {
			headers := make([]*types.Header, 0, len(blocks))
			for _, block := range blocks {
				headers = append(headers, block.Header())
			}
			_, err := chain.InsertHeaderChain(headers, 1)
			return err
		}
		asserter = func(t *testing.T, block *types.Block) {
			if chain.CurrentHeader().Hash() != block.Hash() {
				t.Fatalf("current head header mismatch, have %v, want %v", chain.CurrentHeader().Hash().Hex(), block.Hash().Hex())
			}
		}
	} else if typ == "receipts" {
		inserter = func(blocks []*types.Block, receipts []types.Receipts) error {
			headers := make([]*types.Header, 0, len(blocks))
			for _, block := range blocks {
				headers = append(headers, block.Header())
			}
			_, err := chain.InsertHeaderChain(headers, 1)
			if err != nil {
				return err
			}
			_, err = chain.InsertReceiptChain(blocks, receipts, 0)
			return err
		}
		asserter = func(t *testing.T, block *types.Block) {
			if chain.CurrentFastBlock().Hash() != block.Hash() {
				t.Fatalf("current head fast block mismatch, have %v, want %v", chain.CurrentFastBlock().Hash().Hex(), block.Hash().Hex())
			}
		}
	} else {
		inserter = func(blocks []*types.Block, receipts []types.Receipts) error {
			_, err := chain.InsertChain(blocks)
			return err
		}
		asserter = func(t *testing.T, block *types.Block) {
			if chain.CurrentBlock().Hash() != block.Hash() {
				t.Fatalf("current head block mismatch, have %v, want %v", chain.CurrentBlock().Hash().Hex(), block.Hash().Hex())
			}
		}
	}

	if err := inserter(blocks, receipts); err != nil {
		t.Fatalf("failed to insert chain data: %v", err)
	}

	// Reimport the chain data again. All the imported
	// chain data are regarded "known" data.
	if err := inserter(blocks, receipts); err != nil {
		t.Fatalf("failed to insert chain data: %v", err)
	}
	asserter(t, blocks[len(blocks)-1])

	// Import a long canonical chain with some known data as prefix.
	var rollback []common.Hash
	for i := len(blocks) / 2; i < len(blocks); i++ {
		rollback = append(rollback, blocks[i].Hash())
	}
	chain.Rollback(rollback)
	if err := inserter(append(blocks, blocks2...), append(receipts, receipts2...)); err != nil {
		t.Fatalf("failed to insert chain data: %v", err)
	}
	asserter(t, blocks2[len(blocks2)-1])

	// Import a heavier shorter but higher total difficulty chain with some known data as prefix.
	if err := inserter(append(blocks, blocks3...), append(receipts, receipts3...)); err != nil {
		t.Fatalf("failed to insert chain data: %v", err)
	}
	asserter(t, blocks3[len(blocks3)-1])

	// Import a longer but lower total difficulty chain with some known data as prefix.
	if err := inserter(append(blocks, blocks2...), append(receipts, receipts2...)); err != nil {
		t.Fatalf("failed to insert chain data: %v", err)
	}
	// The head shouldn't change.
	asserter(t, blocks3[len(blocks3)-1])

	// Rollback the heavier chain and re-insert the longer chain again
	for i := 0; i < len(blocks3); i++ {
		rollback = append(rollback, blocks3[i].Hash())
	}
	chain.Rollback(rollback)

	if err := inserter(append(blocks, blocks2...), append(receipts, receipts2...)); err != nil {
		t.Fatalf("failed to insert chain data: %v", err)
	}
	asserter(t, blocks2[len(blocks2)-1])
}

// getLongAndShortChains returns two chains,
// A is longer, B is heavier
func getLongAndShortChains() (*BlockChain, []*types.Block, []*types.Block, error) {
	// Generate a canonical chain to act as the main dataset
	engine := ethash.NewFaker()
	db := rawdb.NewMemoryDatabase()
	genesis := MustCommitGenesis(db, new(genesisT.Genesis))

	// Generate and import the canonical chain,
	// Offset the time, to keep the difficulty low
	longChain, _ := GenerateChain(params.TestChainConfig, genesis, engine, db, 80, func(i int, b *BlockGen) {
		b.SetCoinbase(common.Address{1})
	})
	diskdb := rawdb.NewMemoryDatabase()
	MustCommitGenesis(diskdb, new(genesisT.Genesis))

	chain, err := NewBlockChain(diskdb, nil, params.TestChainConfig, engine, vm.Config{}, nil)
	if err != nil {
		return nil, nil, nil, fmt.Errorf("failed to create tester chain: %v", err)
	}

	// Generate fork chain, make it shorter than canon, with common ancestor pretty early
	parentIndex := 3
	parent := longChain[parentIndex]
	heavyChain, _ := GenerateChain(params.TestChainConfig, parent, engine, db, 75, func(i int, b *BlockGen) {
		b.SetCoinbase(common.Address{2})
		b.OffsetTime(-9)
	})
	// Verify that the test is sane
	var (
		longerTd  = new(big.Int)
		shorterTd = new(big.Int)
	)
	for index, b := range longChain {
		longerTd.Add(longerTd, b.Difficulty())
		if index <= parentIndex {
			shorterTd.Add(shorterTd, b.Difficulty())
		}
	}
	for _, b := range heavyChain {
		shorterTd.Add(shorterTd, b.Difficulty())
	}
	if shorterTd.Cmp(longerTd) <= 0 {
		return nil, nil, nil, fmt.Errorf("Test is moot, heavyChain td (%v) must be larger than canon td (%v)", shorterTd, longerTd)
	}
	longerNum := longChain[len(longChain)-1].NumberU64()
	shorterNum := heavyChain[len(heavyChain)-1].NumberU64()
	if shorterNum >= longerNum {
		return nil, nil, nil, fmt.Errorf("Test is moot, heavyChain num (%v) must be lower than canon num (%v)", shorterNum, longerNum)
	}
	return chain, longChain, heavyChain, nil
}

// TestReorgToShorterRemovesCanonMapping tests that if we
// 1. Have a chain [0 ... N .. X]
// 2. Reorg to shorter but heavier chain [0 ... N ... Y]
// 3. Then there should be no canon mapping for the block at height X
func TestReorgToShorterRemovesCanonMapping(t *testing.T) {
	chain, canonblocks, sideblocks, err := getLongAndShortChains()
	if err != nil {
		t.Fatal(err)
	}
	if n, err := chain.InsertChain(canonblocks); err != nil {
		t.Fatalf("block %d: failed to insert into chain: %v", n, err)
	}
	canonNum := chain.CurrentBlock().NumberU64()
	_, err = chain.InsertChain(sideblocks)
	if err != nil {
		t.Errorf("Got error, %v", err)
	}
	head := chain.CurrentBlock()
	if got := sideblocks[len(sideblocks)-1].Hash(); got != head.Hash() {
		t.Fatalf("head wrong, expected %x got %x", head.Hash(), got)
	}
	// We have now inserted a sidechain.
	if blockByNum := chain.GetBlockByNumber(canonNum); blockByNum != nil {
		t.Errorf("expected block to be gone: %v", blockByNum.NumberU64())
	}
	if headerByNum := chain.GetHeaderByNumber(canonNum); headerByNum != nil {
		t.Errorf("expected header to be gone: %v", headerByNum.Number.Uint64())
	}
}

// TestReorgToShorterRemovesCanonMappingHeaderChain is the same scenario
// as TestReorgToShorterRemovesCanonMapping, but applied on headerchain
// imports -- that is, for fast sync
func TestReorgToShorterRemovesCanonMappingHeaderChain(t *testing.T) {
	chain, canonblocks, sideblocks, err := getLongAndShortChains()
	if err != nil {
		t.Fatal(err)
	}
	// Convert into headers
	canonHeaders := make([]*types.Header, len(canonblocks))
	for i, block := range canonblocks {
		canonHeaders[i] = block.Header()
	}
	if n, err := chain.InsertHeaderChain(canonHeaders, 0); err != nil {
		t.Fatalf("header %d: failed to insert into chain: %v", n, err)
	}
	canonNum := chain.CurrentHeader().Number.Uint64()
	sideHeaders := make([]*types.Header, len(sideblocks))
	for i, block := range sideblocks {
		sideHeaders[i] = block.Header()
	}
	if n, err := chain.InsertHeaderChain(sideHeaders, 0); err != nil {
		t.Fatalf("header %d: failed to insert into chain: %v", n, err)
	}
	head := chain.CurrentHeader()
	if got := sideblocks[len(sideblocks)-1].Hash(); got != head.Hash() {
		t.Fatalf("head wrong, expected %x got %x", head.Hash(), got)
	}
	// We have now inserted a sidechain.
	if blockByNum := chain.GetBlockByNumber(canonNum); blockByNum != nil {
		t.Errorf("expected block to be gone: %v", blockByNum.NumberU64())
	}
	if headerByNum := chain.GetHeaderByNumber(canonNum); headerByNum != nil {
		t.Errorf("expected header to be gone: %v", headerByNum.Number.Uint64())
	}
}

// Benchmarks large blocks with value transfers to non-existing accounts
func benchmarkLargeNumberOfValueToNonexisting(b *testing.B, numTxs, numBlocks int, recipientFn func(uint64) common.Address, dataFn func(uint64) []byte) {
	var (
		signer          = types.HomesteadSigner{}
		testBankKey, _  = crypto.HexToECDSA("b71c71a67e1177ad4e901695e1b4b9ee17ae16c6668d313eac2f96dbcda3f291")
		testBankAddress = crypto.PubkeyToAddress(testBankKey.PublicKey)
		bankFunds       = big.NewInt(100000000000000000)
		gspec           = genesisT.Genesis{
			Config: params.TestChainConfig,
			Alloc: genesisT.GenesisAlloc{
				testBankAddress: {Balance: bankFunds},
				common.HexToAddress("0xc0de"): {
					Code:    []byte{0x60, 0x01, 0x50},
					Balance: big.NewInt(0),
				}, // push 1, pop
			},
			GasLimit: 100e6, // 100 M
		}
	)
	// Generate the original common chain segment and the two competing forks
	engine := ethash.NewFaker()
	db := rawdb.NewMemoryDatabase()
	genesis := MustCommitGenesis(db, &gspec)

	blockGenerator := func(i int, block *BlockGen) {
		block.SetCoinbase(common.Address{1})
		for txi := 0; txi < numTxs; txi++ {
			uniq := uint64(i*numTxs + txi)
			recipient := recipientFn(uniq)
			tx, err := types.SignTx(types.NewTransaction(uniq, recipient, big.NewInt(1), vars.TxGas, big.NewInt(1), nil), signer, testBankKey)
			if err != nil {
				b.Error(err)
			}
			block.AddTx(tx)
		}
	}

	shared, _ := GenerateChain(params.TestChainConfig, genesis, engine, db, numBlocks, blockGenerator)
	b.StopTimer()
	b.ResetTimer()
	for i := 0; i < b.N; i++ {
		// Import the shared chain and the original canonical one
		diskdb := rawdb.NewMemoryDatabase()
		MustCommitGenesis(diskdb, &gspec)

		chain, err := NewBlockChain(diskdb, nil, params.TestChainConfig, engine, vm.Config{}, nil)
		if err != nil {
			b.Fatalf("failed to create tester chain: %v", err)
		}
		b.StartTimer()
		if _, err := chain.InsertChain(shared); err != nil {
			b.Fatalf("failed to insert shared chain: %v", err)
		}
		b.StopTimer()
		if got := chain.CurrentBlock().Transactions().Len(); got != numTxs*numBlocks {
			b.Fatalf("Transactions were not included, expected %d, got %d", numTxs*numBlocks, got)

		}
	}
}

func BenchmarkBlockChain_1x1000ValueTransferToNonexisting(b *testing.B) {
	var (
		numTxs    = 1000
		numBlocks = 1
	)
	recipientFn := func(nonce uint64) common.Address {
		return common.BigToAddress(big.NewInt(0).SetUint64(1337 + nonce))
	}
	dataFn := func(nonce uint64) []byte {
		return nil
	}
	benchmarkLargeNumberOfValueToNonexisting(b, numTxs, numBlocks, recipientFn, dataFn)
}

func BenchmarkBlockChain_1x1000ValueTransferToExisting(b *testing.B) {
	var (
		numTxs    = 1000
		numBlocks = 1
	)
	b.StopTimer()
	b.ResetTimer()

	recipientFn := func(nonce uint64) common.Address {
		return common.BigToAddress(big.NewInt(0).SetUint64(1337))
	}
	dataFn := func(nonce uint64) []byte {
		return nil
	}
	benchmarkLargeNumberOfValueToNonexisting(b, numTxs, numBlocks, recipientFn, dataFn)
}

func BenchmarkBlockChain_1x1000Executions(b *testing.B) {
	var (
		numTxs    = 1000
		numBlocks = 1
	)
	b.StopTimer()
	b.ResetTimer()

	recipientFn := func(nonce uint64) common.Address {
		return common.BigToAddress(big.NewInt(0).SetUint64(0xc0de))
	}
	dataFn := func(nonce uint64) []byte {
		return nil
	}
	benchmarkLargeNumberOfValueToNonexisting(b, numTxs, numBlocks, recipientFn, dataFn)
}

// Tests that importing a some old blocks, where all blocks are before the
// pruning point.
// This internally leads to a sidechain import, since the blocks trigger an
// ErrPrunedAncestor error.
// This may e.g. happen if
//   1. Downloader rollbacks a batch of inserted blocks and exits
//   2. Downloader starts to sync again
//   3. The blocks fetched are all known and canonical blocks
func TestSideImportPrunedBlocks(t *testing.T) {
	// Generate a canonical chain to act as the main dataset
	engine := ethash.NewFaker()
	db := rawdb.NewMemoryDatabase()
	genesis := MustCommitGenesis(db, new(genesisT.Genesis))

	// Generate and import the canonical chain
	blocks, _ := GenerateChain(params.TestChainConfig, genesis, engine, db, 2*TriesInMemory, nil)
	diskdb := rawdb.NewMemoryDatabase()
	MustCommitGenesis(diskdb, new(genesisT.Genesis))
	chain, err := NewBlockChain(diskdb, nil, params.TestChainConfig, engine, vm.Config{}, nil)
	if err != nil {
		t.Fatalf("failed to create tester chain: %v", err)
	}
	if n, err := chain.InsertChain(blocks); err != nil {
		t.Fatalf("block %d: failed to insert into chain: %v", n, err)
	}

	lastPrunedIndex := len(blocks) - TriesInMemory - 1
	lastPrunedBlock := blocks[lastPrunedIndex]

	// Verify pruning of lastPrunedBlock
	if chain.HasBlockAndState(lastPrunedBlock.Hash(), lastPrunedBlock.NumberU64()) {
		t.Errorf("Block %d not pruned", lastPrunedBlock.NumberU64())
	}
	firstNonPrunedBlock := blocks[len(blocks)-TriesInMemory]
	// Verify firstNonPrunedBlock is not pruned
	if !chain.HasBlockAndState(firstNonPrunedBlock.Hash(), firstNonPrunedBlock.NumberU64()) {
		t.Errorf("Block %d pruned", firstNonPrunedBlock.NumberU64())
	}
	// Now re-import some old blocks
	blockToReimport := blocks[5:8]
	_, err = chain.InsertChain(blockToReimport)
	if err != nil {
		t.Errorf("Got error, %v", err)
	}
}

// TestDeleteCreateRevert tests a weird state transition corner case that we hit
// while changing the internals of statedb. The workflow is that a contract is
// self destructed, then in a followup transaction (but same block) it's created
// again and the transaction reverted.
//
// The original statedb implementation flushed dirty objects to the tries after
// each transaction, so this works ok. The rework accumulated writes in memory
// first, but the journal wiped the entire state object on create-revert.
func TestDeleteCreateRevert(t *testing.T) {
	var (
		aa = common.HexToAddress("0x000000000000000000000000000000000000aaaa")
		bb = common.HexToAddress("0x000000000000000000000000000000000000bbbb")
		// Generate a canonical chain to act as the main dataset
		engine = ethash.NewFaker()
		db     = rawdb.NewMemoryDatabase()

		// A sender who makes transactions, has some funds
		key, _  = crypto.HexToECDSA("b71c71a67e1177ad4e901695e1b4b9ee17ae16c6668d313eac2f96dbcda3f291")
		address = crypto.PubkeyToAddress(key.PublicKey)
		funds   = big.NewInt(1000000000)
		gspec   = &genesisT.Genesis{
			Config: params.TestChainConfig,
			Alloc: genesisT.GenesisAlloc{
				address: {Balance: funds},
				// The address 0xAAAAA selfdestructs if called
				aa: {
					// Code needs to just selfdestruct
					Code:    []byte{byte(vm.PC), byte(vm.SELFDESTRUCT)},
					Nonce:   1,
					Balance: big.NewInt(0),
				},
				// The address 0xBBBB send 1 wei to 0xAAAA, then reverts
				bb: {
					Code: []byte{
						byte(vm.PC),          // [0]
						byte(vm.DUP1),        // [0,0]
						byte(vm.DUP1),        // [0,0,0]
						byte(vm.DUP1),        // [0,0,0,0]
						byte(vm.PUSH1), 0x01, // [0,0,0,0,1] (value)
						byte(vm.PUSH2), 0xaa, 0xaa, // [0,0,0,0,1, 0xaaaa]
						byte(vm.GAS),
						byte(vm.CALL),
						byte(vm.REVERT),
					},
					Balance: big.NewInt(1),
				},
			},
		}
		genesis = MustCommitGenesis(db, gspec)
	)

	blocks, _ := GenerateChain(params.TestChainConfig, genesis, engine, db, 1, func(i int, b *BlockGen) {
		b.SetCoinbase(common.Address{1})
		// One transaction to AAAA
		tx, _ := types.SignTx(types.NewTransaction(0, aa,
			big.NewInt(0), 50000, big.NewInt(1), nil), types.HomesteadSigner{}, key)
		b.AddTx(tx)
		// One transaction to BBBB
		tx, _ = types.SignTx(types.NewTransaction(1, bb,
			big.NewInt(0), 100000, big.NewInt(1), nil), types.HomesteadSigner{}, key)
		b.AddTx(tx)
	})
	// Import the canonical chain
	diskdb := rawdb.NewMemoryDatabase()
	MustCommitGenesis(diskdb, gspec)

	chain, err := NewBlockChain(diskdb, nil, params.TestChainConfig, engine, vm.Config{}, nil)
	if err != nil {
		t.Fatalf("failed to create tester chain: %v", err)
	}
	if n, err := chain.InsertChain(blocks); err != nil {
		t.Fatalf("block %d: failed to insert into chain: %v", n, err)
	}
}

// TestDeleteRecreateSlots tests a state-transition that contains both deletion
// and recreation of contract state.
// Contract A exists, has slots 1 and 2 set
// Tx 1: Selfdestruct A
// Tx 2: Re-create A, set slots 3 and 4
// Expected outcome is that _all_ slots are cleared from A, due to the selfdestruct,
// and then the new slots exist
func TestDeleteRecreateSlots(t *testing.T) {
	var (
		// Generate a canonical chain to act as the main dataset
		engine = ethash.NewFaker()
		db     = rawdb.NewMemoryDatabase()
		// A sender who makes transactions, has some funds
		key, _    = crypto.HexToECDSA("b71c71a67e1177ad4e901695e1b4b9ee17ae16c6668d313eac2f96dbcda3f291")
		address   = crypto.PubkeyToAddress(key.PublicKey)
		funds     = big.NewInt(1000000000)
		bb        = common.HexToAddress("0x000000000000000000000000000000000000bbbb")
		aaStorage = make(map[common.Hash]common.Hash)          // Initial storage in AA
		aaCode    = []byte{byte(vm.PC), byte(vm.SELFDESTRUCT)} // Code for AA (simple selfdestruct)
	)
	// Populate two slots
	aaStorage[common.HexToHash("01")] = common.HexToHash("01")
	aaStorage[common.HexToHash("02")] = common.HexToHash("02")

	// The bb-code needs to CREATE2 the aa contract. It consists of
	// both initcode and deployment code
	// initcode:
	// 1. Set slots 3=3, 4=4,
	// 2. Return aaCode

	initCode := []byte{
		byte(vm.PUSH1), 0x3, // value
		byte(vm.PUSH1), 0x3, // location
		byte(vm.SSTORE),     // Set slot[3] = 1
		byte(vm.PUSH1), 0x4, // value
		byte(vm.PUSH1), 0x4, // location
		byte(vm.SSTORE), // Set slot[4] = 1
		// Slots are set, now return the code
		byte(vm.PUSH2), byte(vm.PC), byte(vm.SELFDESTRUCT), // Push code on stack
		byte(vm.PUSH1), 0x0, // memory start on stack
		byte(vm.MSTORE),
		// Code is now in memory.
		byte(vm.PUSH1), 0x2, // size
		byte(vm.PUSH1), byte(32 - 2), // offset
		byte(vm.RETURN),
	}
	if l := len(initCode); l > 32 {
		t.Fatalf("init code is too long for a pushx, need a more elaborate deployer")
	}
	bbCode := []byte{
		// Push initcode onto stack
		byte(vm.PUSH1) + byte(len(initCode)-1)}
	bbCode = append(bbCode, initCode...)
	bbCode = append(bbCode, []byte{
		byte(vm.PUSH1), 0x0, // memory start on stack
		byte(vm.MSTORE),
		byte(vm.PUSH1), 0x00, // salt
		byte(vm.PUSH1), byte(len(initCode)), // size
		byte(vm.PUSH1), byte(32 - len(initCode)), // offset
		byte(vm.PUSH1), 0x00, // endowment
		byte(vm.CREATE2),
	}...)

	initHash := crypto.Keccak256Hash(initCode)
	aa := crypto.CreateAddress2(bb, [32]byte{}, initHash[:])
	t.Logf("Destination address: %x\n", aa)

	gspec := &Genesis{
		Config: params.TestChainConfig,
		Alloc: GenesisAlloc{
			address: {Balance: funds},
			// The address 0xAAAAA selfdestructs if called
			aa: {
				// Code needs to just selfdestruct
				Code:    aaCode,
				Nonce:   1,
				Balance: big.NewInt(0),
				Storage: aaStorage,
			},
			// The contract BB recreates AA
			bb: {
				Code:    bbCode,
				Balance: big.NewInt(1),
			},
		},
	}
	genesis := gspec.MustCommit(db)

	blocks, _ := GenerateChain(params.TestChainConfig, genesis, engine, db, 1, func(i int, b *BlockGen) {
		b.SetCoinbase(common.Address{1})
		// One transaction to AA, to kill it
		tx, _ := types.SignTx(types.NewTransaction(0, aa,
			big.NewInt(0), 50000, big.NewInt(1), nil), types.HomesteadSigner{}, key)
		b.AddTx(tx)
		// One transaction to BB, to recreate AA
		tx, _ = types.SignTx(types.NewTransaction(1, bb,
			big.NewInt(0), 100000, big.NewInt(1), nil), types.HomesteadSigner{}, key)
		b.AddTx(tx)
	})
	// Import the canonical chain
	diskdb := rawdb.NewMemoryDatabase()
	gspec.MustCommit(diskdb)
	chain, err := NewBlockChain(diskdb, nil, params.TestChainConfig, engine, vm.Config{
		Debug:  true,
		Tracer: vm.NewJSONLogger(nil, os.Stdout),
	}, nil)
	if err != nil {
		t.Fatalf("failed to create tester chain: %v", err)
	}
	if n, err := chain.InsertChain(blocks); err != nil {
		t.Fatalf("block %d: failed to insert into chain: %v", n, err)
	}
	statedb, _ := chain.State()

	// If all is correct, then slot 1 and 2 are zero
	if got, exp := statedb.GetState(aa, common.HexToHash("01")), (common.Hash{}); got != exp {
		t.Errorf("got %x exp %x", got, exp)
	}
	if got, exp := statedb.GetState(aa, common.HexToHash("02")), (common.Hash{}); got != exp {
		t.Errorf("got %x exp %x", got, exp)
	}
	// Also, 3 and 4 should be set
	if got, exp := statedb.GetState(aa, common.HexToHash("03")), common.HexToHash("03"); got != exp {
		t.Fatalf("got %x exp %x", got, exp)
	}
	if got, exp := statedb.GetState(aa, common.HexToHash("04")), common.HexToHash("04"); got != exp {
		t.Fatalf("got %x exp %x", got, exp)
	}
}

// TestDeleteRecreateAccount tests a state-transition that contains deletion of a
// contract with storage, and a recreate of the same contract via a
// regular value-transfer
// Expected outcome is that _all_ slots are cleared from A
func TestDeleteRecreateAccount(t *testing.T) {
	var (
		// Generate a canonical chain to act as the main dataset
		engine = ethash.NewFaker()
		db     = rawdb.NewMemoryDatabase()
		// A sender who makes transactions, has some funds
		key, _  = crypto.HexToECDSA("b71c71a67e1177ad4e901695e1b4b9ee17ae16c6668d313eac2f96dbcda3f291")
		address = crypto.PubkeyToAddress(key.PublicKey)
		funds   = big.NewInt(1000000000)

		aa        = common.HexToAddress("0x7217d81b76bdd8707601e959454e3d776aee5f43")
		aaStorage = make(map[common.Hash]common.Hash)          // Initial storage in AA
		aaCode    = []byte{byte(vm.PC), byte(vm.SELFDESTRUCT)} // Code for AA (simple selfdestruct)
	)
	// Populate two slots
	aaStorage[common.HexToHash("01")] = common.HexToHash("01")
	aaStorage[common.HexToHash("02")] = common.HexToHash("02")

	gspec := &Genesis{
		Config: params.TestChainConfig,
		Alloc: GenesisAlloc{
			address: {Balance: funds},
			// The address 0xAAAAA selfdestructs if called
			aa: {
				// Code needs to just selfdestruct
				Code:    aaCode,
				Nonce:   1,
				Balance: big.NewInt(0),
				Storage: aaStorage,
			},
		},
	}
	genesis := gspec.MustCommit(db)

	blocks, _ := GenerateChain(params.TestChainConfig, genesis, engine, db, 1, func(i int, b *BlockGen) {
		b.SetCoinbase(common.Address{1})
		// One transaction to AA, to kill it
		tx, _ := types.SignTx(types.NewTransaction(0, aa,
			big.NewInt(0), 50000, big.NewInt(1), nil), types.HomesteadSigner{}, key)
		b.AddTx(tx)
		// One transaction to AA, to recreate it (but without storage
		tx, _ = types.SignTx(types.NewTransaction(1, aa,
			big.NewInt(1), 100000, big.NewInt(1), nil), types.HomesteadSigner{}, key)
		b.AddTx(tx)
	})
	// Import the canonical chain
	diskdb := rawdb.NewMemoryDatabase()
	gspec.MustCommit(diskdb)
	chain, err := NewBlockChain(diskdb, nil, params.TestChainConfig, engine, vm.Config{
		Debug:  true,
		Tracer: vm.NewJSONLogger(nil, os.Stdout),
	}, nil)
	if err != nil {
		t.Fatalf("failed to create tester chain: %v", err)
	}
	if n, err := chain.InsertChain(blocks); err != nil {
		t.Fatalf("block %d: failed to insert into chain: %v", n, err)
	}
	statedb, _ := chain.State()

	// If all is correct, then both slots are zero
	if got, exp := statedb.GetState(aa, common.HexToHash("01")), (common.Hash{}); got != exp {
		t.Errorf("got %x exp %x", got, exp)
	}
	if got, exp := statedb.GetState(aa, common.HexToHash("02")), (common.Hash{}); got != exp {
		t.Errorf("got %x exp %x", got, exp)
	}
}

// TestDeleteRecreateSlotsAcrossManyBlocks tests multiple state-transition that contains both deletion
// and recreation of contract state.
// Contract A exists, has slots 1 and 2 set
// Tx 1: Selfdestruct A
// Tx 2: Re-create A, set slots 3 and 4
// Expected outcome is that _all_ slots are cleared from A, due to the selfdestruct,
// and then the new slots exist
func TestDeleteRecreateSlotsAcrossManyBlocks(t *testing.T) {
	var (
		// Generate a canonical chain to act as the main dataset
		engine = ethash.NewFaker()
		db     = rawdb.NewMemoryDatabase()
		// A sender who makes transactions, has some funds
		key, _    = crypto.HexToECDSA("b71c71a67e1177ad4e901695e1b4b9ee17ae16c6668d313eac2f96dbcda3f291")
		address   = crypto.PubkeyToAddress(key.PublicKey)
		funds     = big.NewInt(1000000000)
		bb        = common.HexToAddress("0x000000000000000000000000000000000000bbbb")
		aaStorage = make(map[common.Hash]common.Hash)          // Initial storage in AA
		aaCode    = []byte{byte(vm.PC), byte(vm.SELFDESTRUCT)} // Code for AA (simple selfdestruct)
	)
	// Populate two slots
	aaStorage[common.HexToHash("01")] = common.HexToHash("01")
	aaStorage[common.HexToHash("02")] = common.HexToHash("02")

	// The bb-code needs to CREATE2 the aa contract. It consists of
	// both initcode and deployment code
	// initcode:
	// 1. Set slots 3=blocknum+1, 4=4,
	// 2. Return aaCode

	initCode := []byte{
		byte(vm.PUSH1), 0x1, //
		byte(vm.NUMBER),     // value = number + 1
		byte(vm.ADD),        //
		byte(vm.PUSH1), 0x3, // location
		byte(vm.SSTORE),     // Set slot[3] = number + 1
		byte(vm.PUSH1), 0x4, // value
		byte(vm.PUSH1), 0x4, // location
		byte(vm.SSTORE), // Set slot[4] = 4
		// Slots are set, now return the code
		byte(vm.PUSH2), byte(vm.PC), byte(vm.SELFDESTRUCT), // Push code on stack
		byte(vm.PUSH1), 0x0, // memory start on stack
		byte(vm.MSTORE),
		// Code is now in memory.
		byte(vm.PUSH1), 0x2, // size
		byte(vm.PUSH1), byte(32 - 2), // offset
		byte(vm.RETURN),
	}
	if l := len(initCode); l > 32 {
		t.Fatalf("init code is too long for a pushx, need a more elaborate deployer")
	}
	bbCode := []byte{
		// Push initcode onto stack
		byte(vm.PUSH1) + byte(len(initCode)-1)}
	bbCode = append(bbCode, initCode...)
	bbCode = append(bbCode, []byte{
		byte(vm.PUSH1), 0x0, // memory start on stack
		byte(vm.MSTORE),
		byte(vm.PUSH1), 0x00, // salt
		byte(vm.PUSH1), byte(len(initCode)), // size
		byte(vm.PUSH1), byte(32 - len(initCode)), // offset
		byte(vm.PUSH1), 0x00, // endowment
		byte(vm.CREATE2),
	}...)

	initHash := crypto.Keccak256Hash(initCode)
	aa := crypto.CreateAddress2(bb, [32]byte{}, initHash[:])
	t.Logf("Destination address: %x\n", aa)
	gspec := &Genesis{
		Config: params.TestChainConfig,
		Alloc: GenesisAlloc{
			address: {Balance: funds},
			// The address 0xAAAAA selfdestructs if called
			aa: {
				// Code needs to just selfdestruct
				Code:    aaCode,
				Nonce:   1,
				Balance: big.NewInt(0),
				Storage: aaStorage,
			},
			// The contract BB recreates AA
			bb: {
				Code:    bbCode,
				Balance: big.NewInt(1),
			},
		},
	}
	genesis := gspec.MustCommit(db)
	var nonce uint64

	type expectation struct {
		exist    bool
		blocknum int
		values   map[int]int
	}
	var current = &expectation{
		exist:    true, // exists in genesis
		blocknum: 0,
		values:   map[int]int{1: 1, 2: 2},
	}
	var expectations []*expectation
	var newDestruct = func(e *expectation) *types.Transaction {
		tx, _ := types.SignTx(types.NewTransaction(nonce, aa,
			big.NewInt(0), 50000, big.NewInt(1), nil), types.HomesteadSigner{}, key)
		nonce++
		if e.exist {
			e.exist = false
			e.values = nil
		}
		t.Logf("block %d; adding destruct\n", e.blocknum)
		return tx
	}
	var newResurrect = func(e *expectation) *types.Transaction {
		tx, _ := types.SignTx(types.NewTransaction(nonce, bb,
			big.NewInt(0), 100000, big.NewInt(1), nil), types.HomesteadSigner{}, key)
		nonce++
		if !e.exist {
			e.exist = true
			e.values = map[int]int{3: e.blocknum + 1, 4: 4}
		}
		t.Logf("block %d; adding resurrect\n", e.blocknum)
		return tx
	}

	blocks, _ := GenerateChain(params.TestChainConfig, genesis, engine, db, 150, func(i int, b *BlockGen) {
		var exp = new(expectation)
		exp.blocknum = i + 1
		exp.values = make(map[int]int)
		for k, v := range current.values {
			exp.values[k] = v
		}
		exp.exist = current.exist

		b.SetCoinbase(common.Address{1})
		if i%2 == 0 {
			b.AddTx(newDestruct(exp))
		}
		if i%3 == 0 {
			b.AddTx(newResurrect(exp))
		}
		if i%5 == 0 {
			b.AddTx(newDestruct(exp))
		}
		if i%7 == 0 {
			b.AddTx(newResurrect(exp))
		}
		expectations = append(expectations, exp)
		current = exp
	})
	// Import the canonical chain
	diskdb := rawdb.NewMemoryDatabase()
	gspec.MustCommit(diskdb)
	chain, err := NewBlockChain(diskdb, nil, params.TestChainConfig, engine, vm.Config{
		//Debug:  true,
		//Tracer: vm.NewJSONLogger(nil, os.Stdout),
	}, nil)
	if err != nil {
		t.Fatalf("failed to create tester chain: %v", err)
	}
	var asHash = func(num int) common.Hash {
		return common.BytesToHash([]byte{byte(num)})
	}
	for i, block := range blocks {
		blockNum := i + 1
		if n, err := chain.InsertChain([]*types.Block{block}); err != nil {
			t.Fatalf("block %d: failed to insert into chain: %v", n, err)
		}
		statedb, _ := chain.State()
		// If all is correct, then slot 1 and 2 are zero
		if got, exp := statedb.GetState(aa, common.HexToHash("01")), (common.Hash{}); got != exp {
			t.Errorf("block %d, got %x exp %x", blockNum, got, exp)
		}
		if got, exp := statedb.GetState(aa, common.HexToHash("02")), (common.Hash{}); got != exp {
			t.Errorf("block %d, got %x exp %x", blockNum, got, exp)
		}
		exp := expectations[i]
		if exp.exist {
			if !statedb.Exist(aa) {
				t.Fatalf("block %d, expected %v to exist, it did not", blockNum, aa)
			}
			for slot, val := range exp.values {
				if gotValue, expValue := statedb.GetState(aa, asHash(slot)), asHash(val); gotValue != expValue {
					t.Fatalf("block %d, slot %d, got %x exp %x", blockNum, slot, gotValue, expValue)
				}
			}
		} else {
			if statedb.Exist(aa) {
				t.Fatalf("block %d, expected %v to not exist, it did", blockNum, aa)
			}
		}
	}
}

// TestInitThenFailCreateContract tests a pretty notorious case that happened
// on mainnet over blocks 7338108, 7338110 and 7338115.
// - Block 7338108: address e771789f5cccac282f23bb7add5690e1f6ca467c is initiated
//   with 0.001 ether (thus created but no code)
// - Block 7338110: a CREATE2 is attempted. The CREATE2 would deploy code on
//   the same address e771789f5cccac282f23bb7add5690e1f6ca467c. However, the
//   deployment fails due to OOG during initcode execution
// - Block 7338115: another tx checks the balance of
//   e771789f5cccac282f23bb7add5690e1f6ca467c, and the snapshotter returned it as
//   zero.
//
// The problem being that the snapshotter maintains a destructset, and adds items
// to the destructset in case something is created "onto" an existing item.
// We need to either roll back the snapDestructs, or not place it into snapDestructs
// in the first place.
//
func TestInitThenFailCreateContract(t *testing.T) {
	var (
		// Generate a canonical chain to act as the main dataset
		engine = ethash.NewFaker()
		db     = rawdb.NewMemoryDatabase()
		// A sender who makes transactions, has some funds
		key, _  = crypto.HexToECDSA("b71c71a67e1177ad4e901695e1b4b9ee17ae16c6668d313eac2f96dbcda3f291")
		address = crypto.PubkeyToAddress(key.PublicKey)
		funds   = big.NewInt(1000000000)
		bb      = common.HexToAddress("0x000000000000000000000000000000000000bbbb")
	)

	// The bb-code needs to CREATE2 the aa contract. It consists of
	// both initcode and deployment code
	// initcode:
	// 1. If blocknum < 1, error out (e.g invalid opcode)
	// 2. else, return a snippet of code
	initCode := []byte{
		byte(vm.PUSH1), 0x1, // y (2)
		byte(vm.NUMBER), // x (number)
		byte(vm.GT),     // x > y?
		byte(vm.PUSH1), byte(0x8),
		byte(vm.JUMPI), // jump to label if number > 2
		byte(0xFE),     // illegal opcode
		byte(vm.JUMPDEST),
		byte(vm.PUSH1), 0x2, // size
		byte(vm.PUSH1), 0x0, // offset
		byte(vm.RETURN), // return 2 bytes of zero-code
	}
	if l := len(initCode); l > 32 {
		t.Fatalf("init code is too long for a pushx, need a more elaborate deployer")
	}
	bbCode := []byte{
		// Push initcode onto stack
		byte(vm.PUSH1) + byte(len(initCode)-1)}
	bbCode = append(bbCode, initCode...)
	bbCode = append(bbCode, []byte{
		byte(vm.PUSH1), 0x0, // memory start on stack
		byte(vm.MSTORE),
		byte(vm.PUSH1), 0x00, // salt
		byte(vm.PUSH1), byte(len(initCode)), // size
		byte(vm.PUSH1), byte(32 - len(initCode)), // offset
		byte(vm.PUSH1), 0x00, // endowment
		byte(vm.CREATE2),
	}...)

	initHash := crypto.Keccak256Hash(initCode)
	aa := crypto.CreateAddress2(bb, [32]byte{}, initHash[:])
	t.Logf("Destination address: %x\n", aa)

	gspec := &Genesis{
		Config: params.TestChainConfig,
		Alloc: GenesisAlloc{
			address: {Balance: funds},
			// The address aa has some funds
			aa: {Balance: big.NewInt(100000)},
			// The contract BB tries to create code onto AA
			bb: {
				Code:    bbCode,
				Balance: big.NewInt(1),
			},
		},
	}
	genesis := gspec.MustCommit(db)
	nonce := uint64(0)
	blocks, _ := GenerateChain(params.TestChainConfig, genesis, engine, db, 4, func(i int, b *BlockGen) {
		b.SetCoinbase(common.Address{1})
		// One transaction to BB
		tx, _ := types.SignTx(types.NewTransaction(nonce, bb,
			big.NewInt(0), 100000, big.NewInt(1), nil), types.HomesteadSigner{}, key)
		b.AddTx(tx)
		nonce++
	})

	// Import the canonical chain
	diskdb := rawdb.NewMemoryDatabase()
	gspec.MustCommit(diskdb)
	chain, err := NewBlockChain(diskdb, nil, params.TestChainConfig, engine, vm.Config{
		//Debug:  true,
		//Tracer: vm.NewJSONLogger(nil, os.Stdout),
	}, nil)
	if err != nil {
		t.Fatalf("failed to create tester chain: %v", err)
	}
	statedb, _ := chain.State()
	if got, exp := statedb.GetBalance(aa), big.NewInt(100000); got.Cmp(exp) != 0 {
		t.Fatalf("Genesis err, got %v exp %v", got, exp)
	}
	// First block tries to create, but fails
	{
		block := blocks[0]
		if _, err := chain.InsertChain([]*types.Block{blocks[0]}); err != nil {
			t.Fatalf("block %d: failed to insert into chain: %v", block.NumberU64(), err)
		}
		statedb, _ = chain.State()
		if got, exp := statedb.GetBalance(aa), big.NewInt(100000); got.Cmp(exp) != 0 {
			t.Fatalf("block %d: got %v exp %v", block.NumberU64(), got, exp)
		}
	}
	// Import the rest of the blocks
	for _, block := range blocks[1:] {
		if _, err := chain.InsertChain([]*types.Block{block}); err != nil {
			t.Fatalf("block %d: failed to insert into chain: %v", block.NumberU64(), err)
		}
	}
}<|MERGE_RESOLUTION|>--- conflicted
+++ resolved
@@ -990,28 +990,13 @@
 // when the chain reorganizes.
 func TestLogRebirth(t *testing.T) {
 	var (
-<<<<<<< HEAD
-		key1, _ = crypto.HexToECDSA("b71c71a67e1177ad4e901695e1b4b9ee17ae16c6668d313eac2f96dbcda3f291")
-		addr1   = crypto.PubkeyToAddress(key1.PublicKey)
-		db      = rawdb.NewMemoryDatabase()
-
-		// this code generates a log
-		code        = common.Hex2Bytes("60606040525b7f24ec1d3ff24c2f6ff210738839dbc339cd45a5294d85c79361016243157aae7b60405180905060405180910390a15b600a8060416000396000f360606040526008565b00")
+		addr1         = crypto.PubkeyToAddress(key1.PublicKey)
+		db            = rawdb.NewMemoryDatabase()
 		gspec       = &genesisT.Genesis{Config: params.TestChainConfig, Alloc: genesisT.GenesisAlloc{addr1: {Balance: big.NewInt(10000000000000)}}}
 		genesis     = MustCommitGenesis(db, gspec)
 		signer      = types.NewEIP155Signer(gspec.Config.GetChainID())
-		newLogCh    = make(chan bool)
-		removeLogCh = make(chan bool)
-=======
-		key1, _       = crypto.HexToECDSA("b71c71a67e1177ad4e901695e1b4b9ee17ae16c6668d313eac2f96dbcda3f291")
-		addr1         = crypto.PubkeyToAddress(key1.PublicKey)
-		db            = rawdb.NewMemoryDatabase()
-		gspec         = &Genesis{Config: params.TestChainConfig, Alloc: GenesisAlloc{addr1: {Balance: big.NewInt(10000000000000)}}}
-		genesis       = gspec.MustCommit(db)
-		signer        = types.NewEIP155Signer(gspec.Config.ChainID)
 		engine        = ethash.NewFaker()
 		blockchain, _ = NewBlockChain(db, nil, gspec.Config, engine, vm.Config{}, nil)
->>>>>>> 44a3b8c0
 	)
 	defer blockchain.Stop()
 
@@ -1067,26 +1052,13 @@
 // when a side chain containing log events overtakes the canonical chain.
 func TestSideLogRebirth(t *testing.T) {
 	var (
-<<<<<<< HEAD
-		key1, _ = crypto.HexToECDSA("b71c71a67e1177ad4e901695e1b4b9ee17ae16c6668d313eac2f96dbcda3f291")
-		addr1   = crypto.PubkeyToAddress(key1.PublicKey)
-		db      = rawdb.NewMemoryDatabase()
-
-		// this code generates a log
-		code     = common.Hex2Bytes("60606040525b7f24ec1d3ff24c2f6ff210738839dbc339cd45a5294d85c79361016243157aae7b60405180905060405180910390a15b600a8060416000396000f360606040526008565b00")
+		key1, _       = crypto.HexToECDSA("b71c71a67e1177ad4e901695e1b4b9ee17ae16c6668d313eac2f96dbcda3f291")
+		addr1         = crypto.PubkeyToAddress(key1.PublicKey)
+		db            = rawdb.NewMemoryDatabase()
 		gspec    = &genesisT.Genesis{Config: params.TestChainConfig, Alloc: genesisT.GenesisAlloc{addr1: {Balance: big.NewInt(10000000000000)}}}
 		genesis  = MustCommitGenesis(db, gspec)
 		signer   = types.NewEIP155Signer(gspec.Config.GetChainID())
-		newLogCh = make(chan bool)
-=======
-		key1, _       = crypto.HexToECDSA("b71c71a67e1177ad4e901695e1b4b9ee17ae16c6668d313eac2f96dbcda3f291")
-		addr1         = crypto.PubkeyToAddress(key1.PublicKey)
-		db            = rawdb.NewMemoryDatabase()
-		gspec         = &Genesis{Config: params.TestChainConfig, Alloc: GenesisAlloc{addr1: {Balance: big.NewInt(10000000000000)}}}
-		genesis       = gspec.MustCommit(db)
-		signer        = types.NewEIP155Signer(gspec.Config.ChainID)
 		blockchain, _ = NewBlockChain(db, nil, gspec.Config, ethash.NewFaker(), vm.Config{}, nil)
->>>>>>> 44a3b8c0
 	)
 	defer blockchain.Stop()
 
