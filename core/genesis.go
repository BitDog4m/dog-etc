--- conflicted
+++ resolved
@@ -17,6 +17,7 @@
 package core
 
 import (
+	"encoding/json"
 	"errors"
 	"fmt"
 	"math/big"
@@ -35,50 +36,190 @@
 	"github.com/ethereum/go-ethereum/trie"
 )
 
-<<<<<<< HEAD
 // SetupGenesisBlock wraps SetupGenesisBlockWithOverride, always using a nil value for the override.
 func SetupGenesisBlock(db ethdb.Database, genesis *genesisT.Genesis) (ctypes.ChainConfigurator, common.Hash, error) {
-=======
-//go:generate gencodec -type Genesis -field-override genesisSpecMarshaling -out gen_genesis.go
-//go:generate gencodec -type GenesisAccount -field-override genesisAccountMarshaling -out gen_genesis_account.go
-
-var errGenesisNoConfig = errors.New("genesis has no chain configuration")
-
-// Genesis specifies the header fields, state of a genesis block. It also defines hard
-// fork switch-over blocks through the chain configuration.
-type Genesis struct {
-	Config     *params.ChainConfig `json:"config"`
-	Nonce      uint64              `json:"nonce"`
-	Timestamp  uint64              `json:"timestamp"`
-	ExtraData  []byte              `json:"extraData"`
-	GasLimit   uint64              `json:"gasLimit"   gencodec:"required"`
-	Difficulty *big.Int            `json:"difficulty" gencodec:"required"`
-	Mixhash    common.Hash         `json:"mixHash"`
-	Coinbase   common.Address      `json:"coinbase"`
-	Alloc      GenesisAlloc        `json:"alloc"      gencodec:"required"`
-
-	// These fields are used for consensus tests. Please don't use them
-	// in actual genesis blocks.
-	Number     uint64      `json:"number"`
-	GasUsed    uint64      `json:"gasUsed"`
-	ParentHash common.Hash `json:"parentHash"`
-	BaseFee    *big.Int    `json:"baseFeePerGas"`
-}
-
-// GenesisAlloc specifies the initial state that is part of the genesis block.
-type GenesisAlloc map[common.Address]GenesisAccount
-
-func (ga *GenesisAlloc) UnmarshalJSON(data []byte) error {
-	m := make(map[common.UnprefixedAddress]GenesisAccount)
-	if err := json.Unmarshal(data, &m); err != nil {
-		return err
-	}
-	*ga = make(GenesisAlloc)
-	for addr, a := range m {
-		(*ga)[common.Address(addr)] = a
-	}
-	return nil
-}
+	return SetupGenesisBlockWithOverride(db, genesis, nil, nil)
+}
+
+func SetupGenesisBlockWithOverride(db ethdb.Database, genesis *genesisT.Genesis, overrideMystique, overrideTerminalTotalDifficulty *big.Int) (ctypes.ChainConfigurator, common.Hash, error) {
+	if genesis != nil && confp.IsEmpty(genesis.Config) {
+		return params.AllEthashProtocolChanges, common.Hash{}, genesisT.ErrGenesisNoConfig
+	}
+	// Just commit the new block if there is no stored genesis block.
+	stored := rawdb.ReadCanonicalHash(db, 0)
+	if (stored == common.Hash{}) {
+		if genesis == nil {
+			log.Info("Writing default main-net genesis block")
+			log.Warn("Not specifying a chain flag is deprecated and will be removed in the future, please use --mainnet for Ethereum mainnet")
+			genesis = params.DefaultGenesisBlock()
+		} else {
+			log.Info("Writing custom genesis block")
+		}
+
+		if overrideMystique != nil {
+			n := overrideMystique.Uint64()
+			if err := genesis.SetEIP1559Transition(&n); err != nil {
+				return genesis, stored, err
+			}
+			if err := genesis.SetEIP3198Transition(&n); err != nil {
+				return genesis, stored, err
+			}
+			if err := genesis.SetEIP3529Transition(&n); err != nil {
+				return genesis, stored, err
+			}
+			if err := genesis.SetEIP3541Transition(&n); err != nil {
+				return genesis, stored, err
+			}
+			if err := genesis.SetEthashEIP3554Transition(&n); err != nil {
+				return genesis, stored, err
+			}
+		}
+
+		block, err := CommitGenesis(genesis, db)
+		if err != nil {
+			return genesis.Config, common.Hash{}, err
+		}
+		log.Info("Wrote custom genesis block OK", "config", genesis.Config)
+		return genesis.Config, block.Hash(), nil
+	}
+	// We have the genesis block in database(perhaps in ancient database)
+	// but the corresponding state is missing.
+	header := rawdb.ReadHeader(db, stored, 0)
+	if _, err := state.New(header.Root, state.NewDatabaseWithConfig(db, nil), nil); err != nil {
+		if genesis == nil {
+			genesis = params.DefaultGenesisBlock()
+		}
+		// Ensure the stored genesis matches with the given one.
+		hash := GenesisToBlock(genesis, nil).Hash()
+		if hash != stored {
+			return genesis.Config, hash, &genesisT.GenesisMismatchError{Stored: stored, New: hash}
+		}
+		block, err := CommitGenesis(genesis, db)
+		if err != nil {
+			return genesis.Config, hash, err
+		}
+		return genesis.Config, block.Hash(), nil
+	}
+	// Check whether the genesis block is already written.
+	if genesis != nil {
+		hash := GenesisToBlock(genesis, nil).Hash()
+		if hash != stored {
+			return genesis.Config, hash, &genesisT.GenesisMismatchError{Stored: stored, New: hash}
+		}
+	}
+	// Get the existing chain configuration.
+	newcfg := configOrDefault(genesis, stored)
+
+	if overrideTerminalTotalDifficulty != nil {
+		newcfg.SetEthashTerminalTotalDifficulty(overrideTerminalTotalDifficulty)
+	}
+
+	if overrideMystique != nil {
+		n := overrideMystique.Uint64()
+		if err := newcfg.SetEIP1559Transition(&n); err != nil {
+			return newcfg, stored, err
+		}
+		if err := newcfg.SetEIP3198Transition(&n); err != nil {
+			return newcfg, stored, err
+		}
+		if err := newcfg.SetEIP3529Transition(&n); err != nil {
+			return newcfg, stored, err
+		}
+		if err := newcfg.SetEIP3541Transition(&n); err != nil {
+			return newcfg, stored, err
+		}
+		if err := newcfg.SetEthashEIP3554Transition(&n); err != nil {
+			return newcfg, stored, err
+		}
+	}
+
+	// TODO (ziogaschr): Add EIPs, after Mystique activations
+	// if overrideArrowGlacier != nil {
+	// 	newcfg.ArrowGlacierBlock = overrideArrowGlacier
+	// }
+
+	storedcfg := rawdb.ReadChainConfig(db, stored)
+	if storedcfg == nil {
+		log.Warn("Found genesis block without chain config")
+		rawdb.WriteChainConfig(db, stored, newcfg)
+		return newcfg, stored, nil
+	} else {
+		log.Info("Found stored genesis block", "config", storedcfg)
+	}
+
+	// Special case: don't change the existing config of a non-mainnet chain if no new
+	// config is supplied. These chains would get AllProtocolChanges (and a compat error)
+	// if we just continued here.
+	//
+	// (meowsbits): The idea here is to use stored configs when they are not upgrade-able via defaults.
+	// Pre-existing logic only upgraded mainnet, when it should upgrade all defaulty chains.
+	// New logic (below) checks _inequality_ between a defaulty config and a stored config. If different,
+	// the stored config is used. This breaks auto-upgrade magic for defaulty chains.
+	if genesis == nil && !confp.Identical(storedcfg, newcfg, []string{"NetworkID", "ChainID"}) {
+		// TODO/meowsbits/20220405: ethereum code for this scope follows:
+		/*
+			// Special case: if a private network is being used (no genesis and also no
+			// mainnet hash in the database), we must not apply the `configOrDefault`
+			// chain config as that would be AllProtocolChanges (applying any new fork
+			// on top of an existing private network genesis block). In that case, only
+			// apply the overrides.
+
+			if ... :
+			newcfg = storedcfg
+			if overrideArrowGlacier != nil {
+				newcfg.ArrowGlacierBlock = overrideArrowGlacier
+			}
+			if overrideTerminalTotalDifficulty != nil {
+				newcfg.TerminalTotalDifficulty = overrideTerminalTotalDifficulty
+			}
+		*/
+		// ... and this is ours:
+		log.Info("Found non-defaulty stored config, using it.")
+		return storedcfg, stored, nil
+	}
+	// Check config compatibility and write the config. Compatibility errors
+	// are returned to the caller unless we're already at block zero.
+	height := rawdb.ReadHeaderNumber(db, rawdb.ReadHeadHeaderHash(db))
+	if height == nil {
+		return newcfg, stored, fmt.Errorf("missing block number for head header hash")
+	}
+	compatErr := confp.Compatible(height, storedcfg, newcfg)
+	if compatErr != nil && *height != 0 && compatErr.RewindTo != 0 {
+		return newcfg, stored, compatErr
+	}
+	rawdb.WriteChainConfig(db, stored, newcfg)
+	return newcfg, stored, nil
+}
+
+func configOrDefault(g *genesisT.Genesis, ghash common.Hash) ctypes.ChainConfigurator {
+	switch {
+	case g != nil:
+		return g.Config
+	case ghash == params.MainnetGenesisHash:
+		return params.MainnetChainConfig
+	case ghash == params.RinkebyGenesisHash:
+		return params.RinkebyChainConfig
+	case ghash == params.GoerliGenesisHash:
+		return params.GoerliChainConfig
+	case ghash == params.KottiGenesisHash:
+		return params.KottiChainConfig
+	case ghash == params.MordorGenesisHash:
+		return params.MordorChainConfig
+	case ghash == params.RopstenGenesisHash:
+		return params.RopstenChainConfig
+	case ghash == params.SepoliaGenesisHash:
+		return params.SepoliaChainConfig
+	case ghash == params.MintMeGenesisHash:
+		return params.MintMeChainConfig
+	case ghash == params.KilnGenesisHash:
+		return params.KilnChainConfig
+	default:
+		return params.AllEthashProtocolChanges
+	}
+}
+
+// TODO/meowsbits/20220405: flush, write, CommitGenesisState need(?) to be moved
+// to params/genesisT package.
 
 // flush adds allocated genesis accounts into a fresh new statedb and
 // commit the state changes into the given database handler.
@@ -155,263 +296,6 @@
 	return err
 }
 
-// GenesisAccount is an account in the state of the genesis block.
-type GenesisAccount struct {
-	Code       []byte                      `json:"code,omitempty"`
-	Storage    map[common.Hash]common.Hash `json:"storage,omitempty"`
-	Balance    *big.Int                    `json:"balance" gencodec:"required"`
-	Nonce      uint64                      `json:"nonce,omitempty"`
-	PrivateKey []byte                      `json:"secretKey,omitempty"` // for tests
-}
-
-// field type overrides for gencodec
-type genesisSpecMarshaling struct {
-	Nonce      math.HexOrDecimal64
-	Timestamp  math.HexOrDecimal64
-	ExtraData  hexutil.Bytes
-	GasLimit   math.HexOrDecimal64
-	GasUsed    math.HexOrDecimal64
-	Number     math.HexOrDecimal64
-	Difficulty *math.HexOrDecimal256
-	BaseFee    *math.HexOrDecimal256
-	Alloc      map[common.UnprefixedAddress]GenesisAccount
-}
-
-type genesisAccountMarshaling struct {
-	Code       hexutil.Bytes
-	Balance    *math.HexOrDecimal256
-	Nonce      math.HexOrDecimal64
-	Storage    map[storageJSON]storageJSON
-	PrivateKey hexutil.Bytes
-}
-
-// storageJSON represents a 256 bit byte array, but allows less than 256 bits when
-// unmarshaling from hex.
-type storageJSON common.Hash
-
-func (h *storageJSON) UnmarshalText(text []byte) error {
-	text = bytes.TrimPrefix(text, []byte("0x"))
-	if len(text) > 64 {
-		return fmt.Errorf("too many hex characters in storage key/value %q", text)
-	}
-	offset := len(h) - len(text)/2 // pad on the left
-	if _, err := hex.Decode(h[offset:], text); err != nil {
-		fmt.Println(err)
-		return fmt.Errorf("invalid hex storage key/value %q", text)
-	}
-	return nil
-}
-
-func (h storageJSON) MarshalText() ([]byte, error) {
-	return hexutil.Bytes(h[:]).MarshalText()
-}
-
-// GenesisMismatchError is raised when trying to overwrite an existing
-// genesis block with an incompatible one.
-type GenesisMismatchError struct {
-	Stored, New common.Hash
-}
-
-func (e *GenesisMismatchError) Error() string {
-	return fmt.Sprintf("database contains incompatible genesis (have %x, new %x)", e.Stored, e.New)
-}
-
-// SetupGenesisBlock writes or updates the genesis block in db.
-// The block that will be used is:
-//
-//                          genesis == nil       genesis != nil
-//                       +------------------------------------------
-//     db has no genesis |  main-net default  |  genesis
-//     db has genesis    |  from DB           |  genesis (if compatible)
-//
-// The stored chain configuration will be updated if it is compatible (i.e. does not
-// specify a fork block below the local head block). In case of a conflict, the
-// error is a *params.ConfigCompatError and the new, unwritten config is returned.
-//
-// The returned chain configuration is never nil.
-func SetupGenesisBlock(db ethdb.Database, genesis *Genesis) (*params.ChainConfig, common.Hash, error) {
->>>>>>> 25c9b49f
-	return SetupGenesisBlockWithOverride(db, genesis, nil, nil)
-}
-
-func SetupGenesisBlockWithOverride(db ethdb.Database, genesis *genesisT.Genesis, overrideMystique, overrideTerminalTotalDifficulty *big.Int) (ctypes.ChainConfigurator, common.Hash, error) {
-	if genesis != nil && confp.IsEmpty(genesis.Config) {
-		return params.AllEthashProtocolChanges, common.Hash{}, genesisT.ErrGenesisNoConfig
-	}
-	// Just commit the new block if there is no stored genesis block.
-	stored := rawdb.ReadCanonicalHash(db, 0)
-	if (stored == common.Hash{}) {
-		if genesis == nil {
-			log.Info("Writing default main-net genesis block")
-			log.Warn("Not specifying a chain flag is deprecated and will be removed in the future, please use --mainnet for Ethereum mainnet")
-			genesis = params.DefaultGenesisBlock()
-		} else {
-			log.Info("Writing custom genesis block")
-		}
-
-		if overrideMystique != nil {
-			n := overrideMystique.Uint64()
-			if err := genesis.SetEIP1559Transition(&n); err != nil {
-				return genesis, stored, err
-			}
-			if err := genesis.SetEIP3198Transition(&n); err != nil {
-				return genesis, stored, err
-			}
-			if err := genesis.SetEIP3529Transition(&n); err != nil {
-				return genesis, stored, err
-			}
-			if err := genesis.SetEIP3541Transition(&n); err != nil {
-				return genesis, stored, err
-			}
-			if err := genesis.SetEthashEIP3554Transition(&n); err != nil {
-				return genesis, stored, err
-			}
-		}
-
-		block, err := CommitGenesis(genesis, db)
-		if err != nil {
-			return genesis.Config, common.Hash{}, err
-		}
-		log.Info("Wrote custom genesis block OK", "config", genesis.Config)
-		return genesis.Config, block.Hash(), nil
-	}
-	// We have the genesis block in database(perhaps in ancient database)
-	// but the corresponding state is missing.
-	header := rawdb.ReadHeader(db, stored, 0)
-	if _, err := state.New(header.Root, state.NewDatabaseWithConfig(db, nil), nil); err != nil {
-		if genesis == nil {
-			genesis = params.DefaultGenesisBlock()
-		}
-		// Ensure the stored genesis matches with the given one.
-		hash := GenesisToBlock(genesis, nil).Hash()
-		if hash != stored {
-			return genesis.Config, hash, &genesisT.GenesisMismatchError{Stored: stored, New: hash}
-		}
-		block, err := CommitGenesis(genesis, db)
-		if err != nil {
-			return genesis.Config, hash, err
-		}
-		return genesis.Config, block.Hash(), nil
-	}
-	// Check whether the genesis block is already written.
-	if genesis != nil {
-		hash := GenesisToBlock(genesis, nil).Hash()
-		if hash != stored {
-			return genesis.Config, hash, &genesisT.GenesisMismatchError{Stored: stored, New: hash}
-		}
-	}
-	// Get the existing chain configuration.
-	newcfg := configOrDefault(genesis, stored)
-
-	if overrideTerminalTotalDifficulty != nil {
-		newcfg.SetEthashTerminalTotalDifficulty(overrideTerminalTotalDifficulty)
-	}
-
-	if overrideMystique != nil {
-		n := overrideMystique.Uint64()
-		if err := newcfg.SetEIP1559Transition(&n); err != nil {
-			return newcfg, stored, err
-		}
-		if err := newcfg.SetEIP3198Transition(&n); err != nil {
-			return newcfg, stored, err
-		}
-		if err := newcfg.SetEIP3529Transition(&n); err != nil {
-			return newcfg, stored, err
-		}
-		if err := newcfg.SetEIP3541Transition(&n); err != nil {
-			return newcfg, stored, err
-		}
-		if err := newcfg.SetEthashEIP3554Transition(&n); err != nil {
-			return newcfg, stored, err
-		}
-	}
-
-	// TODO (ziogaschr): Add EIPs, after Mystique activations
-	// if overrideArrowGlacier != nil {
-	// 	newcfg.ArrowGlacierBlock = overrideArrowGlacier
-	// }
-
-	storedcfg := rawdb.ReadChainConfig(db, stored)
-	if storedcfg == nil {
-		log.Warn("Found genesis block without chain config")
-		rawdb.WriteChainConfig(db, stored, newcfg)
-		return newcfg, stored, nil
-	} else {
-		log.Info("Found stored genesis block", "config", storedcfg)
-	}
-<<<<<<< HEAD
-
-	// Special case: don't change the existing config of a non-mainnet chain if no new
-	// config is supplied. These chains would get AllProtocolChanges (and a compat error)
-	// if we just continued here.
-	//
-	// (meowsbits): The idea here is to use stored configs when they are not upgrade-able via defaults.
-	// Pre-existing logic only upgraded mainnet, when it should upgrade all defaulty chains.
-	// New logic (below) checks _inequality_ between a defaulty config and a stored config. If different,
-	// the stored config is used. This breaks auto-upgrade magic for defaulty chains.
-	if genesis == nil && !confp.Identical(storedcfg, newcfg, []string{"NetworkID", "ChainID"}) {
-		log.Info("Found non-defaulty stored config, using it.")
-		return storedcfg, stored, nil
-=======
-	// Special case: if a private network is being used (no genesis and also no
-	// mainnet hash in the database), we must not apply the `configOrDefault`
-	// chain config as that would be AllProtocolChanges (applying any new fork
-	// on top of an existing private network genesis block). In that case, only
-	// apply the overrides.
-	if genesis == nil && stored != params.MainnetGenesisHash {
-		newcfg = storedcfg
-		if overrideArrowGlacier != nil {
-			newcfg.ArrowGlacierBlock = overrideArrowGlacier
-		}
-		if overrideTerminalTotalDifficulty != nil {
-			newcfg.TerminalTotalDifficulty = overrideTerminalTotalDifficulty
-		}
->>>>>>> 25c9b49f
-	}
-	// Check config compatibility and write the config. Compatibility errors
-	// are returned to the caller unless we're already at block zero.
-	height := rawdb.ReadHeaderNumber(db, rawdb.ReadHeadHeaderHash(db))
-	if height == nil {
-		return newcfg, stored, fmt.Errorf("missing block number for head header hash")
-	}
-	compatErr := confp.Compatible(height, storedcfg, newcfg)
-	if compatErr != nil && *height != 0 && compatErr.RewindTo != 0 {
-		return newcfg, stored, compatErr
-	}
-	rawdb.WriteChainConfig(db, stored, newcfg)
-	return newcfg, stored, nil
-}
-
-func configOrDefault(g *genesisT.Genesis, ghash common.Hash) ctypes.ChainConfigurator {
-	switch {
-	case g != nil:
-		return g.Config
-	case ghash == params.MainnetGenesisHash:
-		return params.MainnetChainConfig
-	case ghash == params.RinkebyGenesisHash:
-		return params.RinkebyChainConfig
-	case ghash == params.GoerliGenesisHash:
-		return params.GoerliChainConfig
-<<<<<<< HEAD
-	case ghash == params.KottiGenesisHash:
-		return params.KottiChainConfig
-	case ghash == params.MordorGenesisHash:
-		return params.MordorChainConfig
-	case ghash == params.RopstenGenesisHash:
-		return params.RopstenChainConfig
-	case ghash == params.SepoliaGenesisHash:
-		return params.SepoliaChainConfig
-	case ghash == params.MintMeGenesisHash:
-		return params.MintMeChainConfig
-=======
-	case ghash == params.KilnGenesisHash:
-		return DefaultKilnGenesisBlock().Config
->>>>>>> 25c9b49f
-	default:
-		return params.AllEthashProtocolChanges
-	}
-}
-
 // GenesisToBlock creates the genesis block and writes state of a genesis specification
 // to the given database (or discards it if nil).
 func GenesisToBlock(g *genesisT.Genesis, db ethdb.Database) *types.Block {
@@ -495,128 +379,9 @@
 
 // GenesisBlockForTesting creates and writes a block in which addr has the given wei balance.
 func GenesisBlockForTesting(db ethdb.Database, addr common.Address, balance *big.Int) *types.Block {
-<<<<<<< HEAD
 	g := genesisT.Genesis{
 		Alloc:   genesisT.GenesisAlloc{addr: {Balance: balance}},
 		BaseFee: big.NewInt(vars.InitialBaseFee),
-=======
-	g := Genesis{
-		Alloc:   GenesisAlloc{addr: {Balance: balance}},
-		BaseFee: big.NewInt(params.InitialBaseFee),
-	}
-	return g.MustCommit(db)
-}
-
-// DefaultGenesisBlock returns the Ethereum main net genesis block.
-func DefaultGenesisBlock() *Genesis {
-	return &Genesis{
-		Config:     params.MainnetChainConfig,
-		Nonce:      66,
-		ExtraData:  hexutil.MustDecode("0x11bbe8db4e347b4e8c937c1c8370e4b5ed33adb3db69cbdb7a38e1e50b1b82fa"),
-		GasLimit:   5000,
-		Difficulty: big.NewInt(17179869184),
-		Alloc:      decodePrealloc(mainnetAllocData),
-	}
-}
-
-// DefaultRopstenGenesisBlock returns the Ropsten network genesis block.
-func DefaultRopstenGenesisBlock() *Genesis {
-	return &Genesis{
-		Config:     params.RopstenChainConfig,
-		Nonce:      66,
-		ExtraData:  hexutil.MustDecode("0x3535353535353535353535353535353535353535353535353535353535353535"),
-		GasLimit:   16777216,
-		Difficulty: big.NewInt(1048576),
-		Alloc:      decodePrealloc(ropstenAllocData),
-	}
-}
-
-// DefaultRinkebyGenesisBlock returns the Rinkeby network genesis block.
-func DefaultRinkebyGenesisBlock() *Genesis {
-	return &Genesis{
-		Config:     params.RinkebyChainConfig,
-		Timestamp:  1492009146,
-		ExtraData:  hexutil.MustDecode("0x52657370656374206d7920617574686f7269746168207e452e436172746d616e42eb768f2244c8811c63729a21a3569731535f067ffc57839b00206d1ad20c69a1981b489f772031b279182d99e65703f0076e4812653aab85fca0f00000000000000000000000000000000000000000000000000000000000000000000000000000000000000000000000000000000000000000000000000000000000"),
-		GasLimit:   4700000,
-		Difficulty: big.NewInt(1),
-		Alloc:      decodePrealloc(rinkebyAllocData),
-	}
-}
-
-// DefaultGoerliGenesisBlock returns the Görli network genesis block.
-func DefaultGoerliGenesisBlock() *Genesis {
-	return &Genesis{
-		Config:     params.GoerliChainConfig,
-		Timestamp:  1548854791,
-		ExtraData:  hexutil.MustDecode("0x22466c6578692069732061207468696e6722202d204166726900000000000000e0a2bd4258d2768837baa26a28fe71dc079f84c70000000000000000000000000000000000000000000000000000000000000000000000000000000000000000000000000000000000000000000000000000000000"),
-		GasLimit:   10485760,
-		Difficulty: big.NewInt(1),
-		Alloc:      decodePrealloc(goerliAllocData),
-	}
-}
-
-// DefaultSepoliaGenesisBlock returns the Sepolia network genesis block.
-func DefaultSepoliaGenesisBlock() *Genesis {
-	return &Genesis{
-		Config:     params.SepoliaChainConfig,
-		Nonce:      0,
-		ExtraData:  []byte("Sepolia, Athens, Attica, Greece!"),
-		GasLimit:   0x1c9c380,
-		Difficulty: big.NewInt(0x20000),
-		Timestamp:  1633267481,
-		Alloc:      decodePrealloc(sepoliaAllocData),
-	}
-}
-
-func DefaultKilnGenesisBlock() *Genesis {
-	g := new(Genesis)
-	reader := strings.NewReader(KilnAllocData)
-	if err := json.NewDecoder(reader).Decode(g); err != nil {
-		panic(err)
-	}
-	return g
-}
-
-// DeveloperGenesisBlock returns the 'geth --dev' genesis block.
-func DeveloperGenesisBlock(period uint64, gasLimit uint64, faucet common.Address) *Genesis {
-	// Override the default period to the user requested one
-	config := *params.AllCliqueProtocolChanges
-	config.Clique = &params.CliqueConfig{
-		Period: period,
-		Epoch:  config.Clique.Epoch,
-	}
-
-	// Assemble and return the genesis with the precompiles and faucet pre-funded
-	return &Genesis{
-		Config:     &config,
-		ExtraData:  append(append(make([]byte, 32), faucet[:]...), make([]byte, crypto.SignatureLength)...),
-		GasLimit:   gasLimit,
-		BaseFee:    big.NewInt(params.InitialBaseFee),
-		Difficulty: big.NewInt(1),
-		Alloc: map[common.Address]GenesisAccount{
-			common.BytesToAddress([]byte{1}): {Balance: big.NewInt(1)}, // ECRecover
-			common.BytesToAddress([]byte{2}): {Balance: big.NewInt(1)}, // SHA256
-			common.BytesToAddress([]byte{3}): {Balance: big.NewInt(1)}, // RIPEMD
-			common.BytesToAddress([]byte{4}): {Balance: big.NewInt(1)}, // Identity
-			common.BytesToAddress([]byte{5}): {Balance: big.NewInt(1)}, // ModExp
-			common.BytesToAddress([]byte{6}): {Balance: big.NewInt(1)}, // ECAdd
-			common.BytesToAddress([]byte{7}): {Balance: big.NewInt(1)}, // ECScalarMul
-			common.BytesToAddress([]byte{8}): {Balance: big.NewInt(1)}, // ECPairing
-			common.BytesToAddress([]byte{9}): {Balance: big.NewInt(1)}, // BLAKE2b
-			faucet:                           {Balance: new(big.Int).Sub(new(big.Int).Lsh(big.NewInt(1), 256), big.NewInt(9))},
-		},
-	}
-}
-
-func decodePrealloc(data string) GenesisAlloc {
-	var p []struct{ Addr, Balance *big.Int }
-	if err := rlp.NewStream(strings.NewReader(data), 0).Decode(&p); err != nil {
-		panic(err)
-	}
-	ga := make(GenesisAlloc, len(p))
-	for _, account := range p {
-		ga[common.BigToAddress(account.Addr)] = GenesisAccount{Balance: account.Balance}
->>>>>>> 25c9b49f
 	}
 	return MustCommitGenesis(db, &g)
 }