--- conflicted
+++ resolved
@@ -25,11 +25,7 @@
 		TxHash            common.Hash    `json:"transactionHash" gencodec:"required"`
 		ContractAddress   common.Address `json:"contractAddress"`
 		GasUsed           hexutil.Uint64 `json:"gasUsed" gencodec:"required"`
-<<<<<<< HEAD
-		EffectiveGasPrice *big.Int       `json:"effectiveGasPrice,omitempty"`
-=======
 		EffectiveGasPrice *hexutil.Big   `json:"effectiveGasPrice"`
->>>>>>> e501b3b0
 		BlockHash         common.Hash    `json:"blockHash,omitempty"`
 		BlockNumber       *hexutil.Big   `json:"blockNumber,omitempty"`
 		TransactionIndex  hexutil.Uint   `json:"transactionIndex"`
@@ -63,11 +59,7 @@
 		TxHash            *common.Hash    `json:"transactionHash" gencodec:"required"`
 		ContractAddress   *common.Address `json:"contractAddress"`
 		GasUsed           *hexutil.Uint64 `json:"gasUsed" gencodec:"required"`
-<<<<<<< HEAD
-		EffectiveGasPrice *big.Int        `json:"effectiveGasPrice"`
-=======
 		EffectiveGasPrice *hexutil.Big    `json:"effectiveGasPrice"`
->>>>>>> e501b3b0
 		BlockHash         *common.Hash    `json:"blockHash,omitempty"`
 		BlockNumber       *hexutil.Big    `json:"blockNumber,omitempty"`
 		TransactionIndex  *hexutil.Uint   `json:"transactionIndex"`
