--- conflicted
+++ resolved
@@ -242,7 +242,8 @@
 	reorgShutdownCh chan struct{}  // requests shutdown of scheduleReorgLoop
 	wg              sync.WaitGroup // tracks loop, scheduleReorgLoop
 
-	eip2f bool
+	eip2f    bool
+	eip2028f bool
 }
 
 type txpoolResetRequest struct {
@@ -332,6 +333,9 @@
 				if pool.chainconfig.IsEIP2F(ev.Block.Number()) {
 					pool.eip2f = true
 				}
+				if pool.chainconfig.IsEIP2028F(ev.Block.Number()) {
+					pool.eip2028f = true
+				}
 				pool.requestReset(head.Header(), ev.Block.Header())
 				head = ev.Block
 			}
@@ -547,12 +551,8 @@
 	if pool.currentState.GetBalance(from).Cmp(tx.Cost()) < 0 {
 		return ErrInsufficientFunds
 	}
-<<<<<<< HEAD
-	intrGas, err := IntrinsicGas(tx.Data(), tx.To() == nil, pool.eip2f)
-=======
 	// Ensure the transaction has more gas than the basic tx fee.
-	intrGas, err := IntrinsicGas(tx.Data(), tx.To() == nil, true, pool.istanbul)
->>>>>>> a718daa6
+	intrGas, err := IntrinsicGas(tx.Data(), tx.To() == nil, pool.eip2f, pool.eip2028f)
 	if err != nil {
 		return err
 	}
