--- conflicted
+++ resolved
@@ -409,13 +409,8 @@
 	if config.IsEnabled(config.GetEIP1559Transition, header.Number) {
 		header.BaseFee = misc.CalcBaseFee(config, parent.Header())
 	}
-<<<<<<< HEAD
 	if config.IsEnabledByTime(config.GetEIP4895TransitionTime, &header.Time) {
-		header.WithdrawalsHash = &types.EmptyRootHash
-=======
-	if config.IsShanghai(header.Time) {
 		header.WithdrawalsHash = &types.EmptyWithdrawalsHash
->>>>>>> 73b01f40
 	}
 	var receipts []*types.Receipt
 	// The post-state result doesn't need to be correct (this is a bad block), but we do need something there
