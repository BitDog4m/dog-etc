--- conflicted
+++ resolved
@@ -141,31 +141,13 @@
 	if err != nil {
 		return nil, err
 	}
-<<<<<<< HEAD
-	chainConfig, genesisHash, genesisErr := core.SetupGenesisBlockWithOverride(chainDb, config.Genesis)
+	chainConfig, genesisHash, genesisErr := core.SetupGenesisBlock(chainDb, config.Genesis)
 	if _, ok := genesisErr.(*confp.ConfigCompatError); genesisErr != nil && !ok {
-=======
-	chainConfig, genesisHash, genesisErr := core.SetupGenesisBlock(chainDb, config.Genesis)
-	if _, ok := genesisErr.(*params.ConfigCompatError); genesisErr != nil && !ok {
->>>>>>> 44a3b8c0
 		return nil, genesisErr
 	}
 	log.Info("Initialised chain configuration", "config", chainConfig)
 
 	eth := &Ethereum{
-<<<<<<< HEAD
-		config:         config,
-		networkID:      config.NetworkId,
-		chainDb:        chainDb,
-		eventMux:       ctx.EventMux,
-		accountManager: ctx.AccountManager,
-		engine:         CreateConsensusEngine(ctx, chainConfig, &config.Ethash, config.Miner.Notify, config.Miner.Noverify, chainDb),
-		shutdownChan:   make(chan bool),
-		gasPrice:       config.Miner.GasPrice,
-		etherbase:      config.Miner.Etherbase,
-		bloomRequests:  make(chan chan *bloombits.Retrieval),
-		bloomIndexer:   NewBloomIndexer(chainDb, vars.BloomBitsBlocks, vars.BloomConfirms),
-=======
 		config:            config,
 		chainDb:           chainDb,
 		eventMux:          ctx.EventMux,
@@ -177,7 +159,6 @@
 		etherbase:         config.Miner.Etherbase,
 		bloomRequests:     make(chan chan *bloombits.Retrieval),
 		bloomIndexer:      NewBloomIndexer(chainDb, params.BloomBitsBlocks, params.BloomConfirms),
->>>>>>> 44a3b8c0
 	}
 
 	bcVersion := rawdb.ReadDatabaseVersion(chainDb)
