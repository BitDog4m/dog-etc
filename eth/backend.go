--- conflicted
+++ resolved
@@ -140,7 +140,6 @@
 		log.Error("Failed to recover state", "error", err)
 	}
 	// Transfer mining-related config to the ethash config.
-<<<<<<< HEAD
 	ethashConfig := config.Ethash
 	ethashConfig.NotifyFull = config.Miner.NotifyFull
 
@@ -162,16 +161,6 @@
 
 	engine := ethconfig.CreateConsensusEngine(stack, &ethashConfig, cliqueConfig, lyra2Config, config.Miner.Notify, config.Miner.Noverify, chainDb)
 
-=======
-	chainConfig, err := core.LoadChainConfig(chainDb, config.Genesis)
-	if err != nil {
-		return nil, err
-	}
-	engine, err := ethconfig.CreateConsensusEngine(chainConfig, chainDb)
-	if err != nil {
-		return nil, err
-	}
->>>>>>> e501b3b0
 	eth := &Ethereum{
 		config:            config,
 		merger:            consensus.NewMerger(chainDb),
@@ -255,7 +244,6 @@
 
 	// Permit the downloader to use the trie cache allowance during fast sync
 	cacheLimit := cacheConfig.TrieCleanLimit + cacheConfig.TrieDirtyLimit + cacheConfig.SnapshotLimit
-<<<<<<< HEAD
 	checkpoint := config.Checkpoint
 	if checkpoint == nil {
 		if p, ok := eth.blockchain.Config().(*coregeth.CoreGethChainConfig); ok {
@@ -264,8 +252,6 @@
 			checkpoint = p.TrustedCheckpoint
 		}
 	}
-=======
->>>>>>> e501b3b0
 	if eth.handler, err = newHandler(&handlerConfig{
 		Database:       chainDb,
 		Chain:          eth.blockchain,
