--- conflicted
+++ resolved
@@ -59,17 +59,7 @@
 		DatasetsOnDisk:   2,
 		DatasetsLockMmap: false,
 	},
-<<<<<<< HEAD
 	NetworkId:          vars.DefaultNetworkID,
-	LightPeers:         100,
-	UltraLightFraction: 75,
-	DatabaseCache:      512,
-	TrieCleanCache:     256,
-	TrieDirtyCache:     256,
-	TrieTimeout:        60 * time.Minute,
-	SnapshotCache:      256,
-=======
-	NetworkId:               1,
 	LightPeers:              100,
 	UltraLightFraction:      75,
 	DatabaseCache:           512,
@@ -79,7 +69,6 @@
 	TrieDirtyCache:          256,
 	TrieTimeout:             60 * time.Minute,
 	SnapshotCache:           256,
->>>>>>> 90dedea4
 	Miner: miner.Config{
 		GasFloor: 8000000,
 		GasCeil:  8000000,
