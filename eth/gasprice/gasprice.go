--- conflicted
+++ resolved
@@ -24,23 +24,15 @@
 
 	"github.com/ethereum/go-ethereum/common"
 	"github.com/ethereum/go-ethereum/core/types"
-<<<<<<< HEAD
 	"github.com/ethereum/go-ethereum/params/types/ctypes"
 	"github.com/ethereum/go-ethereum/params/vars"
-=======
 	"github.com/ethereum/go-ethereum/log"
-	"github.com/ethereum/go-ethereum/params"
->>>>>>> fdd42d42
 	"github.com/ethereum/go-ethereum/rpc"
 )
 
 const sampleNumber = 3 // Number of transactions sampled in a block
 
-<<<<<<< HEAD
-var maxPrice = big.NewInt(500 * vars.GWei)
-=======
-var DefaultMaxPrice = big.NewInt(500 * params.GWei)
->>>>>>> fdd42d42
+var DefaultMaxPrice = big.NewInt(500 * vars.GWei)
 
 type Config struct {
 	Blocks     int
