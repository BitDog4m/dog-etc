// Copyright 2021 The go-ethereum Authors
// This file is part of the go-ethereum library.
//
// The go-ethereum library is free software: you can redistribute it and/or modify
// it under the terms of the GNU Lesser General Public License as published by
// the Free Software Foundation, either version 3 of the License, or
// (at your option) any later version.
//
// The go-ethereum library is distributed in the hope that it will be useful,
// but WITHOUT ANY WARRANTY; without even the implied warranty of
// MERCHANTABILITY or FITNESS FOR A PARTICULAR PURPOSE. See the
// GNU Lesser General Public License for more details.
//
// You should have received a copy of the GNU Lesser General Public License
// along with the go-ethereum library. If not, see <http://www.gnu.org/licenses/>.

/*
Package native is a collection of tracers written in go.

In order to add a native tracer and have it compiled into the binary, a new
file needs to be added to this folder, containing an implementation of the
`eth.tracers.Tracer` interface.

Aside from implementing the tracer, it also needs to register itself, using the
`register` method -- and this needs to be done in the package initialization.

Example:

```golang
func init() {
	register("noopTracerNative", newNoopTracer)
}
```
*/
package native

import (
	"errors"

	"github.com/ethereum/go-ethereum/eth/tracers"
)

// init registers itself this packages as a lookup for tracers.
func init() {
	tracers.RegisterLookup(false, lookup)
}

// ctorFn is the constructor signature of a native tracer.
type ctorFn = func(*tracers.Context) tracers.Tracer

/*
ctors is a map of package-local tracer constructors.

We cannot be certain about the order of init-functions within a package,
The go spec (https://golang.org/ref/spec#Package_initialization) says

> To ensure reproducible initialization behavior, build systems
> are encouraged to present multiple files belonging to the same
> package in lexical file name order to a compiler.

Hence, we cannot make the map in init, but must make it upon first use.
*/
<<<<<<< HEAD
var ctors map[string]func(ctx *tracers.Context) tracers.Tracer

// register is used by native tracers to register their presence.
func register(name string, ctor func(ctx *tracers.Context) tracers.Tracer) {
	if ctors == nil {
		ctors = make(map[string]func(ctx *tracers.Context) tracers.Tracer)
=======
var ctors map[string]ctorFn

// register is used by native tracers to register their presence.
func register(name string, ctor ctorFn) {
	if ctors == nil {
		ctors = make(map[string]ctorFn)
>>>>>>> de23cf91
	}
	ctors[name] = ctor
}

// lookup returns a tracer, if one can be matched to the given name.
func lookup(name string, ctx *tracers.Context) (tracers.Tracer, error) {
	if ctors == nil {
<<<<<<< HEAD
		ctors = make(map[string]func(ctx *tracers.Context) tracers.Tracer)
=======
		ctors = make(map[string]ctorFn)
>>>>>>> de23cf91
	}
	if ctor, ok := ctors[name]; ok {
		return ctor(ctx), nil
	}
	return nil, errors.New("no tracer found")
}<|MERGE_RESOLUTION|>--- conflicted
+++ resolved
@@ -60,21 +60,12 @@
 
 Hence, we cannot make the map in init, but must make it upon first use.
 */
-<<<<<<< HEAD
-var ctors map[string]func(ctx *tracers.Context) tracers.Tracer
-
-// register is used by native tracers to register their presence.
-func register(name string, ctor func(ctx *tracers.Context) tracers.Tracer) {
-	if ctors == nil {
-		ctors = make(map[string]func(ctx *tracers.Context) tracers.Tracer)
-=======
 var ctors map[string]ctorFn
 
 // register is used by native tracers to register their presence.
 func register(name string, ctor ctorFn) {
 	if ctors == nil {
 		ctors = make(map[string]ctorFn)
->>>>>>> de23cf91
 	}
 	ctors[name] = ctor
 }
@@ -82,11 +73,7 @@
 // lookup returns a tracer, if one can be matched to the given name.
 func lookup(name string, ctx *tracers.Context) (tracers.Tracer, error) {
 	if ctors == nil {
-<<<<<<< HEAD
-		ctors = make(map[string]func(ctx *tracers.Context) tracers.Tracer)
-=======
 		ctors = make(map[string]ctorFn)
->>>>>>> de23cf91
 	}
 	if ctor, ok := ctors[name]; ok {
 		return ctor(ctx), nil
