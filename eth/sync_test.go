// Copyright 2015 The go-ethereum Authors
// This file is part of the go-ethereum library.
//
// The go-ethereum library is free software: you can redistribute it and/or modify
// it under the terms of the GNU Lesser General Public License as published by
// the Free Software Foundation, either version 3 of the License, or
// (at your option) any later version.
//
// The go-ethereum library is distributed in the hope that it will be useful,
// but WITHOUT ANY WARRANTY; without even the implied warranty of
// MERCHANTABILITY or FITNESS FOR A PARTICULAR PURPOSE. See the
// GNU Lesser General Public License for more details.
//
// You should have received a copy of the GNU Lesser General Public License
// along with the go-ethereum library. If not, see <http://www.gnu.org/licenses/>.

package eth

import (
<<<<<<< HEAD
	"math/big"
	"sync/atomic"
=======
>>>>>>> e501b3b0
	"testing"
	"time"

	"github.com/ethereum/go-ethereum/consensus"
	"github.com/ethereum/go-ethereum/consensus/ethash"
	"github.com/ethereum/go-ethereum/core"
	"github.com/ethereum/go-ethereum/core/rawdb"
	"github.com/ethereum/go-ethereum/core/vm"
	"github.com/ethereum/go-ethereum/eth/downloader"
	"github.com/ethereum/go-ethereum/eth/protocols/eth"
	"github.com/ethereum/go-ethereum/eth/protocols/snap"
	"github.com/ethereum/go-ethereum/p2p"
	"github.com/ethereum/go-ethereum/p2p/enode"
	"github.com/ethereum/go-ethereum/params"
	"github.com/ethereum/go-ethereum/params/types/genesisT"
)

// blockGenContemporaryTime creates a block gen function that will bump the block times to within throwing
// distance of the current time.
// Without this, block times are built on a genesis with a 0 (or 10) timestamp, which is in 1970.
// This causes the apparent age of the chain to exceed the safety interval and thus interferes with
// reasonable expectations of staleness.
func blockGenContemporaryTime(numBlocks int64) func(i int, gen *core.BlockGen) {
	startTimeUnix := time.Now().Unix()
	return func(i int, gen *core.BlockGen) {
		if i == 0 {
			// Here, 1024 is the max number of block we'll create.
			// 10 is the magic number that the test helper block gen will use for the block time offsets.
			gen.OffsetTime(startTimeUnix - (numBlocks * 10))
		}
	}
}

// newTestHandlerWithBlocks creates a new handler for testing purposes, with a
// given number of initial blocks.
func newTestHandlerWithBlocksWithOpts(blocks int, mode downloader.SyncMode, gen func(int, *core.BlockGen)) *testHandler {
	// Create a database pre-initialize with a genesis block
	db := rawdb.NewMemoryDatabase()
	gspec := &genesisT.Genesis{
		Config: params.TestChainConfig,
		Alloc:  genesisT.GenesisAlloc{testAddr: {Balance: big.NewInt(1000000)}},
	}
	core.MustCommitGenesis(db, gspec)

	chain, _ := core.NewBlockChain(db, nil, gspec, nil, ethash.NewFaker(), vm.Config{}, nil, nil)

	bs, _ := core.GenerateChain(params.TestChainConfig, chain.Genesis(), ethash.NewFaker(), db, blocks, gen)
	if _, err := chain.InsertChain(bs); err != nil {
		panic(err)
	}
	txpool := newTestTxPool()

	handler, _ := newHandler(&handlerConfig{
		Database:   db,
		Merger:     consensus.NewMerger(db),
		Chain:      chain,
		TxPool:     txpool,
		Network:    1,
		Sync:       mode,
		BloomCache: 1,
	})
	handler.Start(1000)

	return &testHandler{
		db:      db,
		chain:   chain,
		txpool:  txpool,
		handler: handler,
	}
}

// Tests that snap sync is disabled after a successful sync cycle.
func TestSnapSyncDisabling66(t *testing.T) { testSnapSyncDisabling(t, eth.ETH66, snap.SNAP1) }
func TestSnapSyncDisabling67(t *testing.T) { testSnapSyncDisabling(t, eth.ETH67, snap.SNAP1) }

// Tests that snap sync gets disabled as soon as a real block is successfully
// imported into the blockchain.
func testSnapSyncDisabling(t *testing.T, ethVer uint, snapVer uint) {
	t.Parallel()

	// Create an empty handler and ensure it's in snap sync mode
	empty := newTestHandler()
	if !empty.handler.snapSync.Load() {
		t.Fatalf("snap sync disabled on pristine blockchain")
	}
	defer empty.close()

	// Create a full handler and ensure snap sync ends up disabled
	full := newTestHandlerWithBlocks(1024)
	if full.handler.snapSync.Load() {
		t.Fatalf("snap sync not disabled on non-empty blockchain")
	}
	defer full.close()

	// Sync up the two handlers via both `eth` and `snap`
	caps := []p2p.Cap{{Name: "eth", Version: ethVer}, {Name: "snap", Version: snapVer}}

	emptyPipeEth, fullPipeEth := p2p.MsgPipe()
	defer emptyPipeEth.Close()
	defer fullPipeEth.Close()

	emptyPeerEth := eth.NewPeer(ethVer, p2p.NewPeer(enode.ID{1}, "", caps), emptyPipeEth, empty.txpool)
	fullPeerEth := eth.NewPeer(ethVer, p2p.NewPeer(enode.ID{2}, "", caps), fullPipeEth, full.txpool)
	defer emptyPeerEth.Close()
	defer fullPeerEth.Close()

	go empty.handler.runEthPeer(emptyPeerEth, func(peer *eth.Peer) error {
		return eth.Handle((*ethHandler)(empty.handler), peer)
	})
	go full.handler.runEthPeer(fullPeerEth, func(peer *eth.Peer) error {
		return eth.Handle((*ethHandler)(full.handler), peer)
	})

	emptyPipeSnap, fullPipeSnap := p2p.MsgPipe()
	defer emptyPipeSnap.Close()
	defer fullPipeSnap.Close()

	emptyPeerSnap := snap.NewPeer(snapVer, p2p.NewPeer(enode.ID{1}, "", caps), emptyPipeSnap)
	fullPeerSnap := snap.NewPeer(snapVer, p2p.NewPeer(enode.ID{2}, "", caps), fullPipeSnap)

	go empty.handler.runSnapExtension(emptyPeerSnap, func(peer *snap.Peer) error {
		return snap.Handle((*snapHandler)(empty.handler), peer)
	})
	go full.handler.runSnapExtension(fullPeerSnap, func(peer *snap.Peer) error {
		return snap.Handle((*snapHandler)(full.handler), peer)
	})
	// Wait a bit for the above handlers to start
	time.Sleep(250 * time.Millisecond)

	// Check that snap sync was disabled
	op := peerToSyncOp(downloader.SnapSync, empty.handler.peers.peerWithHighestTD())
	if err := empty.handler.doSync(op); err != nil {
		t.Fatal("sync failed:", err)
	}
	if empty.handler.snapSync.Load() {
		t.Fatalf("snap sync not disabled after successful synchronisation")
	}
}

func TestArtificialFinalityFeatureEnablingDisabling(t *testing.T) {
	maxBlocksCreated := 1024
	genFunc := blockGenContemporaryTime(int64(maxBlocksCreated))

	// Create a full protocol manager, check that fast sync gets disabled
	a := newTestHandlerWithBlocksWithOpts(1024, downloader.FullSync, genFunc)
	if atomic.LoadUint32(&a.handler.snapSync) == 1 {
		t.Fatalf("snap sync not disabled on non-empty blockchain")
	}
	defer a.close()

	one := uint64(1)
	a.chain.Config().SetECBP1100Transition(&one)

	oMinAFPeers := minArtificialFinalityPeers
	defer func() {
		// Clean up after, resetting global default to original value.
		minArtificialFinalityPeers = oMinAFPeers
	}()
	minArtificialFinalityPeers = 1

	// Create a full protocol manager, check that fast sync gets disabled
	b := newTestHandlerWithBlocksWithOpts(0, downloader.FullSync, genFunc)
	if atomic.LoadUint32(&b.handler.snapSync) == 1 {
		t.Fatalf("snap sync not disabled on non-empty blockchain")
	}
	defer b.close()
	b.chain.Config().SetECBP1100Transition(&one)
	// b.chainSync.forced = true

	// Sync up the two handlers
	emptyPipe, fullPipe := p2p.MsgPipe()
	defer emptyPipe.Close()
	defer fullPipe.Close()

	fullPeer := eth.NewPeer(66, p2p.NewPeer(enode.ID{2}, "", nil), fullPipe, a.txpool)
	emptyPeer := eth.NewPeer(66, p2p.NewPeer(enode.ID{1}, "", nil), emptyPipe, b.txpool)
	defer emptyPeer.Close()
	defer fullPeer.Close()

	go b.handler.runEthPeer(emptyPeer, func(peer *eth.Peer) error {
		return eth.Handle((*ethHandler)(b.handler), peer)
	})
	go a.handler.runEthPeer(fullPeer, func(peer *eth.Peer) error {
		return eth.Handle((*ethHandler)(a.handler), peer)
	})
	// Wait a bit for the above handlers to start
	time.Sleep(250 * time.Millisecond)

	op := peerToSyncOp(downloader.FullSync, b.handler.peers.peerWithHighestTD())
	if err := b.handler.doSync(op); err != nil {
		t.Fatalf("sync failed: %v", err)
	}

	b.handler.chainSync.forced = true
	next := b.handler.chainSync.nextSyncOp()
	if next != nil {
		t.Fatal("non-nil next sync op")
	}
	if !b.chain.Config().IsEnabled(b.chain.Config().GetECBP1100Transition, b.chain.CurrentBlock().Number) {
		t.Error("AF feature not configured")
	}
	if !b.chain.IsArtificialFinalityEnabled() {
		t.Error("AF not enabled")
	}

	// Set the value back to default (more than 1).
	minArtificialFinalityPeers = oMinAFPeers

	// Next sync op will unset AF because manager only has 1 peer.
	b.handler.chainSync.forced = true
	next = b.handler.chainSync.nextSyncOp()
	if next != nil {
		t.Fatal("non-nil next sync op")
	}
	if b.chain.IsArtificialFinalityEnabled() {
		t.Error("AF not disabled")
	}
}

// TestArtificialFinalityFeatureEnablingDisabling_NoDisable tests that when the nodisable override
// is in place (see NOTE1 below), AF is not disabled at the min peer floor.
func TestArtificialFinalityFeatureEnablingDisabling_NoDisable(t *testing.T) {
	maxBlocksCreated := 1024
	genFunc := blockGenContemporaryTime(int64(maxBlocksCreated))

	// Create a full protocol manager, check that fast sync gets disabled
	a := newTestHandlerWithBlocksWithOpts(1024, downloader.FullSync, genFunc)
	defer a.close()

	one := uint64(1)
	a.chain.Config().SetECBP1100Transition(&one)

	oMinAFPeers := minArtificialFinalityPeers
	defer func() {
		// Clean up after, resetting global default to original value.
		minArtificialFinalityPeers = oMinAFPeers
	}()
	minArtificialFinalityPeers = 1

	// Create a full protocol manager, check that fast sync gets disabled
	b := newTestHandlerWithBlocksWithOpts(0, downloader.FullSync, genFunc)
	defer b.close()
	b.chain.Config().SetECBP1100Transition(&one)

	// NOTE1: Set the nodisable switch to the on position.
	// This prevents the de-activation of AF features once they have been enabled.
	// In geth code, this is set in the backend during blockchain construction.
	b.chain.ArtificialFinalityNoDisable(1)

	// Sync up the two handlers
	emptyPipe, fullPipe := p2p.MsgPipe()
	defer emptyPipe.Close()
	defer fullPipe.Close()

	fullPeer := eth.NewPeer(66, p2p.NewPeer(enode.ID{2}, "", nil), fullPipe, a.txpool)
	emptyPeer := eth.NewPeer(66, p2p.NewPeer(enode.ID{1}, "", nil), emptyPipe, b.txpool)
	defer emptyPeer.Close()
	defer fullPeer.Close()

	go b.handler.runEthPeer(emptyPeer, func(peer *eth.Peer) error {
		return eth.Handle((*ethHandler)(b.handler), peer)
	})
	go a.handler.runEthPeer(fullPeer, func(peer *eth.Peer) error {
		return eth.Handle((*ethHandler)(a.handler), peer)
	})
	// Wait a bit for the above handlers to start
	time.Sleep(250 * time.Millisecond)

	op := peerToSyncOp(downloader.FullSync, b.handler.peers.peerWithHighestTD())
	if err := b.handler.doSync(op); err != nil {
		t.Fatalf("sync failed: %v", err)
	}

	b.handler.chainSync.forced = true
	next := b.handler.chainSync.nextSyncOp()

	// Revert safety condition overrides to default values.
	// Set the value back to default (more than 1).
	minArtificialFinalityPeers = oMinAFPeers

	if next != nil {
		t.Fatal("non-nil next sync op")
	}
	if !b.chain.Config().IsEnabled(b.chain.Config().GetECBP1100Transition, b.chain.CurrentBlock().Number) {
		t.Error("AF feature not configured")
	}
	if !b.chain.IsArtificialFinalityEnabled() {
		t.Error("AF not enabled")
	}

	// Next sync op will unset AF because manager only has 1 peer.
	b.handler.chainSync.forced = true
	next = b.handler.chainSync.nextSyncOp()
	if next != nil {
		t.Fatal("non-nil next sync op")
	}
	if !b.chain.IsArtificialFinalityEnabled() {
		t.Error(`AF not enabled;
The AF disable mechanism triggered by the minimum peers floor should have been short-circuited,
preventing AF disablement on this sync op (with the minArtificialFinalityPeers value set to > 1 (defaultMinSyncPeers = 5)),
and the number of peers 'a' is connected with being only 1.)`)
	}
}

// TestArtificialFinalityFeatureEnablingDisabling_StaleHead tests that the stale head condition is respected.
// The block generator function will yield a chain with a head, which because of it time=0 (aka year 1970) genesis, will
// be very old (far exceeding the auto-disable stale limit).
// In this case, AF features should NOT be enabled.
func TestArtificialFinalityFeatureEnablingDisabling_StaleHead(t *testing.T) {
	maxBlocksCreated := 1024

	// Create a full protocol manager, check that fast sync gets disabled
	a := newTestHandlerWithBlocksWithOpts(maxBlocksCreated, downloader.FullSync, nil)
	defer a.close()
	one := uint64(1)
	a.chain.Config().SetECBP1100Transition(&one)

	oMinAFPeers := minArtificialFinalityPeers
	defer func() {
		// Clean up after, resetting global default to original value.
		minArtificialFinalityPeers = oMinAFPeers
	}()
	minArtificialFinalityPeers = 1

	// Create a full protocol manager, check that fast sync gets disabled
	b := newTestHandlerWithBlocksWithOpts(0, downloader.FullSync, nil)
	defer b.close()
	b.chain.Config().SetECBP1100Transition(&one)

	// Sync up the two handlers
	emptyPipe, fullPipe := p2p.MsgPipe()
	defer emptyPipe.Close()
	defer fullPipe.Close()

	fullPeer := eth.NewPeer(66, p2p.NewPeer(enode.ID{2}, "", nil), fullPipe, a.txpool)
	emptyPeer := eth.NewPeer(66, p2p.NewPeer(enode.ID{1}, "", nil), emptyPipe, b.txpool)
	defer emptyPeer.Close()
	defer fullPeer.Close()

	go b.handler.runEthPeer(emptyPeer, func(peer *eth.Peer) error {
		return eth.Handle((*ethHandler)(b.handler), peer)
	})
	go a.handler.runEthPeer(fullPeer, func(peer *eth.Peer) error {
		return eth.Handle((*ethHandler)(a.handler), peer)
	})
	// Wait a bit for the above handlers to start
	time.Sleep(250 * time.Millisecond)

	op := peerToSyncOp(downloader.FullSync, b.handler.peers.peerWithHighestTD())
	if err := b.handler.doSync(op); err != nil {
		t.Fatalf("sync failed: %v", err)
	}

	b.handler.chainSync.forced = true
	next := b.handler.chainSync.nextSyncOp()

	// Revert safety condition overrides to default values.
	// Set the value back to default (more than 1).
	minArtificialFinalityPeers = oMinAFPeers

	if next != nil {
		t.Fatal("non-nil next sync op")
	}
	if !b.chain.Config().IsEnabled(b.chain.Config().GetECBP1100Transition, b.chain.CurrentBlock().Number) {
		t.Error("AF feature not configured")
	}
	// Unit test the timestamp. We want to be sure that the blockchain's current header is actually very old
	// (since we expect its age to act as a condition preventing the enabling of AF features).
	d := uint64(time.Now().Unix()) - b.chain.CurrentHeader().Time
	if time.Second*time.Duration(d) < artificialFinalitySafetyInterval {
		t.Errorf("Expected blockchain current head to be very old, it is not.")
	}
	if b.chain.IsArtificialFinalityEnabled() {
		t.Error("AF is enabled despite a very stale head")
	}
}

func TestArtificialFinalitySafetyLoopTimeComparison(t *testing.T) {
	if !(time.Since(time.Unix(int64(params.DefaultMessNetGenesisBlock().Timestamp), 0)) > artificialFinalitySafetyInterval) {
		t.Fatal("bad unit logic!")
	}
}<|MERGE_RESOLUTION|>--- conflicted
+++ resolved
@@ -17,11 +17,8 @@
 package eth
 
 import (
-<<<<<<< HEAD
 	"math/big"
 	"sync/atomic"
-=======
->>>>>>> e501b3b0
 	"testing"
 	"time"
 
