--- conflicted
+++ resolved
@@ -367,13 +367,8 @@
 		} else {
 			blockRlp = fmt.Sprintf("0x%x", rlpBytes)
 		}
-<<<<<<< HEAD
-		if blockJSON, err = ethapi.RPCMarshalBlock(block, true, true); err != nil {
+		if blockJSON, err = ethapi.RPCMarshalBlock(block, true, true, api.eth.APIBackend.ChainConfig()); err != nil {
 			blockJSON = &ethapi.RPCMarshalBlockT{Error: err.Error()}
-=======
-		if blockJSON, err = ethapi.RPCMarshalBlock(block, true, true, api.eth.APIBackend.ChainConfig()); err != nil {
-			blockJSON = map[string]interface{}{"error": err.Error()}
->>>>>>> 6c4dc6c3
 		}
 		results = append(results, &BadBlockArgs{
 			Hash:  block.Hash(),
@@ -576,24 +571,6 @@
 	return dirty, nil
 }
 
-<<<<<<< HEAD
-// RemovePendingTransaction removes a transaction from the txpool.
-// It returns the transaction removed, if any.
-func (api *PrivateDebugAPI) RemovePendingTransaction(hash common.Hash) (*types.Transaction, error) {
-	return api.eth.txPool.RemoveTx(hash), nil
-}
-
-// PrivateTraceAPI is the collection of Ethereum full node APIs exposed over
-// the private debugging endpoint.
-type PrivateTraceAPI struct {
-	eth *Ethereum
-}
-
-// NewPrivateTraceAPI creates a new API definition for the full node-related
-// private debug methods of the Ethereum service.
-func NewPrivateTraceAPI(eth *Ethereum) *PrivateTraceAPI {
-	return &PrivateTraceAPI{eth: eth}
-=======
 // GetAccessibleState returns the first number where the node has accessible
 // state on disk. Note this being the post-state of that block and the pre-state
 // of the next block.
@@ -653,5 +630,22 @@
 		}
 	}
 	return 0, fmt.Errorf("No state found")
->>>>>>> 6c4dc6c3
+}
+
+// RemovePendingTransaction removes a transaction from the txpool.
+// It returns the transaction removed, if any.
+func (api *PrivateDebugAPI) RemovePendingTransaction(hash common.Hash) (*types.Transaction, error) {
+	return api.eth.txPool.RemoveTx(hash), nil
+}
+
+// PrivateTraceAPI is the collection of Ethereum full node APIs exposed over
+// the private debugging endpoint.
+type PrivateTraceAPI struct {
+	eth *Ethereum
+}
+
+// NewPrivateTraceAPI creates a new API definition for the full node-related
+// private debug methods of the Ethereum service.
+func NewPrivateTraceAPI(eth *Ethereum) *PrivateTraceAPI {
+	return &PrivateTraceAPI{eth: eth}
 }