--- conflicted
+++ resolved
@@ -55,22 +55,15 @@
 		GPO                     gasprice.Config
 		EnablePreimageRecording bool
 		DocRoot                 string `toml:"-"`
-<<<<<<< HEAD
 		EWASMInterpreter        string
 		EVMInterpreter          string
-		RPCGasCap               uint64                         `toml:",omitempty"`
+		RPCGasCap               uint64 `toml:",omitempty"`
+		RPCEVMTimeout           time.Duration
 		RPCTxFeeCap             float64                        `toml:",omitempty"`
 		Checkpoint              *ctypes.TrustedCheckpoint      `toml:",omitempty"`
 		CheckpointOracle        *ctypes.CheckpointOracleConfig `toml:",omitempty"`
 		OverrideMystique        *big.Int                       `toml:",omitempty"`
-=======
-		RPCGasCap               uint64
-		RPCEVMTimeout           time.Duration
-		RPCTxFeeCap             float64
-		Checkpoint              *params.TrustedCheckpoint      `toml:",omitempty"`
-		CheckpointOracle        *params.CheckpointOracleConfig `toml:",omitempty"`
 		OverrideArrowGlacier    *big.Int                       `toml:",omitempty"`
->>>>>>> 6c4dc6c3
 	}
 	var enc Config
 	enc.Genesis = c.Genesis
@@ -116,11 +109,8 @@
 	enc.RPCTxFeeCap = c.RPCTxFeeCap
 	enc.Checkpoint = c.Checkpoint
 	enc.CheckpointOracle = c.CheckpointOracle
-<<<<<<< HEAD
 	enc.OverrideMystique = c.OverrideMystique
-=======
 	enc.OverrideArrowGlacier = c.OverrideArrowGlacier
->>>>>>> 6c4dc6c3
 	return &enc, nil
 }
 
@@ -163,22 +153,15 @@
 		GPO                     *gasprice.Config
 		EnablePreimageRecording *bool
 		DocRoot                 *string `toml:"-"`
-<<<<<<< HEAD
 		EWASMInterpreter        *string
 		EVMInterpreter          *string
-		RPCGasCap               *uint64                        `toml:",omitempty"`
+		RPCGasCap               *uint64 `toml:",omitempty"`
+		RPCEVMTimeout           *time.Duration
 		RPCTxFeeCap             *float64                       `toml:",omitempty"`
 		Checkpoint              *ctypes.TrustedCheckpoint      `toml:",omitempty"`
 		CheckpointOracle        *ctypes.CheckpointOracleConfig `toml:",omitempty"`
 		OverrideMystique        *big.Int                       `toml:",omitempty"`
-=======
-		RPCGasCap               *uint64
-		RPCEVMTimeout           *time.Duration
-		RPCTxFeeCap             *float64
-		Checkpoint              *params.TrustedCheckpoint      `toml:",omitempty"`
-		CheckpointOracle        *params.CheckpointOracleConfig `toml:",omitempty"`
 		OverrideArrowGlacier    *big.Int                       `toml:",omitempty"`
->>>>>>> 6c4dc6c3
 	}
 	var dec Config
 	if err := unmarshal(&dec); err != nil {
@@ -313,13 +296,11 @@
 	if dec.CheckpointOracle != nil {
 		c.CheckpointOracle = dec.CheckpointOracle
 	}
-<<<<<<< HEAD
 	if dec.OverrideMystique != nil {
 		c.OverrideMystique = dec.OverrideMystique
-=======
+	}
 	if dec.OverrideArrowGlacier != nil {
 		c.OverrideArrowGlacier = dec.OverrideArrowGlacier
->>>>>>> 6c4dc6c3
 	}
 	return nil
 }