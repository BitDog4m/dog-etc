// Copyright 2021 The go-ethereum Authors
// This file is part of the go-ethereum library.
//
// The go-ethereum library is free software: you can redistribute it and/or modify
// it under the terms of the GNU Lesser General Public License as published by
// the Free Software Foundation, either version 3 of the License, or
// (at your option) any later version.
//
// The go-ethereum library is distributed in the hope that it will be useful,
// but WITHOUT ANY WARRANTY; without even the implied warranty of
// MERCHANTABILITY or FITNESS FOR A PARTICULAR PURPOSE. See the
// GNU Lesser General Public License for more details.
//
// You should have received a copy of the GNU Lesser General Public License
// along with the go-ethereum library. If not, see <http://www.gnu.org/licenses/>.

// Package ethconfig contains the configuration of the ETH and LES protocols.
package ethconfig

import (
	"math/big"
	"os"
	"os/user"
	"path/filepath"
	"runtime"
	"time"

	"github.com/ethereum/go-ethereum/common"
	"github.com/ethereum/go-ethereum/consensus"
	"github.com/ethereum/go-ethereum/consensus/beacon"
	"github.com/ethereum/go-ethereum/consensus/ethash"
	"github.com/ethereum/go-ethereum/consensus/lyra2"
	"github.com/ethereum/go-ethereum/core"
	"github.com/ethereum/go-ethereum/eth/downloader"
	"github.com/ethereum/go-ethereum/eth/gasprice"
	"github.com/ethereum/go-ethereum/ethdb"
	"github.com/ethereum/go-ethereum/log"
	"github.com/ethereum/go-ethereum/miner"
	"github.com/ethereum/go-ethereum/node"
	"github.com/ethereum/go-ethereum/params/types/ctypes"
	"github.com/ethereum/go-ethereum/params/types/genesisT"
	"github.com/ethereum/go-ethereum/params/vars"
)

// FullNodeGPO contains default gasprice oracle settings for full node.
var FullNodeGPO = gasprice.Config{
	Blocks:           20,
	Percentile:       60,
	MaxHeaderHistory: 1024,
	MaxBlockHistory:  1024,
	MaxPrice:         gasprice.DefaultMaxPrice,
	IgnorePrice:      gasprice.DefaultIgnorePrice,
}

// LightClientGPO contains default gasprice oracle settings for light client.
var LightClientGPO = gasprice.Config{
	Blocks:           2,
	Percentile:       60,
	MaxHeaderHistory: 300,
	MaxBlockHistory:  5,
	MaxPrice:         gasprice.DefaultMaxPrice,
	IgnorePrice:      gasprice.DefaultIgnorePrice,
}

// Defaults contains default settings for use on the Ethereum main net.
var Defaults = Config{
	SyncMode: downloader.SnapSync,
	Ethash: ethash.Config{
		CacheDir:         "ethash",
		CachesInMem:      2,
		CachesOnDisk:     3,
		CachesLockMmap:   false,
		DatasetsInMem:    1,
		DatasetsOnDisk:   2,
		DatasetsLockMmap: false,
	},
	NetworkId:               vars.DefaultNetworkID,
	ProtocolVersions:        vars.DefaultProtocolVersions,
	TxLookupLimit:           2350000,
	LightPeers:              100,
	UltraLightFraction:      75,
	DatabaseCache:           512,
	TrieCleanCache:          154,
	TrieCleanCacheJournal:   "triecache",
	TrieCleanCacheRejournal: 60 * time.Minute,
	TrieDirtyCache:          256,
	TrieTimeout:             60 * time.Minute,
	SnapshotCache:           102,
	Miner: miner.Config{
		GasCeil:  30000000,
		GasPrice: big.NewInt(vars.GWei),
		Recommit: 3 * time.Second,
	},
	TxPool:        core.DefaultTxPoolConfig,
	RPCGasCap:     50000000,
	RPCEVMTimeout: 5 * time.Second,
	GPO:           FullNodeGPO,
	RPCTxFeeCap:   1, // 1 ether
}

func init() {
	home := os.Getenv("HOME")
	if home == "" {
		if user, err := user.Current(); err == nil {
			home = user.HomeDir
		}
	}
	if runtime.GOOS == "darwin" {
		Defaults.Ethash.DatasetDir = filepath.Join(home, "Library", "Ethash")
	} else if runtime.GOOS == "windows" {
		localappdata := os.Getenv("LOCALAPPDATA")
		if localappdata != "" {
			Defaults.Ethash.DatasetDir = filepath.Join(localappdata, "Ethash")
		} else {
			Defaults.Ethash.DatasetDir = filepath.Join(home, "AppData", "Local", "Ethash")
		}
	} else {
		Defaults.Ethash.DatasetDir = filepath.Join(home, ".ethash")
	}
}

//go:generate go run github.com/fjl/gencodec -type Config -formats toml -out gen_config.go

// Config contains configuration options for of the ETH and LES protocols.
type Config struct {
	// The genesis block, which is inserted if the database is empty.
	// If nil, the Ethereum main net block is used.
	Genesis *genesisT.Genesis `toml:",omitempty"`

	// Protocol options
	NetworkId        uint64 // Network ID to use for selecting peers to connect to
	ProtocolVersions []uint // Protocol versions are the supported versions of the eth protocol (first is primary).
	SyncMode         downloader.SyncMode

	// This can be set to list of enrtree:// URLs which will be queried for
	// for nodes to connect to.
	EthDiscoveryURLs  []string
	SnapDiscoveryURLs []string

	NoPruning  bool // Whether to disable pruning and flush everything to disk
	NoPrefetch bool // Whether to disable prefetching and only load state on demand

	TxLookupLimit uint64 `toml:",omitempty"` // The maximum number of blocks from head whose tx indices are reserved.

	// RequiredBlocks is a set of block number -> hash mappings which must be in the
	// canonical chain of all remote peers. Setting the option makes geth verify the
	// presence of these blocks for every new peer connection.
	RequiredBlocks map[uint64]common.Hash `toml:"-"`

	// Light client options
	LightServ          int  `toml:",omitempty"` // Maximum percentage of time allowed for serving LES requests
	LightIngress       int  `toml:",omitempty"` // Incoming bandwidth limit for light servers
	LightEgress        int  `toml:",omitempty"` // Outgoing bandwidth limit for light servers
	LightPeers         int  `toml:",omitempty"` // Maximum number of LES client peers
	LightNoPrune       bool `toml:",omitempty"` // Whether to disable light chain pruning
	LightNoSyncServe   bool `toml:",omitempty"` // Whether to serve light clients before syncing
	SyncFromCheckpoint bool `toml:",omitempty"` // Whether to sync the header chain from the configured checkpoint

	// Ultra Light client options
	UltraLightServers      []string `toml:",omitempty"` // List of trusted ultra light servers
	UltraLightFraction     int      `toml:",omitempty"` // Percentage of trusted servers to accept an announcement
	UltraLightOnlyAnnounce bool     `toml:",omitempty"` // Whether to only announce headers, or also serve them

	// Database options
	SkipBcVersionCheck    bool `toml:"-"`
	DatabaseHandles       int  `toml:"-"`
	DatabaseCache         int
	DatabaseFreezer       string
	DatabaseFreezerRemote string

	TrieCleanCache          int
	TrieCleanCacheJournal   string        `toml:",omitempty"` // Disk journal directory for trie cache to survive node restarts
	TrieCleanCacheRejournal time.Duration `toml:",omitempty"` // Time interval to regenerate the journal for clean cache
	TrieDirtyCache          int
	TrieTimeout             time.Duration
	SnapshotCache           int
	Preimages               bool

	// Mining options
	Miner miner.Config

	// Ethash options
	Ethash ethash.Config

	// Transaction pool options
	TxPool core.TxPoolConfig

	// Gas Price Oracle options
	GPO gasprice.Config

	// Enables tracking of SHA3 preimages in the VM
	EnablePreimageRecording bool

	// Miscellaneous options
	DocRoot string `toml:"-"`

	// Type of the EWASM interpreter ("" for default)
	EWASMInterpreter string

	// Type of the EVM interpreter ("" for default)
	EVMInterpreter string

	// RPCGasCap is the global gas cap for eth-call variants.
	RPCGasCap uint64

	// RPCEVMTimeout is the global timeout for eth-call.
	RPCEVMTimeout time.Duration

	// RPCTxFeeCap is the global transaction fee(price * gaslimit) cap for
	// send-transction variants. The unit is ether.
	RPCTxFeeCap float64

	// Checkpoint is a hardcoded checkpoint which can be nil.
	Checkpoint *ctypes.TrustedCheckpoint `toml:",omitempty"`

	// CheckpointOracle is the configuration for checkpoint oracle.
	CheckpointOracle *ctypes.CheckpointOracleConfig `toml:",omitempty"`

	// Manual configuration field for ECBP1100 activation number. Used for modifying genesis config via CLI flag.
	ECBP1100 *big.Int

	// ECBP1100NoDisable overrides
	// When this value is *true, ECBP100 will not (ever) be disabled; when *false, it will never be enabled.
	ECBP1100NoDisable *bool `toml:",omitempty"`

	// Mystique block override (TODO: remove after the fork)
	OverrideMystique *big.Int `toml:",omitempty"`

	// Gray Glacier block override (TODO: remove after the fork)
	OverrideGrayGlacier *big.Int `toml:",omitempty"`

	// OverrideTerminalTotalDifficulty (TODO: remove after the fork)
	OverrideTerminalTotalDifficulty *big.Int `toml:",omitempty"`
}

// CreateConsensusEngine creates a consensus engine for the given chain configuration.
func CreateConsensusEngine(stack *node.Node, chainConfig ctypes.ChainConfigurator, config *ethash.Config, notify []string, noverify bool, db ethdb.Database) consensus.Engine {
	// If proof-of-authority is requested, set it up
	var engine consensus.Engine
<<<<<<< HEAD
	if chainConfig.GetConsensusEngineType().IsClique() {
		engine = clique.New(&ctypes.CliqueConfig{
			Period: chainConfig.GetCliquePeriod(),
			Epoch:  chainConfig.GetCliqueEpoch(),
		}, db)
	} else if chainConfig.GetConsensusEngineType().IsLyra2() {
		engine = lyra2.New(notify, noverify)
=======
	if chainConfig.Clique != nil {
		panic("no support POA clique enging")
		//engine = clique.New(chainConfig.Clique, db)
>>>>>>> df941ffb
	} else {
		// Otherwise assume proof-of-work
		switch config.PowMode {
		case ethash.ModeFake:
			log.Warn("Ethash used in fake mode")
			engine = ethash.NewFaker()
		case ethash.ModeTest:
			log.Warn("Ethash used in test mode")
			engine = ethash.NewTester(nil, noverify)
		case ethash.ModeShared:
			log.Warn("Ethash used in shared mode")
			engine = ethash.NewShared()
		case ethash.ModePoissonFake:
			log.Warn("Ethash used in fake Poisson mode")
			engine = ethash.NewPoissonFaker()
		default:
			engine = ethash.New(ethash.Config{
				PowMode:          config.PowMode,
				CacheDir:         stack.ResolvePath(config.CacheDir),
				CachesInMem:      config.CachesInMem,
				CachesOnDisk:     config.CachesOnDisk,
				CachesLockMmap:   config.CachesLockMmap,
				DatasetDir:       config.DatasetDir,
				DatasetsInMem:    config.DatasetsInMem,
				DatasetsOnDisk:   config.DatasetsOnDisk,
				DatasetsLockMmap: config.DatasetsLockMmap,
				NotifyFull:       config.NotifyFull,
				ECIP1099Block:    chainConfig.GetEthashECIP1099Transition(),
			}, notify, noverify)
			engine.(*ethash.Ethash).SetThreads(-1) // Disable CPU mining
		}
	}

	return beacon.New(engine)
}<|MERGE_RESOLUTION|>--- conflicted
+++ resolved
@@ -29,7 +29,6 @@
 	"github.com/ethereum/go-ethereum/consensus"
 	"github.com/ethereum/go-ethereum/consensus/beacon"
 	"github.com/ethereum/go-ethereum/consensus/ethash"
-	"github.com/ethereum/go-ethereum/consensus/lyra2"
 	"github.com/ethereum/go-ethereum/core"
 	"github.com/ethereum/go-ethereum/eth/downloader"
 	"github.com/ethereum/go-ethereum/eth/gasprice"
@@ -237,19 +236,15 @@
 func CreateConsensusEngine(stack *node.Node, chainConfig ctypes.ChainConfigurator, config *ethash.Config, notify []string, noverify bool, db ethdb.Database) consensus.Engine {
 	// If proof-of-authority is requested, set it up
 	var engine consensus.Engine
-<<<<<<< HEAD
 	if chainConfig.GetConsensusEngineType().IsClique() {
-		engine = clique.New(&ctypes.CliqueConfig{
-			Period: chainConfig.GetCliquePeriod(),
-			Epoch:  chainConfig.GetCliqueEpoch(),
-		}, db)
+		log.Crit("No Implementation")
+		//engine = clique.New(&ctypes.CliqueConfig{
+		//	Period: chainConfig.GetCliquePeriod(),
+		//	Epoch:  chainConfig.GetCliqueEpoch(),
+		//}, db)
 	} else if chainConfig.GetConsensusEngineType().IsLyra2() {
-		engine = lyra2.New(notify, noverify)
-=======
-	if chainConfig.Clique != nil {
-		panic("no support POA clique enging")
-		//engine = clique.New(chainConfig.Clique, db)
->>>>>>> df941ffb
+		log.Crit("No Implementation")
+		// engine = lyra2.New(notify, noverify)
 	} else {
 		// Otherwise assume proof-of-work
 		switch config.PowMode {
