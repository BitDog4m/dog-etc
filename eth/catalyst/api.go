// Copyright 2020 The go-ethereum Authors
// This file is part of the go-ethereum library.
//
// The go-ethereum library is free software: you can redistribute it and/or modify
// it under the terms of the GNU Lesser General Public License as published by
// the Free Software Foundation, either version 3 of the License, or
// (at your option) any later version.
//
// The go-ethereum library is distributed in the hope that it will be useful,
// but WITHOUT ANY WARRANTY; without even the implied warranty of
// MERCHANTABILITY or FITNESS FOR A PARTICULAR PURPOSE. See the
// GNU Lesser General Public License for more details.
//
// You should have received a copy of the GNU Lesser General Public License
// along with the go-ethereum library. If not, see <http://www.gnu.org/licenses/>.

// Package catalyst implements the temporary eth1/eth2 RPC integration.
package catalyst

import (
	"crypto/sha256"
	"encoding/binary"
	"errors"
	"fmt"
	"math/big"
	"time"

	"github.com/ethereum/go-ethereum/common"
	"github.com/ethereum/go-ethereum/common/hexutil"
	"github.com/ethereum/go-ethereum/consensus"
	"github.com/ethereum/go-ethereum/consensus/beacon"
	"github.com/ethereum/go-ethereum/consensus/misc"
	"github.com/ethereum/go-ethereum/core"
	"github.com/ethereum/go-ethereum/core/state"
	"github.com/ethereum/go-ethereum/core/types"
	"github.com/ethereum/go-ethereum/eth"
	"github.com/ethereum/go-ethereum/les"
	"github.com/ethereum/go-ethereum/log"
	"github.com/ethereum/go-ethereum/node"
	"github.com/ethereum/go-ethereum/params/types/ctypes"
	"github.com/ethereum/go-ethereum/params/vars"
	"github.com/ethereum/go-ethereum/rpc"
	"github.com/ethereum/go-ethereum/trie"
)

var (
	VALID              = GenericStringResponse{"VALID"}
	SUCCESS            = GenericStringResponse{"SUCCESS"}
	INVALID            = ForkChoiceResponse{Status: "INVALID", PayloadID: nil}
	SYNCING            = ForkChoiceResponse{Status: "SYNCING", PayloadID: nil}
	GenericServerError = rpc.CustomError{Code: -32000, ValidationError: "Server error"}
	UnknownPayload     = rpc.CustomError{Code: -32001, ValidationError: "Unknown payload"}
	InvalidTB          = rpc.CustomError{Code: -32002, ValidationError: "Invalid terminal block"}
	InvalidPayloadID   = rpc.CustomError{Code: 1, ValidationError: "invalid payload id"}
)

// Register adds catalyst APIs to the full node.
func Register(stack *node.Node, backend *eth.Ethereum) error {
<<<<<<< HEAD
	chainconfig := backend.BlockChain().Config()
	if n := chainconfig.GetEthashTerminalTotalDifficulty(); n == nil {
		return errors.New("catalyst started without valid total difficulty")
	}
=======
	log.Warn("Catalyst mode enabled", "protocol", "eth")
	stack.RegisterAPIs([]rpc.API{
		{
			Namespace: "engine",
			Version:   "1.0",
			Service:   NewConsensusAPI(backend, nil),
			Public:    true,
		},
	})
	return nil
}
>>>>>>> 8be800ff

// RegisterLight adds catalyst APIs to the light client.
func RegisterLight(stack *node.Node, backend *les.LightEthereum) error {
	log.Warn("Catalyst mode enabled", "protocol", "les")
	stack.RegisterAPIs([]rpc.API{
		{
			Namespace: "engine",
			Version:   "1.0",
			Service:   NewConsensusAPI(nil, backend),
			Public:    true,
		},
	})
	return nil
}

type ConsensusAPI struct {
	light          bool
	eth            *eth.Ethereum
	les            *les.LightEthereum
	engine         consensus.Engine // engine is the post-merge consensus engine, only for block creation
	preparedBlocks map[uint64]*ExecutableDataV1
}

func NewConsensusAPI(eth *eth.Ethereum, les *les.LightEthereum) *ConsensusAPI {
	var engine consensus.Engine
	if eth == nil {
		if les.BlockChain().Config().TerminalTotalDifficulty == nil {
			panic("Catalyst started without valid total difficulty")
		}
		if b, ok := les.Engine().(*beacon.Beacon); ok {
			engine = beacon.New(b.InnerEngine())
		} else {
			engine = beacon.New(les.Engine())
		}
	} else {
		if eth.BlockChain().Config().TerminalTotalDifficulty == nil {
			panic("Catalyst started without valid total difficulty")
		}
		if b, ok := eth.Engine().(*beacon.Beacon); ok {
			engine = beacon.New(b.InnerEngine())
		} else {
			engine = beacon.New(eth.Engine())
		}
	}
	return &ConsensusAPI{
		light:          eth == nil,
		eth:            eth,
		les:            les,
		engine:         engine,
		preparedBlocks: make(map[uint64]*ExecutableDataV1),
	}
}

// blockExecutionEnv gathers all the data required to execute
// a block, either when assembling it or when inserting it.
type blockExecutionEnv struct {
	chain   *core.BlockChain
	state   *state.StateDB
	tcount  int
	gasPool *core.GasPool

	header   *types.Header
	txs      []*types.Transaction
	receipts []*types.Receipt
}

func (env *blockExecutionEnv) commitTransaction(tx *types.Transaction, coinbase common.Address) error {
	vmconfig := *env.chain.GetVMConfig()
	snap := env.state.Snapshot()
	receipt, err := core.ApplyTransaction(env.chain.Config(), env.chain, &coinbase, env.gasPool, env.state, env.header, tx, &env.header.GasUsed, vmconfig)
	if err != nil {
		env.state.RevertToSnapshot(snap)
		return err
	}
	env.txs = append(env.txs, tx)
	env.receipts = append(env.receipts, receipt)
	return nil
}

func (api *ConsensusAPI) makeEnv(parent *types.Block, header *types.Header) (*blockExecutionEnv, error) {
	// The parent state might be missing. It can be the special scenario
	// that consensus layer tries to build a new block based on the very
	// old side chain block and the relevant state is already pruned. So
	// try to retrieve the live state from the chain, if it's not existent,
	// do the necessary recovery work.
	var (
		err   error
		state *state.StateDB
	)
	if api.eth.BlockChain().HasState(parent.Root()) {
		state, err = api.eth.BlockChain().StateAt(parent.Root())
	} else {
		// The maximum acceptable reorg depth can be limited by the
		// finalised block somehow. TODO(rjl493456442) fix the hard-
		// coded number here later.
		state, err = api.eth.StateAtBlock(parent, 1000, nil, false, false)
	}
	if err != nil {
		return nil, err
	}
	env := &blockExecutionEnv{
		chain:   api.eth.BlockChain(),
		state:   state,
		header:  header,
		gasPool: new(core.GasPool).AddGas(header.GasLimit),
	}
	return env, nil
}

func (api *ConsensusAPI) GetPayloadV1(payloadID hexutil.Bytes) (*ExecutableDataV1, error) {
	hash := []byte(payloadID)
	if len(hash) < 8 {
		return nil, &InvalidPayloadID
	}
	id := binary.BigEndian.Uint64(hash[:8])
	data, ok := api.preparedBlocks[id]
	if !ok {
		return nil, &UnknownPayload
	}
	return data, nil
}

func (api *ConsensusAPI) ForkchoiceUpdatedV1(heads ForkchoiceStateV1, PayloadAttributes *PayloadAttributesV1) (ForkChoiceResponse, error) {
	if heads.HeadBlockHash == (common.Hash{}) {
		return ForkChoiceResponse{Status: SUCCESS.Status, PayloadID: nil}, nil
	}
	if err := api.checkTerminalTotalDifficulty(heads.HeadBlockHash); err != nil {
		if block := api.eth.BlockChain().GetBlockByHash(heads.HeadBlockHash); block == nil {
			// TODO (MariusVanDerWijden) trigger sync
			return SYNCING, nil
		}
		return INVALID, err
	}
	// If the finalized block is set, check if it is in our blockchain
	if heads.FinalizedBlockHash != (common.Hash{}) {
		if block := api.eth.BlockChain().GetBlockByHash(heads.FinalizedBlockHash); block == nil {
			// TODO (MariusVanDerWijden) trigger sync
			return SYNCING, nil
		}
	}
	// SetHead
	if err := api.setHead(heads.HeadBlockHash); err != nil {
		return INVALID, err
	}
	// Assemble block (if needed)
	if PayloadAttributes != nil {
		data, err := api.assembleBlock(heads.HeadBlockHash, PayloadAttributes)
		if err != nil {
			return INVALID, err
		}
		hash := computePayloadId(heads.HeadBlockHash, PayloadAttributes)
		id := binary.BigEndian.Uint64(hash)
		api.preparedBlocks[id] = data
		log.Info("Created payload", "payloadid", id)
		// TODO (MariusVanDerWijden) do something with the payloadID?
		hex := hexutil.Bytes(hash)
		return ForkChoiceResponse{Status: SUCCESS.Status, PayloadID: &hex}, nil
	}
	return ForkChoiceResponse{Status: SUCCESS.Status, PayloadID: nil}, nil
}

func computePayloadId(headBlockHash common.Hash, params *PayloadAttributesV1) []byte {
	// Hash
	hasher := sha256.New()
	hasher.Write(headBlockHash[:])
	binary.Write(hasher, binary.BigEndian, params.Timestamp)
	hasher.Write(params.Random[:])
	hasher.Write(params.SuggestedFeeRecipient[:])
	return hasher.Sum([]byte{})[:8]
}

func (api *ConsensusAPI) invalid() ExecutePayloadResponse {
	if api.light {
		return ExecutePayloadResponse{Status: INVALID.Status, LatestValidHash: api.les.BlockChain().CurrentHeader().Hash()}
	}
	return ExecutePayloadResponse{Status: INVALID.Status, LatestValidHash: api.eth.BlockChain().CurrentHeader().Hash()}
}

// ExecutePayload creates an Eth1 block, inserts it in the chain, and returns the status of the chain.
func (api *ConsensusAPI) ExecutePayloadV1(params ExecutableDataV1) (ExecutePayloadResponse, error) {
	block, err := ExecutableDataToBlock(params)
	if err != nil {
		return api.invalid(), err
	}
	if api.light {
		parent := api.les.BlockChain().GetHeaderByHash(params.ParentHash)
		if parent == nil {
			return api.invalid(), fmt.Errorf("could not find parent %x", params.ParentHash)
		}
		if err = api.les.BlockChain().InsertHeader(block.Header()); err != nil {
			return api.invalid(), err
		}
		return ExecutePayloadResponse{Status: VALID.Status, LatestValidHash: block.Hash()}, nil
	}
	if !api.eth.BlockChain().HasBlock(block.ParentHash(), block.NumberU64()-1) {
		/*
			TODO (MariusVanDerWijden) reenable once sync is merged
			if err := api.eth.Downloader().BeaconSync(api.eth.SyncMode(), block.Header()); err != nil {
				return SYNCING, err
			}
		*/
		// TODO (MariusVanDerWijden) we should return nil here not empty hash
		return ExecutePayloadResponse{Status: SYNCING.Status, LatestValidHash: common.Hash{}}, nil
	}
	parent := api.eth.BlockChain().GetBlockByHash(params.ParentHash)
	td := api.eth.BlockChain().GetTd(parent.Hash(), block.NumberU64()-1)
	ttd := api.eth.BlockChain().Config().TerminalTotalDifficulty
	if td.Cmp(ttd) < 0 {
		return api.invalid(), fmt.Errorf("can not execute payload on top of block with low td got: %v threshold %v", td, ttd)
	}
	if err := api.eth.BlockChain().InsertBlockWithoutSetHead(block); err != nil {
		return api.invalid(), err
	}

	if merger := api.merger(); !merger.TDDReached() {
		merger.ReachTTD()
	}
	return ExecutePayloadResponse{Status: VALID.Status, LatestValidHash: block.Hash()}, nil
}

// AssembleBlock creates a new block, inserts it into the chain, and returns the "execution
// data" required for eth2 clients to process the new block.
func (api *ConsensusAPI) assembleBlock(parentHash common.Hash, params *PayloadAttributesV1) (*ExecutableDataV1, error) {
	if api.light {
		return nil, errors.New("not supported")
	}
	log.Info("Producing block", "parentHash", parentHash)

	bc := api.eth.BlockChain()
	parent := bc.GetBlockByHash(parentHash)
	if parent == nil {
		log.Warn("Cannot assemble block with parent hash to unknown block", "parentHash", parentHash)
		return nil, fmt.Errorf("cannot assemble block with unknown parent %s", parentHash)
	}

	if params.Timestamp < parent.Time() {
		return nil, fmt.Errorf("child timestamp lower than parent's: %d < %d", params.Timestamp, parent.Time())
	}
	if now := uint64(time.Now().Unix()); params.Timestamp > now+1 {
		diff := time.Duration(params.Timestamp-now) * time.Second
		log.Warn("Producing block too far in the future", "diff", common.PrettyDuration(diff))
	}
	pending := api.eth.TxPool().Pending(true)
	coinbase := params.SuggestedFeeRecipient
	num := parent.Number()
	header := &types.Header{
		ParentHash: parent.Hash(),
		Number:     num.Add(num, common.Big1),
		Coinbase:   coinbase,
		GasLimit:   parent.GasLimit(), // Keep the gas limit constant in this prototype
		Extra:      []byte{},          // TODO (MariusVanDerWijden) properly set extra data
		Time:       params.Timestamp,
	}
	if config := api.eth.BlockChain().Config(); config.IsEnabled(config.GetEIP1559Transition, header.Number) {
		header.BaseFee = misc.CalcBaseFee(config, parent.Header())
	}
	if err := api.engine.Prepare(bc, header); err != nil {
		return nil, err
	}
	env, err := api.makeEnv(parent, header)
	if err != nil {
		return nil, err
	}
	var (
		signer       = types.MakeSigner(bc.Config(), header.Number)
		txHeap       = types.NewTransactionsByPriceAndNonce(signer, pending, nil)
		transactions []*types.Transaction
	)
	for {
		if env.gasPool.Gas() < vars.TxGas {
			log.Trace("Not enough gas for further transactions", "have", env.gasPool, "want", vars.TxGas)
			break
		}
		tx := txHeap.Peek()
		if tx == nil {
			break
		}

		// The sender is only for logging purposes, and it doesn't really matter if it's correct.
		from, _ := types.Sender(signer, tx)

		// Execute the transaction
		env.state.Prepare(tx.Hash(), env.tcount)
		err = env.commitTransaction(tx, coinbase)
		switch err {
		case core.ErrGasLimitReached:
			// Pop the current out-of-gas transaction without shifting in the next from the account
			log.Trace("Gas limit exceeded for current block", "sender", from)
			txHeap.Pop()

		case core.ErrNonceTooLow:
			// New head notification data race between the transaction pool and miner, shift
			log.Trace("Skipping transaction with low nonce", "sender", from, "nonce", tx.Nonce())
			txHeap.Shift()

		case core.ErrNonceTooHigh:
			// Reorg notification data race between the transaction pool and miner, skip account =
			log.Trace("Skipping account with high nonce", "sender", from, "nonce", tx.Nonce())
			txHeap.Pop()

		case nil:
			// Everything ok, collect the logs and shift in the next transaction from the same account
			env.tcount++
			txHeap.Shift()
			transactions = append(transactions, tx)

		default:
			// Strange error, discard the transaction and get the next in line (note, the
			// nonce-too-high clause will prevent us from executing in vain).
			log.Debug("Transaction failed, account skipped", "hash", tx.Hash(), "err", err)
			txHeap.Shift()
		}
	}
	// Create the block.
	block, err := api.engine.FinalizeAndAssemble(bc, header, env.state, transactions, nil /* uncles */, env.receipts)
	if err != nil {
		return nil, err
	}
	return BlockToExecutableData(block, params.Random), nil
}

func encodeTransactions(txs []*types.Transaction) [][]byte {
	var enc = make([][]byte, len(txs))
	for i, tx := range txs {
		enc[i], _ = tx.MarshalBinary()
	}
	return enc
}

func decodeTransactions(enc [][]byte) ([]*types.Transaction, error) {
	var txs = make([]*types.Transaction, len(enc))
	for i, encTx := range enc {
		var tx types.Transaction
		if err := tx.UnmarshalBinary(encTx); err != nil {
			return nil, fmt.Errorf("invalid transaction %d: %v", i, err)
		}
		txs[i] = &tx
	}
	return txs, nil
}

<<<<<<< HEAD
func insertBlockParamsToBlock(config ctypes.ChainConfigurator, parent *types.Header, params executableData) (*types.Block, error) {
=======
func ExecutableDataToBlock(params ExecutableDataV1) (*types.Block, error) {
>>>>>>> 8be800ff
	txs, err := decodeTransactions(params.Transactions)
	if err != nil {
		return nil, err
	}
	if len(params.ExtraData) > 32 {
		return nil, fmt.Errorf("invalid extradata length: %v", len(params.ExtraData))
	}
	number := big.NewInt(0)
	number.SetUint64(params.Number)
	header := &types.Header{
		ParentHash:  params.ParentHash,
		UncleHash:   types.EmptyUncleHash,
		Coinbase:    params.FeeRecipient,
		Root:        params.StateRoot,
		TxHash:      types.DeriveSha(types.Transactions(txs), trie.NewStackTrie(nil)),
		ReceiptHash: params.ReceiptsRoot,
		Bloom:       types.BytesToBloom(params.LogsBloom),
		Difficulty:  common.Big0,
		Number:      number,
		GasLimit:    params.GasLimit,
		GasUsed:     params.GasUsed,
		Time:        params.Timestamp,
<<<<<<< HEAD
	}
	if config.IsEnabled(config.GetEIP1559Transition, number) {
		header.BaseFee = misc.CalcBaseFee(config, parent)
=======
		BaseFee:     params.BaseFeePerGas,
		Extra:       params.ExtraData,
		// TODO (MariusVanDerWijden) add params.Random to header once required
>>>>>>> 8be800ff
	}
	block := types.NewBlockWithHeader(header).WithBody(txs, nil /* uncles */)
	if block.Hash() != params.BlockHash {
		return nil, fmt.Errorf("blockhash mismatch, want %x, got %x", params.BlockHash, block.Hash())
	}
	return block, nil
}

func BlockToExecutableData(block *types.Block, random common.Hash) *ExecutableDataV1 {
	return &ExecutableDataV1{
		BlockHash:     block.Hash(),
		ParentHash:    block.ParentHash(),
		FeeRecipient:  block.Coinbase(),
		StateRoot:     block.Root(),
		Number:        block.NumberU64(),
		GasLimit:      block.GasLimit(),
		GasUsed:       block.GasUsed(),
		BaseFeePerGas: block.BaseFee(),
		Timestamp:     block.Time(),
		ReceiptsRoot:  block.ReceiptHash(),
		LogsBloom:     block.Bloom().Bytes(),
		Transactions:  encodeTransactions(block.Transactions()),
		Random:        random,
		ExtraData:     block.Extra(),
	}
}

// Used in tests to add a the list of transactions from a block to the tx pool.
func (api *ConsensusAPI) insertTransactions(txs types.Transactions) error {
	for _, tx := range txs {
		api.eth.TxPool().AddLocal(tx)
	}
	return nil
}

func (api *ConsensusAPI) checkTerminalTotalDifficulty(head common.Hash) error {
	// shortcut if we entered PoS already
	if api.merger().PoSFinalized() {
		return nil
	}
	// make sure the parent has enough terminal total difficulty
	newHeadBlock := api.eth.BlockChain().GetBlockByHash(head)
	if newHeadBlock == nil {
		return &GenericServerError
	}
	td := api.eth.BlockChain().GetTd(newHeadBlock.Hash(), newHeadBlock.NumberU64())
	if td != nil && td.Cmp(api.eth.BlockChain().Config().TerminalTotalDifficulty) < 0 {
		return &InvalidTB
	}
	return nil
}

// setHead is called to perform a force choice.
func (api *ConsensusAPI) setHead(newHead common.Hash) error {
	log.Info("Setting head", "head", newHead)
	if api.light {
		headHeader := api.les.BlockChain().CurrentHeader()
		if headHeader.Hash() == newHead {
			return nil
		}
		newHeadHeader := api.les.BlockChain().GetHeaderByHash(newHead)
		if newHeadHeader == nil {
			return &GenericServerError
		}
		if err := api.les.BlockChain().SetChainHead(newHeadHeader); err != nil {
			return err
		}
		// Trigger the transition if it's the first `NewHead` event.
		merger := api.merger()
		if !merger.PoSFinalized() {
			merger.FinalizePoS()
		}
		return nil
	}
	headBlock := api.eth.BlockChain().CurrentBlock()
	if headBlock.Hash() == newHead {
		return nil
	}
	newHeadBlock := api.eth.BlockChain().GetBlockByHash(newHead)
	if newHeadBlock == nil {
		return &GenericServerError
	}
	if err := api.eth.BlockChain().SetChainHead(newHeadBlock); err != nil {
		return err
	}
	// Trigger the transition if it's the first `NewHead` event.
	if merger := api.merger(); !merger.PoSFinalized() {
		merger.FinalizePoS()
	}
	// TODO (MariusVanDerWijden) are we really synced now?
	api.eth.SetSynced()
	return nil
}

// Helper function, return the merger instance.
func (api *ConsensusAPI) merger() *consensus.Merger {
	if api.light {
		return api.les.Merger()
	}
	return api.eth.Merger()
}<|MERGE_RESOLUTION|>--- conflicted
+++ resolved
@@ -37,7 +37,6 @@
 	"github.com/ethereum/go-ethereum/les"
 	"github.com/ethereum/go-ethereum/log"
 	"github.com/ethereum/go-ethereum/node"
-	"github.com/ethereum/go-ethereum/params/types/ctypes"
 	"github.com/ethereum/go-ethereum/params/vars"
 	"github.com/ethereum/go-ethereum/rpc"
 	"github.com/ethereum/go-ethereum/trie"
@@ -56,12 +55,6 @@
 
 // Register adds catalyst APIs to the full node.
 func Register(stack *node.Node, backend *eth.Ethereum) error {
-<<<<<<< HEAD
-	chainconfig := backend.BlockChain().Config()
-	if n := chainconfig.GetEthashTerminalTotalDifficulty(); n == nil {
-		return errors.New("catalyst started without valid total difficulty")
-	}
-=======
 	log.Warn("Catalyst mode enabled", "protocol", "eth")
 	stack.RegisterAPIs([]rpc.API{
 		{
@@ -73,7 +66,6 @@
 	})
 	return nil
 }
->>>>>>> 8be800ff
 
 // RegisterLight adds catalyst APIs to the light client.
 func RegisterLight(stack *node.Node, backend *les.LightEthereum) error {
@@ -415,11 +407,7 @@
 	return txs, nil
 }
 
-<<<<<<< HEAD
-func insertBlockParamsToBlock(config ctypes.ChainConfigurator, parent *types.Header, params executableData) (*types.Block, error) {
-=======
 func ExecutableDataToBlock(params ExecutableDataV1) (*types.Block, error) {
->>>>>>> 8be800ff
 	txs, err := decodeTransactions(params.Transactions)
 	if err != nil {
 		return nil, err
@@ -442,15 +430,9 @@
 		GasLimit:    params.GasLimit,
 		GasUsed:     params.GasUsed,
 		Time:        params.Timestamp,
-<<<<<<< HEAD
-	}
-	if config.IsEnabled(config.GetEIP1559Transition, number) {
-		header.BaseFee = misc.CalcBaseFee(config, parent)
-=======
 		BaseFee:     params.BaseFeePerGas,
 		Extra:       params.ExtraData,
 		// TODO (MariusVanDerWijden) add params.Random to header once required
->>>>>>> 8be800ff
 	}
 	block := types.NewBlockWithHeader(header).WithBody(txs, nil /* uncles */)
 	if block.Hash() != params.BlockHash {
