// Copyright 2020 The go-ethereum Authors
// This file is part of the go-ethereum library.
//
// The go-ethereum library is free software: you can redistribute it and/or modify
// it under the terms of the GNU Lesser General Public License as published by
// the Free Software Foundation, either version 3 of the License, or
// (at your option) any later version.
//
// The go-ethereum library is distributed in the hope that it will be useful,
// but WITHOUT ANY WARRANTY; without even the implied warranty of
// MERCHANTABILITY or FITNESS FOR A PARTICULAR PURPOSE. See the
// GNU Lesser General Public License for more details.
//
// You should have received a copy of the GNU Lesser General Public License
// along with the go-ethereum library. If not, see <http://www.gnu.org/licenses/>.

package catalyst

import (
	"fmt"
	"math/big"
	"testing"
	"time"

	"github.com/ethereum/go-ethereum/common"
	"github.com/ethereum/go-ethereum/common/hexutil"
	"github.com/ethereum/go-ethereum/consensus/ethash"
	"github.com/ethereum/go-ethereum/core"
	"github.com/ethereum/go-ethereum/core/beacon"
	"github.com/ethereum/go-ethereum/core/rawdb"
	"github.com/ethereum/go-ethereum/core/types"
	"github.com/ethereum/go-ethereum/crypto"
	"github.com/ethereum/go-ethereum/eth"
	"github.com/ethereum/go-ethereum/eth/ethconfig"
	"github.com/ethereum/go-ethereum/node"
	"github.com/ethereum/go-ethereum/params"
	"github.com/ethereum/go-ethereum/params/types/genesisT"
	"github.com/ethereum/go-ethereum/params/vars"
)

var (
	// testKey is a private key to use for funding a tester account.
	testKey, _ = crypto.HexToECDSA("b71c71a67e1177ad4e901695e1b4b9ee17ae16c6668d313eac2f96dbcda3f291")

	// testAddr is the Ethereum address of the tester account.
	testAddr = crypto.PubkeyToAddress(testKey.PublicKey)

	testBalance = big.NewInt(2e18)
)

func generatePreMergeChain(n int) (*genesisT.Genesis, []*types.Block) {
	db := rawdb.NewMemoryDatabase()
	config := params.AllEthashProtocolChanges
<<<<<<< HEAD
	genesis := &genesisT.Genesis{
		Config:    config,
		Alloc:     genesisT.GenesisAlloc{testAddr: {Balance: testBalance}},
		ExtraData: []byte("test genesis"),
		Timestamp: 9000,
		BaseFee:   big.NewInt(vars.InitialBaseFee),
=======
	genesis := &core.Genesis{
		Config:     config,
		Alloc:      core.GenesisAlloc{testAddr: {Balance: testBalance}},
		ExtraData:  []byte("test genesis"),
		Timestamp:  9000,
		BaseFee:    big.NewInt(params.InitialBaseFee),
		Difficulty: big.NewInt(0),
>>>>>>> 25c9b49f
	}
	testNonce := uint64(0)
	generate := func(i int, g *core.BlockGen) {
		g.OffsetTime(5)
		g.SetExtra([]byte("test"))
		tx, _ := types.SignTx(types.NewTransaction(testNonce, common.HexToAddress("0x9a9070028361F7AAbeB3f2F2Dc07F82C4a98A02a"), big.NewInt(1), vars.TxGas, big.NewInt(vars.InitialBaseFee*2), nil), types.LatestSigner(config), testKey)
		g.AddTx(tx)
		testNonce++
	}
	gblock := core.MustCommitGenesis(db, genesis)
	engine := ethash.NewFaker()
	blocks, _ := core.GenerateChain(config, gblock, engine, db, n, generate)
	totalDifficulty := big.NewInt(0)
	for _, b := range blocks {
		totalDifficulty.Add(totalDifficulty, b.Difficulty())
	}
	config.SetEthashTerminalTotalDifficulty(totalDifficulty)
	return genesis, blocks
}

func TestEth2AssembleBlock(t *testing.T) {
	genesis, blocks := generatePreMergeChain(10)
	n, ethservice := startEthService(t, genesis, blocks)
	defer n.Close()

	api := NewConsensusAPI(ethservice)
	signer := types.NewEIP155Signer(ethservice.BlockChain().Config().GetChainID())
	tx, err := types.SignTx(types.NewTransaction(uint64(10), blocks[9].Coinbase(), big.NewInt(1000), vars.TxGas, big.NewInt(vars.InitialBaseFee), nil), signer, testKey)
	if err != nil {
		t.Fatalf("error signing transaction, err=%v", err)
	}
	ethservice.TxPool().AddLocal(tx)
	blockParams := beacon.PayloadAttributesV1{
		Timestamp: blocks[9].Time() + 5,
	}
	execData, err := api.assembleBlock(blocks[9].Hash(), &blockParams)
	if err != nil {
		t.Fatalf("error producing block, err=%v", err)
	}
	if len(execData.Transactions) != 1 {
		t.Fatalf("invalid number of transactions %d != 1", len(execData.Transactions))
	}
}

func TestEth2AssembleBlockWithAnotherBlocksTxs(t *testing.T) {
	genesis, blocks := generatePreMergeChain(10)
	n, ethservice := startEthService(t, genesis, blocks[:9])
	defer n.Close()

	api := NewConsensusAPI(ethservice)

	// Put the 10th block's tx in the pool and produce a new block
	api.insertTransactions(blocks[9].Transactions())
	blockParams := beacon.PayloadAttributesV1{
		Timestamp: blocks[8].Time() + 5,
	}
	execData, err := api.assembleBlock(blocks[8].Hash(), &blockParams)
	if err != nil {
		t.Fatalf("error producing block, err=%v", err)
	}
	if len(execData.Transactions) != blocks[9].Transactions().Len() {
		t.Fatalf("invalid number of transactions %d != 1", len(execData.Transactions))
	}
}

func TestSetHeadBeforeTotalDifficulty(t *testing.T) {
	genesis, blocks := generatePreMergeChain(10)
	n, ethservice := startEthService(t, genesis, blocks)
	defer n.Close()

	api := NewConsensusAPI(ethservice)
	fcState := beacon.ForkchoiceStateV1{
		HeadBlockHash:      blocks[5].Hash(),
		SafeBlockHash:      common.Hash{},
		FinalizedBlockHash: common.Hash{},
	}
	if resp, err := api.ForkchoiceUpdatedV1(fcState, nil); err != nil {
		t.Errorf("fork choice updated should not error: %v", err)
	} else if resp.PayloadStatus.Status != beacon.INVALIDTERMINALBLOCK {
		t.Errorf("fork choice updated before total terminal difficulty should be INVALID")
	}
}

func TestEth2PrepareAndGetPayload(t *testing.T) {
<<<<<<< HEAD
	genesis, blocks := generatePreMergeChain(10)
	// We need to properly set the terminal total difficulty
	genesis.Config.SetEthashTerminalTotalDifficulty(new(big.Int).Sub(genesis.Config.GetEthashTerminalTotalDifficulty(), blocks[9].Difficulty()))
	n, ethservice := startEthService(t, genesis, blocks[:9])
	defer n.Close()
=======
	// TODO (MariusVanDerWijden) TestEth2PrepareAndGetPayload is currently broken, fixed in upcoming merge-kiln-v2 pr
	/*
		genesis, blocks := generatePreMergeChain(10)
		// We need to properly set the terminal total difficulty
		genesis.Config.TerminalTotalDifficulty.Sub(genesis.Config.TerminalTotalDifficulty, blocks[9].Difficulty())
		n, ethservice := startEthService(t, genesis, blocks[:9])
		defer n.Close()
>>>>>>> 25c9b49f

		api := NewConsensusAPI(ethservice)

		// Put the 10th block's tx in the pool and produce a new block
		api.insertTransactions(blocks[9].Transactions())
		blockParams := beacon.PayloadAttributesV1{
			Timestamp: blocks[8].Time() + 5,
		}
		fcState := beacon.ForkchoiceStateV1{
			HeadBlockHash:      blocks[8].Hash(),
			SafeBlockHash:      common.Hash{},
			FinalizedBlockHash: common.Hash{},
		}
		_, err := api.ForkchoiceUpdatedV1(fcState, &blockParams)
		if err != nil {
			t.Fatalf("error preparing payload, err=%v", err)
		}
		payloadID := computePayloadId(fcState.HeadBlockHash, &blockParams)
		execData, err := api.GetPayloadV1(payloadID)
		if err != nil {
			t.Fatalf("error getting payload, err=%v", err)
		}
		if len(execData.Transactions) != blocks[9].Transactions().Len() {
			t.Fatalf("invalid number of transactions %d != 1", len(execData.Transactions))
		}
		// Test invalid payloadID
		var invPayload beacon.PayloadID
		copy(invPayload[:], payloadID[:])
		invPayload[0] = ^invPayload[0]
		_, err = api.GetPayloadV1(invPayload)
		if err == nil {
			t.Fatal("expected error retrieving invalid payload")
		}
	*/
}

func checkLogEvents(t *testing.T, logsCh <-chan []*types.Log, rmLogsCh <-chan core.RemovedLogsEvent, wantNew, wantRemoved int) {
	t.Helper()

	if len(logsCh) != wantNew {
		t.Fatalf("wrong number of log events: got %d, want %d", len(logsCh), wantNew)
	}
	if len(rmLogsCh) != wantRemoved {
		t.Fatalf("wrong number of removed log events: got %d, want %d", len(rmLogsCh), wantRemoved)
	}
	// Drain events.
	for i := 0; i < len(logsCh); i++ {
		<-logsCh
	}
	for i := 0; i < len(rmLogsCh); i++ {
		<-rmLogsCh
	}
}

func TestInvalidPayloadTimestamp(t *testing.T) {
	genesis, preMergeBlocks := generatePreMergeChain(10)
	n, ethservice := startEthService(t, genesis, preMergeBlocks)
	ethservice.Merger().ReachTTD()
	defer n.Close()
	var (
		api    = NewConsensusAPI(ethservice)
		parent = ethservice.BlockChain().CurrentBlock()
	)
	tests := []struct {
		time      uint64
		shouldErr bool
	}{
		{0, true},
		{parent.Time(), true},
		{parent.Time() - 1, true},

		// TODO (MariusVanDerWijden) following tests are currently broken,
		// fixed in upcoming merge-kiln-v2 pr
		//{parent.Time() + 1, false},
		//{uint64(time.Now().Unix()) + uint64(time.Minute), false},
	}

	for i, test := range tests {
		t.Run(fmt.Sprintf("Timestamp test: %v", i), func(t *testing.T) {
			params := beacon.PayloadAttributesV1{
				Timestamp:             test.time,
				Random:                crypto.Keccak256Hash([]byte{byte(123)}),
				SuggestedFeeRecipient: parent.Coinbase(),
			}
			fcState := beacon.ForkchoiceStateV1{
				HeadBlockHash:      parent.Hash(),
				SafeBlockHash:      common.Hash{},
				FinalizedBlockHash: common.Hash{},
			}
			_, err := api.ForkchoiceUpdatedV1(fcState, &params)
			if test.shouldErr && err == nil {
				t.Fatalf("expected error preparing payload with invalid timestamp, err=%v", err)
			} else if !test.shouldErr && err != nil {
				t.Fatalf("error preparing payload with valid timestamp, err=%v", err)
			}
		})
	}
}

func TestEth2NewBlock(t *testing.T) {
	genesis, preMergeBlocks := generatePreMergeChain(10)
	n, ethservice := startEthService(t, genesis, preMergeBlocks)
	ethservice.Merger().ReachTTD()
	defer n.Close()

	var (
		api    = NewConsensusAPI(ethservice)
		parent = preMergeBlocks[len(preMergeBlocks)-1]

		// This EVM code generates a log when the contract is created.
		logCode = common.Hex2Bytes("60606040525b7f24ec1d3ff24c2f6ff210738839dbc339cd45a5294d85c79361016243157aae7b60405180905060405180910390a15b600a8060416000396000f360606040526008565b00")
	)
	// The event channels.
	newLogCh := make(chan []*types.Log, 10)
	rmLogsCh := make(chan core.RemovedLogsEvent, 10)
	ethservice.BlockChain().SubscribeLogsEvent(newLogCh)
	ethservice.BlockChain().SubscribeRemovedLogsEvent(rmLogsCh)

	for i := 0; i < 10; i++ {
		statedb, _ := ethservice.BlockChain().StateAt(parent.Root())
		nonce := statedb.GetNonce(testAddr)
		tx, _ := types.SignTx(types.NewContractCreation(nonce, new(big.Int), 1000000, big.NewInt(2*vars.InitialBaseFee), logCode), types.LatestSigner(ethservice.BlockChain().Config()), testKey)
		ethservice.TxPool().AddLocal(tx)

		execData, err := api.assembleBlock(parent.Hash(), &beacon.PayloadAttributesV1{
			Timestamp: parent.Time() + 5,
		})
		if err != nil {
			t.Fatalf("Failed to create the executable data %v", err)
		}
		block, err := beacon.ExecutableDataToBlock(*execData)
		if err != nil {
			t.Fatalf("Failed to convert executable data to block %v", err)
		}
		newResp, err := api.NewPayloadV1(*execData)
		if err != nil || newResp.Status != "VALID" {
			t.Fatalf("Failed to insert block: %v", err)
		}
		if ethservice.BlockChain().CurrentBlock().NumberU64() != block.NumberU64()-1 {
			t.Fatalf("Chain head shouldn't be updated")
		}
		checkLogEvents(t, newLogCh, rmLogsCh, 0, 0)
		fcState := beacon.ForkchoiceStateV1{
			HeadBlockHash:      block.Hash(),
			SafeBlockHash:      block.Hash(),
			FinalizedBlockHash: block.Hash(),
		}
		if _, err := api.ForkchoiceUpdatedV1(fcState, nil); err != nil {
			t.Fatalf("Failed to insert block: %v", err)
		}
		if ethservice.BlockChain().CurrentBlock().NumberU64() != block.NumberU64() {
			t.Fatalf("Chain head should be updated")
		}
		checkLogEvents(t, newLogCh, rmLogsCh, 1, 0)

		parent = block
	}

	// Introduce fork chain
	var (
		head = ethservice.BlockChain().CurrentBlock().NumberU64()
	)
	parent = preMergeBlocks[len(preMergeBlocks)-1]
	for i := 0; i < 10; i++ {
		execData, err := api.assembleBlock(parent.Hash(), &beacon.PayloadAttributesV1{
			Timestamp: parent.Time() + 6,
		})
		if err != nil {
			t.Fatalf("Failed to create the executable data %v", err)
		}
		block, err := beacon.ExecutableDataToBlock(*execData)
		if err != nil {
			t.Fatalf("Failed to convert executable data to block %v", err)
		}
		newResp, err := api.NewPayloadV1(*execData)
		if err != nil || newResp.Status != "VALID" {
			t.Fatalf("Failed to insert block: %v", err)
		}
		if ethservice.BlockChain().CurrentBlock().NumberU64() != head {
			t.Fatalf("Chain head shouldn't be updated")
		}

		fcState := beacon.ForkchoiceStateV1{
			HeadBlockHash:      block.Hash(),
			SafeBlockHash:      block.Hash(),
			FinalizedBlockHash: block.Hash(),
		}
		if _, err := api.ForkchoiceUpdatedV1(fcState, nil); err != nil {
			t.Fatalf("Failed to insert block: %v", err)
		}
		if ethservice.BlockChain().CurrentBlock().NumberU64() != block.NumberU64() {
			t.Fatalf("Chain head should be updated")
		}
		parent, head = block, block.NumberU64()
	}
}

func TestEth2DeepReorg(t *testing.T) {
	// TODO (MariusVanDerWijden) TestEth2DeepReorg is currently broken, because it tries to reorg
	// before the totalTerminalDifficulty threshold
	/*
		genesis, preMergeBlocks := generatePreMergeChain(core.TriesInMemory * 2)
		n, ethservice := startEthService(t, genesis, preMergeBlocks)
		defer n.Close()

		var (
			api    = NewConsensusAPI(ethservice, nil)
			parent = preMergeBlocks[len(preMergeBlocks)-core.TriesInMemory-1]
			head   = ethservice.BlockChain().CurrentBlock().NumberU64()
		)
		if ethservice.BlockChain().HasBlockAndState(parent.Hash(), parent.NumberU64()) {
			t.Errorf("Block %d not pruned", parent.NumberU64())
		}
		for i := 0; i < 10; i++ {
			execData, err := api.assembleBlock(AssembleBlockParams{
				ParentHash: parent.Hash(),
				Timestamp:  parent.Time() + 5,
			})
			if err != nil {
				t.Fatalf("Failed to create the executable data %v", err)
			}
			block, err := ExecutableDataToBlock(ethservice.BlockChain().Config(), parent.Header(), *execData)
			if err != nil {
				t.Fatalf("Failed to convert executable data to block %v", err)
			}
			newResp, err := api.ExecutePayload(*execData)
			if err != nil || newResp.Status != "VALID" {
				t.Fatalf("Failed to insert block: %v", err)
			}
			if ethservice.BlockChain().CurrentBlock().NumberU64() != head {
				t.Fatalf("Chain head shouldn't be updated")
			}
			if err := api.setHead(block.Hash()); err != nil {
				t.Fatalf("Failed to set head: %v", err)
			}
			if ethservice.BlockChain().CurrentBlock().NumberU64() != block.NumberU64() {
				t.Fatalf("Chain head should be updated")
			}
			parent, head = block, block.NumberU64()
		}
	*/
}

// startEthService creates a full node instance for testing.
func startEthService(t *testing.T, genesis *genesisT.Genesis, blocks []*types.Block) (*node.Node, *eth.Ethereum) {
	t.Helper()

	n, err := node.New(&node.Config{})
	if err != nil {
		t.Fatal("can't create node:", err)
	}

	ethcfg := &ethconfig.Config{Genesis: genesis, Ethash: ethash.Config{PowMode: ethash.ModeFake}, TrieTimeout: time.Minute, TrieDirtyCache: 256, TrieCleanCache: 256}
	ethservice, err := eth.New(n, ethcfg)
	if err != nil {
		t.Fatal("can't create eth service:", err)
	}
	if err := n.Start(); err != nil {
		t.Fatal("can't start node:", err)
	}
	if _, err := ethservice.BlockChain().InsertChain(blocks); err != nil {
		n.Close()
		t.Fatal("can't import test blocks:", err)
	}
	ethservice.SetEtherbase(testAddr)
	ethservice.SetSynced()

	return n, ethservice
}

func TestFullAPI(t *testing.T) {
	genesis, preMergeBlocks := generatePreMergeChain(10)
	n, ethservice := startEthService(t, genesis, preMergeBlocks)
	ethservice.Merger().ReachTTD()
	defer n.Close()
	var (
		api    = NewConsensusAPI(ethservice)
		parent = ethservice.BlockChain().CurrentBlock()
		// This EVM code generates a log when the contract is created.
		logCode = common.Hex2Bytes("60606040525b7f24ec1d3ff24c2f6ff210738839dbc339cd45a5294d85c79361016243157aae7b60405180905060405180910390a15b600a8060416000396000f360606040526008565b00")
	)
	for i := 0; i < 10; i++ {
		statedb, _ := ethservice.BlockChain().StateAt(parent.Root())
		nonce := statedb.GetNonce(testAddr)
		tx, _ := types.SignTx(types.NewContractCreation(nonce, new(big.Int), 1000000, big.NewInt(2*vars.InitialBaseFee), logCode), types.LatestSigner(ethservice.BlockChain().Config()), testKey)
		ethservice.TxPool().AddLocal(tx)

		params := beacon.PayloadAttributesV1{
			Timestamp:             parent.Time() + 1,
			Random:                crypto.Keccak256Hash([]byte{byte(i)}),
			SuggestedFeeRecipient: parent.Coinbase(),
		}

		fcState := beacon.ForkchoiceStateV1{
			HeadBlockHash:      parent.Hash(),
			SafeBlockHash:      common.Hash{},
			FinalizedBlockHash: common.Hash{},
		}
		resp, err := api.ForkchoiceUpdatedV1(fcState, &params)
		if err != nil {
			t.Fatalf("error preparing payload, err=%v", err)
		}
		if resp.PayloadStatus.Status != beacon.VALID {
			t.Fatalf("error preparing payload, invalid status: %v", resp.PayloadStatus.Status)
		}
		payload, err := api.GetPayloadV1(*resp.PayloadID)
		if err != nil {
			t.Fatalf("can't get payload: %v", err)
		}
		execResp, err := api.NewPayloadV1(*payload)
		if err != nil {
			t.Fatalf("can't execute payload: %v", err)
		}
		if execResp.Status != beacon.VALID {
			t.Fatalf("invalid status: %v", execResp.Status)
		}
		fcState = beacon.ForkchoiceStateV1{
			HeadBlockHash:      payload.BlockHash,
			SafeBlockHash:      payload.ParentHash,
			FinalizedBlockHash: payload.ParentHash,
		}
		if _, err := api.ForkchoiceUpdatedV1(fcState, nil); err != nil {
			t.Fatalf("Failed to insert block: %v", err)
		}
		if ethservice.BlockChain().CurrentBlock().NumberU64() != payload.Number {
			t.Fatalf("Chain head should be updated")
		}
		parent = ethservice.BlockChain().CurrentBlock()
	}
}

func TestExchangeTransitionConfig(t *testing.T) {
	genesis, preMergeBlocks := generatePreMergeChain(10)
	n, ethservice := startEthService(t, genesis, preMergeBlocks)
	ethservice.Merger().ReachTTD()
	defer n.Close()
	var (
		api = NewConsensusAPI(ethservice)
	)
	// invalid ttd
	config := beacon.TransitionConfigurationV1{
		TerminalTotalDifficulty: (*hexutil.Big)(big.NewInt(0)),
		TerminalBlockHash:       common.Hash{},
		TerminalBlockNumber:     0,
	}
	if _, err := api.ExchangeTransitionConfigurationV1(config); err == nil {
		t.Fatal("expected error on invalid config, invalid ttd")
	}
	// invalid terminal block hash
	config = beacon.TransitionConfigurationV1{
		TerminalTotalDifficulty: (*hexutil.Big)(genesis.Config.TerminalTotalDifficulty),
		TerminalBlockHash:       common.Hash{1},
		TerminalBlockNumber:     0,
	}
	if _, err := api.ExchangeTransitionConfigurationV1(config); err == nil {
		t.Fatal("expected error on invalid config, invalid hash")
	}
	// valid config
	config = beacon.TransitionConfigurationV1{
		TerminalTotalDifficulty: (*hexutil.Big)(genesis.Config.TerminalTotalDifficulty),
		TerminalBlockHash:       common.Hash{},
		TerminalBlockNumber:     0,
	}
	if _, err := api.ExchangeTransitionConfigurationV1(config); err != nil {
		t.Fatalf("expected no error on valid config, got %v", err)
	}
	// valid config
	config = beacon.TransitionConfigurationV1{
		TerminalTotalDifficulty: (*hexutil.Big)(genesis.Config.TerminalTotalDifficulty),
		TerminalBlockHash:       preMergeBlocks[5].Hash(),
		TerminalBlockNumber:     6,
	}
	if _, err := api.ExchangeTransitionConfigurationV1(config); err != nil {
		t.Fatalf("expected no error on valid config, got %v", err)
	}
}<|MERGE_RESOLUTION|>--- conflicted
+++ resolved
@@ -51,22 +51,13 @@
 func generatePreMergeChain(n int) (*genesisT.Genesis, []*types.Block) {
 	db := rawdb.NewMemoryDatabase()
 	config := params.AllEthashProtocolChanges
-<<<<<<< HEAD
 	genesis := &genesisT.Genesis{
-		Config:    config,
-		Alloc:     genesisT.GenesisAlloc{testAddr: {Balance: testBalance}},
-		ExtraData: []byte("test genesis"),
-		Timestamp: 9000,
-		BaseFee:   big.NewInt(vars.InitialBaseFee),
-=======
-	genesis := &core.Genesis{
 		Config:     config,
-		Alloc:      core.GenesisAlloc{testAddr: {Balance: testBalance}},
+		Alloc:      genesisT.GenesisAlloc{testAddr: {Balance: testBalance}},
 		ExtraData:  []byte("test genesis"),
 		Timestamp:  9000,
-		BaseFee:    big.NewInt(params.InitialBaseFee),
+		BaseFee:    big.NewInt(vars.InitialBaseFee),
 		Difficulty: big.NewInt(0),
->>>>>>> 25c9b49f
 	}
 	testNonce := uint64(0)
 	generate := func(i int, g *core.BlockGen) {
@@ -151,54 +142,46 @@
 }
 
 func TestEth2PrepareAndGetPayload(t *testing.T) {
-<<<<<<< HEAD
-	genesis, blocks := generatePreMergeChain(10)
-	// We need to properly set the terminal total difficulty
-	genesis.Config.SetEthashTerminalTotalDifficulty(new(big.Int).Sub(genesis.Config.GetEthashTerminalTotalDifficulty(), blocks[9].Difficulty()))
-	n, ethservice := startEthService(t, genesis, blocks[:9])
-	defer n.Close()
-=======
 	// TODO (MariusVanDerWijden) TestEth2PrepareAndGetPayload is currently broken, fixed in upcoming merge-kiln-v2 pr
 	/*
-		genesis, blocks := generatePreMergeChain(10)
-		// We need to properly set the terminal total difficulty
-		genesis.Config.TerminalTotalDifficulty.Sub(genesis.Config.TerminalTotalDifficulty, blocks[9].Difficulty())
-		n, ethservice := startEthService(t, genesis, blocks[:9])
-		defer n.Close()
->>>>>>> 25c9b49f
-
-		api := NewConsensusAPI(ethservice)
-
-		// Put the 10th block's tx in the pool and produce a new block
-		api.insertTransactions(blocks[9].Transactions())
-		blockParams := beacon.PayloadAttributesV1{
-			Timestamp: blocks[8].Time() + 5,
-		}
-		fcState := beacon.ForkchoiceStateV1{
-			HeadBlockHash:      blocks[8].Hash(),
-			SafeBlockHash:      common.Hash{},
-			FinalizedBlockHash: common.Hash{},
-		}
-		_, err := api.ForkchoiceUpdatedV1(fcState, &blockParams)
-		if err != nil {
-			t.Fatalf("error preparing payload, err=%v", err)
-		}
-		payloadID := computePayloadId(fcState.HeadBlockHash, &blockParams)
-		execData, err := api.GetPayloadV1(payloadID)
-		if err != nil {
-			t.Fatalf("error getting payload, err=%v", err)
-		}
-		if len(execData.Transactions) != blocks[9].Transactions().Len() {
-			t.Fatalf("invalid number of transactions %d != 1", len(execData.Transactions))
-		}
-		// Test invalid payloadID
-		var invPayload beacon.PayloadID
-		copy(invPayload[:], payloadID[:])
-		invPayload[0] = ^invPayload[0]
-		_, err = api.GetPayloadV1(invPayload)
-		if err == nil {
-			t.Fatal("expected error retrieving invalid payload")
-		}
+			genesis, blocks := generatePreMergeChain(10)
+			// We need to properly set the terminal total difficulty
+		genesis.Config.SetEthashTerminalTotalDifficulty(new(big.Int).Sub(genesis.Config.GetEthashTerminalTotalDifficulty(), blocks[9].Difficulty()))
+			n, ethservice := startEthService(t, genesis, blocks[:9])
+			defer n.Close()
+
+			api := NewConsensusAPI(ethservice)
+
+			// Put the 10th block's tx in the pool and produce a new block
+			api.insertTransactions(blocks[9].Transactions())
+			blockParams := beacon.PayloadAttributesV1{
+				Timestamp: blocks[8].Time() + 5,
+			}
+			fcState := beacon.ForkchoiceStateV1{
+				HeadBlockHash:      blocks[8].Hash(),
+				SafeBlockHash:      common.Hash{},
+				FinalizedBlockHash: common.Hash{},
+			}
+			_, err := api.ForkchoiceUpdatedV1(fcState, &blockParams)
+			if err != nil {
+				t.Fatalf("error preparing payload, err=%v", err)
+			}
+			payloadID := computePayloadId(fcState.HeadBlockHash, &blockParams)
+			execData, err := api.GetPayloadV1(payloadID)
+			if err != nil {
+				t.Fatalf("error getting payload, err=%v", err)
+			}
+			if len(execData.Transactions) != blocks[9].Transactions().Len() {
+				t.Fatalf("invalid number of transactions %d != 1", len(execData.Transactions))
+			}
+			// Test invalid payloadID
+			var invPayload beacon.PayloadID
+			copy(invPayload[:], payloadID[:])
+			invPayload[0] = ^invPayload[0]
+			_, err = api.GetPayloadV1(invPayload)
+			if err == nil {
+				t.Fatal("expected error retrieving invalid payload")
+			}
 	*/
 }
 
