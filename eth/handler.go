// Copyright 2015 The go-ethereum Authors
// This file is part of the go-ethereum library.
//
// The go-ethereum library is free software: you can redistribute it and/or modify
// it under the terms of the GNU Lesser General Public License as published by
// the Free Software Foundation, either version 3 of the License, or
// (at your option) any later version.
//
// The go-ethereum library is distributed in the hope that it will be useful,
// but WITHOUT ANY WARRANTY; without even the implied warranty of
// MERCHANTABILITY or FITNESS FOR A PARTICULAR PURPOSE. See the
// GNU Lesser General Public License for more details.
//
// You should have received a copy of the GNU Lesser General Public License
// along with the go-ethereum library. If not, see <http://www.gnu.org/licenses/>.

package eth

import (
	"errors"
	"math"
	"math/big"
	"sync"
	"sync/atomic"
	"time"

	"github.com/ethereum/go-ethereum/common"
	"github.com/ethereum/go-ethereum/consensus"
	"github.com/ethereum/go-ethereum/consensus/beacon"
	"github.com/ethereum/go-ethereum/core"
	"github.com/ethereum/go-ethereum/core/forkid"
	"github.com/ethereum/go-ethereum/core/types"
	"github.com/ethereum/go-ethereum/eth/downloader"
	"github.com/ethereum/go-ethereum/eth/fetcher"
	"github.com/ethereum/go-ethereum/eth/protocols/eth"
	"github.com/ethereum/go-ethereum/eth/protocols/snap"
	"github.com/ethereum/go-ethereum/ethdb"
	"github.com/ethereum/go-ethereum/event"
	"github.com/ethereum/go-ethereum/log"
	"github.com/ethereum/go-ethereum/p2p"
<<<<<<< HEAD
	"github.com/ethereum/go-ethereum/params/types/ctypes"
	"github.com/ethereum/go-ethereum/params/vars"
=======
>>>>>>> e501b3b0
)

const (
	// txChanSize is the size of channel listening to NewTxsEvent.
	// The number is referenced from the size of tx pool.
	txChanSize = 4096
)

var (
	syncChallengeTimeout = 15 * time.Second // Time allowance for a node to reply to the sync progress challenge
)

// txPool defines the methods needed from a transaction pool implementation to
// support all the operations needed by the Ethereum chain protocols.
type txPool interface {
	// Has returns an indicator whether txpool has a transaction
	// cached with the given hash.
	Has(hash common.Hash) bool

	// Get retrieves the transaction from local txpool with given
	// tx hash.
	Get(hash common.Hash) *types.Transaction

	// AddRemotes should add the given transactions to the pool.
	AddRemotes([]*types.Transaction) []error

	// Pending should return pending transactions.
	// The slice should be modifiable by the caller.
	Pending(enforceTips bool) map[common.Address]types.Transactions

	// SubscribeNewTxsEvent should return an event subscription of
	// NewTxsEvent and send events to the given channel.
	SubscribeNewTxsEvent(chan<- core.NewTxsEvent) event.Subscription
}

// handlerConfig is the collection of initialization parameters to create a full
// node network handler.
type handlerConfig struct {
<<<<<<< HEAD
	Database       ethdb.Database            // Database for direct sync insertions
	Chain          *core.BlockChain          // Blockchain to serve data from
	TxPool         txPool                    // Transaction pool to propagate from
	Merger         *consensus.Merger         // The manager for eth1/2 transition
	Network        uint64                    // Network identifier to adfvertise
	Sync           downloader.SyncMode       // Whether to snap or full sync
	BloomCache     uint64                    // Megabytes to alloc for snap sync bloom
	EventMux       *event.TypeMux            // Legacy event mux, deprecate for `feed`
	Checkpoint     *ctypes.TrustedCheckpoint // Hard coded checkpoint for sync challenges
	RequiredBlocks map[uint64]common.Hash    // Hard coded map of required block hashes for sync challenges
=======
	Database       ethdb.Database         // Database for direct sync insertions
	Chain          *core.BlockChain       // Blockchain to serve data from
	TxPool         txPool                 // Transaction pool to propagate from
	Merger         *consensus.Merger      // The manager for eth1/2 transition
	Network        uint64                 // Network identifier to adfvertise
	Sync           downloader.SyncMode    // Whether to snap or full sync
	BloomCache     uint64                 // Megabytes to alloc for snap sync bloom
	EventMux       *event.TypeMux         // Legacy event mux, deprecate for `feed`
	RequiredBlocks map[uint64]common.Hash // Hard coded map of required block hashes for sync challenges
>>>>>>> e501b3b0
}

type handler struct {
	networkID  uint64
	forkFilter forkid.Filter // Fork ID filter, constant across the lifetime of the node

	snapSync  atomic.Bool // Flag whether snap sync is enabled (gets disabled if we already have blocks)
	acceptTxs atomic.Bool // Flag whether we're considered synchronised (enables transaction processing)

	database ethdb.Database
	txpool   txPool
	chain    *core.BlockChain
	maxPeers int

	downloader   *downloader.Downloader
	blockFetcher *fetcher.BlockFetcher
	txFetcher    *fetcher.TxFetcher
	peers        *peerSet
	merger       *consensus.Merger

	eventMux      *event.TypeMux
	txsCh         chan core.NewTxsEvent
	txsSub        event.Subscription
	minedBlockSub *event.TypeMuxSubscription

	requiredBlocks map[uint64]common.Hash

	// channels for fetcher, syncer, txsyncLoop
	quitSync chan struct{}

	chainSync *chainSyncer
	wg        sync.WaitGroup
	peerWG    sync.WaitGroup
}

// newHandler returns a handler for all Ethereum chain management protocol.
func newHandler(config *handlerConfig) (*handler, error) {
	// Create the protocol manager with the base fields
	if config.EventMux == nil {
		config.EventMux = new(event.TypeMux) // Nicety initialization for tests
	}
	h := &handler{
		networkID:      config.Network,
		forkFilter:     forkid.NewFilter(config.Chain),
		eventMux:       config.EventMux,
		database:       config.Database,
		txpool:         config.TxPool,
		chain:          config.Chain,
		peers:          newPeerSet(),
		merger:         config.Merger,
		requiredBlocks: config.RequiredBlocks,
		quitSync:       make(chan struct{}),
	}
	if config.Sync == downloader.FullSync {
		// The database seems empty as the current block is the genesis. Yet the snap
		// block is ahead, so snap sync was enabled for this node at a certain point.
		// The scenarios where this can happen is
		// * if the user manually (or via a bad block) rolled back a snap sync node
		//   below the sync point.
		// * the last snap sync is not finished while user specifies a full sync this
		//   time. But we don't have any recent state for full sync.
		// In these cases however it's safe to reenable snap sync.
		fullBlock, snapBlock := h.chain.CurrentBlock(), h.chain.CurrentSnapBlock()
		if fullBlock.Number.Uint64() == 0 && snapBlock.Number.Uint64() > 0 {
			h.snapSync.Store(true)
			log.Warn("Switch sync mode from full sync to snap sync")
		}
	} else {
		if h.chain.CurrentBlock().Number.Uint64() > 0 {
			// Print warning log if database is not empty to run snap sync.
			log.Warn("Switch sync mode from snap sync to full sync")
		} else {
			// If snap sync was requested and our database is empty, grant it
			h.snapSync.Store(true)
		}
	}
<<<<<<< HEAD
	// If we have trusted checkpoints, enforce them on the chain
	if config.Checkpoint != nil {
		h.checkpointNumber = (config.Checkpoint.SectionIndex+1)*vars.CHTFrequency - 1
		h.checkpointHash = config.Checkpoint.SectionHead
	}
=======
>>>>>>> e501b3b0
	// If sync succeeds, pass a callback to potentially disable snap sync mode
	// and enable transaction propagation.
	success := func() {
		// If we were running snap sync and it finished, disable doing another
		// round on next sync cycle
		if h.snapSync.Load() {
			log.Info("Snap sync complete, auto disabling")
			h.snapSync.Store(false)
		}
		// If we've successfully finished a sync cycle, accept transactions from
		// the network
		h.acceptTxs.Store(true)
	}
	// Construct the downloader (long sync)
<<<<<<< HEAD
	h.downloader = downloader.New(h.checkpointNumber, config.Database, h.eventMux, h.chain, nil, h.removePeer, success)
	if ttd := h.chain.Config().GetEthashTerminalTotalDifficulty(); ttd != nil {
		if h.chain.Config().GetEthashTerminalTotalDifficultyPassed() {
=======
	h.downloader = downloader.New(config.Database, h.eventMux, h.chain, nil, h.removePeer, success)
	if ttd := h.chain.Config().TerminalTotalDifficulty; ttd != nil {
		if h.chain.Config().TerminalTotalDifficultyPassed {
>>>>>>> e501b3b0
			log.Info("Chain post-merge, sync via beacon client")
		} else {
			head := h.chain.CurrentBlock()
			if td := h.chain.GetTd(head.Hash(), head.Number.Uint64()); td.Cmp(ttd) >= 0 {
				log.Info("Chain post-TTD, sync via beacon client")
			} else {
				log.Warn("Chain pre-merge, sync via PoW (ensure beacon client is ready)")
			}
		}
	} else if h.chain.Config().GetEthashTerminalTotalDifficultyPassed() {
		log.Error("Chain configured post-merge, but without TTD. Are you debugging sync?")
	}
	// Construct the fetcher (short sync)
	validator := func(header *types.Header) error {
		// All the block fetcher activities should be disabled
		// after the transition. Print the warning log.
		if h.merger.PoSFinalized() {
			log.Warn("Unexpected validation activity", "hash", header.Hash(), "number", header.Number)
			return errors.New("unexpected behavior after transition")
		}
		// Reject all the PoS style headers in the first place. No matter
		// the chain has finished the transition or not, the PoS headers
		// should only come from the trusted consensus layer instead of
		// p2p network.
		if beacon, ok := h.chain.Engine().(*beacon.Beacon); ok {
			if beacon.IsPoSHeader(header) {
				return errors.New("unexpected post-merge header")
			}
		}
		return h.chain.Engine().VerifyHeader(h.chain, header)
	}
	heighter := func() uint64 {
		return h.chain.CurrentBlock().Number.Uint64()
	}
	inserter := func(blocks types.Blocks) (int, error) {
		// All the block fetcher activities should be disabled
		// after the transition. Print the warning log.
		if h.merger.PoSFinalized() {
			var ctx []interface{}
			ctx = append(ctx, "blocks", len(blocks))
			if len(blocks) > 0 {
				ctx = append(ctx, "firsthash", blocks[0].Hash())
				ctx = append(ctx, "firstnumber", blocks[0].Number())
				ctx = append(ctx, "lasthash", blocks[len(blocks)-1].Hash())
				ctx = append(ctx, "lastnumber", blocks[len(blocks)-1].Number())
			}
			log.Warn("Unexpected insertion activity", ctx...)
			return 0, errors.New("unexpected behavior after transition")
		}
		// If snap sync is running, deny importing weird blocks. This is a problematic
		// clause when starting up a new network, because snap-syncing miners might not
		// accept each others' blocks until a restart. Unfortunately we haven't figured
		// out a way yet where nodes can decide unilaterally whether the network is new
		// or not. This should be fixed if we figure out a solution.
		if h.snapSync.Load() {
			log.Warn("Snap syncing, discarded propagated block", "number", blocks[0].Number(), "hash", blocks[0].Hash())
			return 0, nil
		}
		if h.merger.TDDReached() {
			// The blocks from the p2p network is regarded as untrusted
			// after the transition. In theory block gossip should be disabled
			// entirely whenever the transition is started. But in order to
			// handle the transition boundary reorg in the consensus-layer,
			// the legacy blocks are still accepted, but only for the terminal
			// pow blocks. Spec: https://github.com/ethereum/EIPs/blob/master/EIPS/eip-3675.md#halt-the-importing-of-pow-blocks
			for i, block := range blocks {
				ptd := h.chain.GetTd(block.ParentHash(), block.NumberU64()-1)
				if ptd == nil {
					return 0, nil
				}
				td := new(big.Int).Add(ptd, block.Difficulty())
				if !h.chain.Config().IsTerminalPoWBlock(ptd, td) {
					log.Info("Filtered out non-termimal pow block", "number", block.NumberU64(), "hash", block.Hash())
					return 0, nil
				}
				if err := h.chain.InsertBlockWithoutSetHead(block); err != nil {
					return i, err
				}
			}
			return 0, nil
		}
		n, err := h.chain.InsertChain(blocks)
		if err == nil {
			h.acceptTxs.Store(true) // Mark initial sync done on any fetcher import
		}
		return n, err
	}
	h.blockFetcher = fetcher.NewBlockFetcher(false, nil, h.chain.GetBlockByHash, validator, h.BroadcastBlock, heighter, nil, inserter, h.removePeer)

	fetchTx := func(peer string, hashes []common.Hash) error {
		p := h.peers.peer(peer)
		if p == nil {
			return errors.New("unknown peer")
		}
		return p.RequestTxs(hashes)
	}
	h.txFetcher = fetcher.NewTxFetcher(h.txpool.Has, h.txpool.AddRemotes, fetchTx)
	h.chainSync = newChainSyncer(h)
	return h, nil
}

// runEthPeer registers an eth peer into the joint eth/snap peerset, adds it to
// various subsystems and starts handling messages.
func (h *handler) runEthPeer(peer *eth.Peer, handler eth.Handler) error {
	// If the peer has a `snap` extension, wait for it to connect so we can have
	// a uniform initialization/teardown mechanism
	snap, err := h.peers.waitSnapExtension(peer)
	if err != nil {
		peer.Log().Error("Snapshot extension barrier failed", "err", err)
		return err
	}
	// TODO(karalabe): Not sure why this is needed
	if !h.chainSync.handlePeerEvent(peer) {
		return p2p.DiscQuitting
	}
	h.peerWG.Add(1)
	defer h.peerWG.Done()

	// Execute the Ethereum handshake
	var (
		genesis = h.chain.Genesis()
		head    = h.chain.CurrentHeader()
		hash    = head.Hash()
		number  = head.Number.Uint64()
		td      = h.chain.GetTd(hash, number)
	)
	forkID := forkid.NewID(h.chain.Config(), genesis.Hash(), number, head.Time)
	if err := peer.Handshake(h.networkID, td, hash, genesis.Hash(), forkID, h.forkFilter); err != nil {
		peer.Log().Debug("Ethereum handshake failed", "err", err)
		return err
	}
	reject := false // reserved peer slots
	if h.snapSync.Load() {
		if snap == nil {
			// If we are running snap-sync, we want to reserve roughly half the peer
			// slots for peers supporting the snap protocol.
			// The logic here is; we only allow up to 5 more non-snap peers than snap-peers.
			if all, snp := h.peers.len(), h.peers.snapLen(); all-snp > snp+5 {
				reject = true
			}
		}
	}
	// Ignore maxPeers if this is a trusted peer
	if !peer.Peer.Info().Network.Trusted {
		if reject || h.peers.len() >= h.maxPeers {
			return p2p.DiscTooManyPeers
		}
	}
	peer.Log().Debug("Ethereum peer connected", "name", peer.Name())

	// Register the peer locally
	if err := h.peers.registerPeer(peer, snap); err != nil {
		peer.Log().Error("Ethereum peer registration failed", "err", err)
		return err
	}
	defer h.unregisterPeer(peer.ID())

	p := h.peers.peer(peer.ID())
	if p == nil {
		return errors.New("peer dropped during handling")
	}
	// Register the peer in the downloader. If the downloader considers it banned, we disconnect
	if err := h.downloader.RegisterPeer(peer.ID(), peer.Version(), peer); err != nil {
		peer.Log().Error("Failed to register peer in eth syncer", "err", err)
		return err
	}
	if snap != nil {
		if err := h.downloader.SnapSyncer.Register(snap); err != nil {
			peer.Log().Error("Failed to register peer in snap syncer", "err", err)
			return err
		}
	}
	h.chainSync.handlePeerEvent(peer)

	// Propagate existing transactions. new transactions appearing
	// after this will be sent via broadcasts.
	h.syncTransactions(peer)

	// Create a notification channel for pending requests if the peer goes down
	dead := make(chan struct{})
	defer close(dead)

	// If we have any explicit peer required block hashes, request them
	for number, hash := range h.requiredBlocks {
		resCh := make(chan *eth.Response)

		req, err := peer.RequestHeadersByNumber(number, 1, 0, false, resCh)
		if err != nil {
			return err
		}
		go func(number uint64, hash common.Hash, req *eth.Request) {
			// Ensure the request gets cancelled in case of error/drop
			defer req.Close()

			timeout := time.NewTimer(syncChallengeTimeout)
			defer timeout.Stop()

			select {
			case res := <-resCh:
				headers := ([]*types.Header)(*res.Res.(*eth.BlockHeadersPacket))
				if len(headers) == 0 {
					// Required blocks are allowed to be missing if the remote
					// node is not yet synced
					res.Done <- nil
					return
				}
				// Validate the header and either drop the peer or continue
				if len(headers) > 1 {
					res.Done <- errors.New("too many headers in required block response")
					return
				}
				if headers[0].Number.Uint64() != number || headers[0].Hash() != hash {
					peer.Log().Info("Required block mismatch, dropping peer", "number", number, "hash", headers[0].Hash(), "want", hash)
					res.Done <- errors.New("required block mismatch")
					return
				}
				peer.Log().Debug("Peer required block verified", "number", number, "hash", hash)
				res.Done <- nil
			case <-timeout.C:
				peer.Log().Warn("Required block challenge timed out, dropping", "addr", peer.RemoteAddr(), "type", peer.Name())
				h.removePeer(peer.ID())
			}
		}(number, hash, req)
	}
	// Handle incoming messages until the connection is torn down
	return handler(peer)
}

// runSnapExtension registers a `snap` peer into the joint eth/snap peerset and
// starts handling inbound messages. As `snap` is only a satellite protocol to
// `eth`, all subsystem registrations and lifecycle management will be done by
// the main `eth` handler to prevent strange races.
func (h *handler) runSnapExtension(peer *snap.Peer, handler snap.Handler) error {
	h.peerWG.Add(1)
	defer h.peerWG.Done()

	if err := h.peers.registerSnapExtension(peer); err != nil {
		peer.Log().Warn("Snapshot extension registration failed", "err", err)
		return err
	}
	return handler(peer)
}

// removePeer requests disconnection of a peer.
func (h *handler) removePeer(id string) {
	peer := h.peers.peer(id)
	if peer != nil {
		peer.Peer.Disconnect(p2p.DiscUselessPeer)
	}
}

// unregisterPeer removes a peer from the downloader, fetchers and main peer set.
func (h *handler) unregisterPeer(id string) {
	// Create a custom logger to avoid printing the entire id
	var logger log.Logger
	if len(id) < 16 {
		// Tests use short IDs, don't choke on them
		logger = log.New("peer", id)
	} else {
		logger = log.New("peer", id[:8])
	}
	// Abort if the peer does not exist
	peer := h.peers.peer(id)
	if peer == nil {
		logger.Error("Ethereum peer removal failed", "err", errPeerNotRegistered)
		return
	}
	// Remove the `eth` peer if it exists
	logger.Debug("Removing Ethereum peer", "snap", peer.snapExt != nil)

	// Remove the `snap` extension if it exists
	if peer.snapExt != nil {
		h.downloader.SnapSyncer.Unregister(id)
	}
	h.downloader.UnregisterPeer(id)
	h.txFetcher.Drop(id)

	if err := h.peers.unregisterPeer(id); err != nil {
		logger.Error("Ethereum peer removal failed", "err", err)
	}
}

func (h *handler) Start(maxPeers int) {
	h.maxPeers = maxPeers

	// broadcast transactions
	h.wg.Add(1)
	h.txsCh = make(chan core.NewTxsEvent, txChanSize)
	h.txsSub = h.txpool.SubscribeNewTxsEvent(h.txsCh)
	go h.txBroadcastLoop()

	// broadcast mined blocks
	h.wg.Add(1)
	h.minedBlockSub = h.eventMux.Subscribe(core.NewMinedBlockEvent{})
	go h.minedBroadcastLoop()

	// start sync handlers
	h.wg.Add(1)
	go h.chainSync.loop()

	h.wg.Add(1)
	go h.artificialFinalitySafetyLoop()
}

func (h *handler) Stop() {
	h.txsSub.Unsubscribe()        // quits txBroadcastLoop
	h.minedBlockSub.Unsubscribe() // quits blockBroadcastLoop

	// Quit chainSync and txsync64.
	// After this is done, no new peers will be accepted.
	close(h.quitSync)
	h.wg.Wait()

	// Disconnect existing sessions.
	// This also closes the gate for any new registrations on the peer set.
	// sessions which are already established but not added to h.peers yet
	// will exit when they try to register.
	h.peers.close()
	h.peerWG.Wait()

	log.Info("Ethereum protocol stopped")
}

// BroadcastBlock will either propagate a block to a subset of its peers, or
// will only announce its availability (depending what's requested).
func (h *handler) BroadcastBlock(block *types.Block, propagate bool) {
	// Disable the block propagation if the chain has already entered the PoS
	// stage. The block propagation is delegated to the consensus layer.
	if h.merger.PoSFinalized() {
		return
	}
	// Disable the block propagation if it's the post-merge block.
	if beacon, ok := h.chain.Engine().(*beacon.Beacon); ok {
		if beacon.IsPoSHeader(block.Header()) {
			return
		}
	}
	hash := block.Hash()
	peers := h.peers.peersWithoutBlock(hash)

	// If propagation is requested, send to a subset of the peer
	if propagate {
		// Calculate the TD of the block (it's not imported yet, so block.Td is not valid)
		var td *big.Int
		if parent := h.chain.GetBlock(block.ParentHash(), block.NumberU64()-1); parent != nil {
			td = new(big.Int).Add(block.Difficulty(), h.chain.GetTd(block.ParentHash(), block.NumberU64()-1))
		} else {
			log.Error("Propagating dangling block", "number", block.Number(), "hash", hash)
			return
		}
		// Send the block to a subset of our peers
		transfer := peers[:int(math.Sqrt(float64(len(peers))))]
		for _, peer := range transfer {
			peer.AsyncSendNewBlock(block, td)
		}
		log.Trace("Propagated block", "hash", hash, "recipients", len(transfer), "duration", common.PrettyDuration(time.Since(block.ReceivedAt)))
		return
	}
	// Otherwise if the block is indeed in out own chain, announce it
	if h.chain.HasBlock(hash, block.NumberU64()) {
		for _, peer := range peers {
			peer.AsyncSendNewBlockHash(block)
		}
		log.Trace("Announced block", "hash", hash, "recipients", len(peers), "duration", common.PrettyDuration(time.Since(block.ReceivedAt)))
	}
}

// BroadcastTransactions will propagate a batch of transactions
// - To a square root of all peers
// - And, separately, as announcements to all peers which are not known to
// already have the given transaction.
func (h *handler) BroadcastTransactions(txs types.Transactions) {
	var (
		annoCount   int // Count of announcements made
		annoPeers   int
		directCount int // Count of the txs sent directly to peers
		directPeers int // Count of the peers that were sent transactions directly

		txset = make(map[*ethPeer][]common.Hash) // Set peer->hash to transfer directly
		annos = make(map[*ethPeer][]common.Hash) // Set peer->hash to announce

	)
	// Broadcast transactions to a batch of peers not knowing about it
	for _, tx := range txs {
		peers := h.peers.peersWithoutTransaction(tx.Hash())
		// Send the tx unconditionally to a subset of our peers
		numDirect := int(math.Sqrt(float64(len(peers))))
		for _, peer := range peers[:numDirect] {
			txset[peer] = append(txset[peer], tx.Hash())
		}
		// For the remaining peers, send announcement only
		for _, peer := range peers[numDirect:] {
			annos[peer] = append(annos[peer], tx.Hash())
		}
	}
	for peer, hashes := range txset {
		directPeers++
		directCount += len(hashes)
		peer.AsyncSendTransactions(hashes)
	}
	for peer, hashes := range annos {
		annoPeers++
		annoCount += len(hashes)
		peer.AsyncSendPooledTransactionHashes(hashes)
	}
	log.Debug("Transaction broadcast", "txs", len(txs),
		"announce packs", annoPeers, "announced hashes", annoCount,
		"tx packs", directPeers, "broadcast txs", directCount)
}

// minedBroadcastLoop sends mined blocks to connected peers.
func (h *handler) minedBroadcastLoop() {
	defer h.wg.Done()

	for obj := range h.minedBlockSub.Chan() {
		if ev, ok := obj.Data.(core.NewMinedBlockEvent); ok {
			h.BroadcastBlock(ev.Block, true)  // First propagate block to peers
			h.BroadcastBlock(ev.Block, false) // Only then announce to the rest
		}
	}
}

// txBroadcastLoop announces new transactions to connected peers.
func (h *handler) txBroadcastLoop() {
	defer h.wg.Done()
	for {
		select {
		case event := <-h.txsCh:
			h.BroadcastTransactions(event.Txs)
		case <-h.txsSub.Err():
			return
		}
	}
}<|MERGE_RESOLUTION|>--- conflicted
+++ resolved
@@ -38,11 +38,8 @@
 	"github.com/ethereum/go-ethereum/event"
 	"github.com/ethereum/go-ethereum/log"
 	"github.com/ethereum/go-ethereum/p2p"
-<<<<<<< HEAD
 	"github.com/ethereum/go-ethereum/params/types/ctypes"
 	"github.com/ethereum/go-ethereum/params/vars"
-=======
->>>>>>> e501b3b0
 )
 
 const (
@@ -81,7 +78,6 @@
 // handlerConfig is the collection of initialization parameters to create a full
 // node network handler.
 type handlerConfig struct {
-<<<<<<< HEAD
 	Database       ethdb.Database            // Database for direct sync insertions
 	Chain          *core.BlockChain          // Blockchain to serve data from
 	TxPool         txPool                    // Transaction pool to propagate from
@@ -92,17 +88,6 @@
 	EventMux       *event.TypeMux            // Legacy event mux, deprecate for `feed`
 	Checkpoint     *ctypes.TrustedCheckpoint // Hard coded checkpoint for sync challenges
 	RequiredBlocks map[uint64]common.Hash    // Hard coded map of required block hashes for sync challenges
-=======
-	Database       ethdb.Database         // Database for direct sync insertions
-	Chain          *core.BlockChain       // Blockchain to serve data from
-	TxPool         txPool                 // Transaction pool to propagate from
-	Merger         *consensus.Merger      // The manager for eth1/2 transition
-	Network        uint64                 // Network identifier to adfvertise
-	Sync           downloader.SyncMode    // Whether to snap or full sync
-	BloomCache     uint64                 // Megabytes to alloc for snap sync bloom
-	EventMux       *event.TypeMux         // Legacy event mux, deprecate for `feed`
-	RequiredBlocks map[uint64]common.Hash // Hard coded map of required block hashes for sync challenges
->>>>>>> e501b3b0
 }
 
 type handler struct {
@@ -179,14 +164,11 @@
 			h.snapSync.Store(true)
 		}
 	}
-<<<<<<< HEAD
 	// If we have trusted checkpoints, enforce them on the chain
 	if config.Checkpoint != nil {
 		h.checkpointNumber = (config.Checkpoint.SectionIndex+1)*vars.CHTFrequency - 1
 		h.checkpointHash = config.Checkpoint.SectionHead
 	}
-=======
->>>>>>> e501b3b0
 	// If sync succeeds, pass a callback to potentially disable snap sync mode
 	// and enable transaction propagation.
 	success := func() {
@@ -201,15 +183,9 @@
 		h.acceptTxs.Store(true)
 	}
 	// Construct the downloader (long sync)
-<<<<<<< HEAD
 	h.downloader = downloader.New(h.checkpointNumber, config.Database, h.eventMux, h.chain, nil, h.removePeer, success)
 	if ttd := h.chain.Config().GetEthashTerminalTotalDifficulty(); ttd != nil {
 		if h.chain.Config().GetEthashTerminalTotalDifficultyPassed() {
-=======
-	h.downloader = downloader.New(config.Database, h.eventMux, h.chain, nil, h.removePeer, success)
-	if ttd := h.chain.Config().TerminalTotalDifficulty; ttd != nil {
-		if h.chain.Config().TerminalTotalDifficultyPassed {
->>>>>>> e501b3b0
 			log.Info("Chain post-merge, sync via beacon client")
 		} else {
 			head := h.chain.CurrentBlock()
