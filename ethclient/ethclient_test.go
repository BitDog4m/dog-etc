--- conflicted
+++ resolved
@@ -34,6 +34,7 @@
 	"github.com/ethereum/go-ethereum/common/math"
 	"github.com/ethereum/go-ethereum/consensus/ethash"
 	"github.com/ethereum/go-ethereum/core"
+	"github.com/ethereum/go-ethereum/core/rawdb"
 	"github.com/ethereum/go-ethereum/core/types"
 	"github.com/ethereum/go-ethereum/crypto"
 	"github.com/ethereum/go-ethereum/eth"
@@ -254,18 +255,6 @@
 
 // generateTestChain generates 2 blocks. The first block contains 2 transactions.
 func generateTestChain() []*types.Block {
-<<<<<<< HEAD
-	db := rawdb.NewMemoryDatabase()
-	config := params.AllEthashProtocolChanges
-	genesis := &genesisT.Genesis{
-		Config:    config,
-		Alloc:     genesisT.GenesisAlloc{testAddr: {Balance: testBalance}},
-		ExtraData: []byte("test genesis"),
-		Timestamp: 9000,
-		BaseFee:   big.NewInt(vars.InitialBaseFee),
-	}
-=======
->>>>>>> 18b641b0
 	generate := func(i int, g *core.BlockGen) {
 		g.OffsetTime(5)
 		g.SetExtra([]byte("test"))
@@ -275,16 +264,9 @@
 			g.AddTx(testTx2)
 		}
 	}
-<<<<<<< HEAD
-	gblock := core.GenesisToBlock(genesis, db)
-	engine := ethash.NewFaker()
-	blocks, _ := core.GenerateChain(genesis.Config, gblock, engine, db, 2, generate)
-	blocks = append([]*types.Block{gblock}, blocks...)
-	return blocks
-=======
 	_, blocks, _ := core.GenerateChainWithGenesis(genesis, ethash.NewFaker(), 2, generate)
-	return append([]*types.Block{genesis.ToBlock()}, blocks...)
->>>>>>> 18b641b0
+	genesisBlock := core.MustCommitGenesis(rawdb.NewMemoryDatabase(), genesis)
+	return append([]*types.Block{genesisBlock}, blocks...)
 }
 
 func TestEthClient(t *testing.T) {
